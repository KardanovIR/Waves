--- conflicted
+++ resolved
@@ -55,9 +55,8 @@
     libraryDependencies += Dependencies.circeJsInterop.value
   )
 
-<<<<<<< HEAD
 lazy val `node-it` = project.dependsOn(node, `grpc-server`)
-=======
+
 lazy val `lang-testkit` = project
   .dependsOn(langJVM)
   .in(file("lang/testkit"))
@@ -65,7 +64,6 @@
   .settings(
     libraryDependencies ++= Dependencies.test.map(_.withConfigurations(Some("compile")))
   )
->>>>>>> d6680711
 
 lazy val langTests = project.in(file("lang/tests")).dependsOn(`lang-testkit`)
 
