import com.typesafe.config.ConfigFactory
import sbt.Keys._

val appConf = ConfigFactory.parseFile(new File("src/main/resources/reference.conf")).resolve().getConfig("app")

inThisBuild(Seq(
  organization in ThisBuild := "com.wavesplatform",
  name := "waves",
  version := appConf.getString("version"),
  scalaVersion := "2.12.1"
))

scalacOptions ++= Seq("-feature", "-deprecation", "-Xmax-classfile-name", "128")

resolvers ++= Seq(
  "Sonatype Releases" at "https://oss.sonatype.org/content/repositories/releases/",
  "SonaType" at "https://oss.sonatype.org/content/groups/public",
  "Typesafe maven releases" at "http://repo.typesafe.com/typesafe/maven-releases/")

libraryDependencies ++=
  Dependencies.db ++
  Dependencies.http ++
  Dependencies.akka ++
  Dependencies.serialization ++
  Dependencies.testKit ++
  Dependencies.itKit ++
  Dependencies.logging ++
  Dependencies.matcher ++
  Dependencies.p2p ++
  Seq(
    "com.iheart" %% "ficus" % "1.4.0",
    "org.scorexfoundation" %% "scrypto" % "1.2.0",
<<<<<<< HEAD
    "commons-net" % "commons-net" % "3.+",
    "com.github.pathikrit" %% "better-files" % "2.17.+",
    "org.typelevel" %% "cats" % "0.9.0"
=======
    "commons-net" % "commons-net" % "3.+"
>>>>>>> 3a6729e1
  )

inConfig(Test)(Seq(
  javaOptions += "-Dlogback.configurationFile=logback-sbt.xml",
  fork := true,
  parallelExecution := false,
  testOptions += Tests.Argument("-oIDOF", "-u", "target/test-reports")
))

Defaults.itSettings

configs(IntegrationTest)

concurrentRestrictions in Global += Tags.limit(Tags.Test, 1)

test in assembly := {}

dockerfile in docker := {
  val configTemplate = (resourceDirectory in IntegrationTest).value / "template.conf"
  val startWaves = (sourceDirectory in IntegrationTest).value / "container" / "start-waves.sh"

  new Dockerfile {
    from("anapsix/alpine-java:8_server-jre")
    add(assembly.value, "/opt/waves/waves.jar")
    add(Seq(configTemplate, startWaves), "/opt/waves/")
    run("chmod", "+x", "/opt/waves/start-waves.sh")
    entryPoint("/opt/waves/start-waves.sh")
  }
}

inConfig(IntegrationTest)(Seq(
  fork := true,
  parallelExecution := false,
  javaOptions ++= Seq(
    s"-Ddocker.imageId=${docker.value.id}",
    "-Dlogback.configurationFile=logback-it.xml"
  ),
  test <<= test.dependsOn(docker),
  testOptions += Tests.Filter(_.endsWith("Suite"))
))<|MERGE_RESOLUTION|>--- conflicted
+++ resolved
@@ -30,13 +30,8 @@
   Seq(
     "com.iheart" %% "ficus" % "1.4.0",
     "org.scorexfoundation" %% "scrypto" % "1.2.0",
-<<<<<<< HEAD
     "commons-net" % "commons-net" % "3.+",
-    "com.github.pathikrit" %% "better-files" % "2.17.+",
     "org.typelevel" %% "cats" % "0.9.0"
-=======
-    "commons-net" % "commons-net" % "3.+"
->>>>>>> 3a6729e1
   )
 
 inConfig(Test)(Seq(
