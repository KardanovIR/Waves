--- conflicted
+++ resolved
@@ -9,14 +9,8 @@
 
 name := "waves"
 organization := "com.wavesplatform"
-<<<<<<< HEAD
 version := "0.7.9"
 scalaVersion in ThisBuild := "2.12.3"
-=======
-git.useGitDescribe := true
-git.uncommittedSignifier := Some("DIRTY")
-scalaVersion in ThisBuild := "2.12.4"
->>>>>>> 0178dc0c
 crossPaths := false
 publishArtifact in (Compile, packageDoc) := false
 publishArtifact in (Compile, packageSrc) := false
