--- conflicted
+++ resolved
@@ -310,27 +310,7 @@
             List("amount"),
             BLOCK(
               LET("pmt", CONST_LONG(1)),
-<<<<<<< HEAD
-              IF(
-                FALSE,
-                FUNCTION_CALL(Native(2), List(CONST_STRING("impossible"))),
-                FUNCTION_CALL(
-                  User("ContractResult"),
-                  List(
-                    FUNCTION_CALL(
-                      User("WriteSet"),
-                      List(FUNCTION_CALL(Native(1101), List(FUNCTION_CALL(User("DataEntry"), List(CONST_STRING("1"), CONST_STRING("1"))))))),
-                    FUNCTION_CALL(
-                      User("TransferSet"),
-                      List(FUNCTION_CALL(Native(1101),
-                                         List(FUNCTION_CALL(User("ContractTransfer"), List(GETTER(REF("i"), "caller"), REF("amount"), REF("unit"))))))
-                    )
-                  )
-                )
-              )
-=======
               TRUE
->>>>>>> 9f279197
             )
           )
         )),
