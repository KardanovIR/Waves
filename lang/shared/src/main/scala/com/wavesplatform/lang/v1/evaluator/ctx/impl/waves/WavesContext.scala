--- conflicted
+++ resolved
@@ -425,7 +425,26 @@
       case _                               => ???
     }
 
-<<<<<<< HEAD
+    val parseBlockHeaderF: BaseFunction =
+      NativeFunction(
+        "parseBlockHeader",
+        100,
+        BLOCKHEADER_FROM_BYTES,
+        UNION.create(UNIT :: blockHeader :: Nil),
+        "parse block header from bytes",
+        ("blockHeaderBytes", BYTESTR, "block header bytes")
+      ) {
+        case CONST_BYTESTR(headerBytes) :: Nil =>
+          val maybeHeaderObj =
+            env
+              .blockHeaderParser(headerBytes)
+              .map(Bindings.blockHeaderObject)
+
+          fromOptionCO(maybeHeaderObj).asRight[String]
+
+        case _ => ???
+      }
+
     val transactionFromBytesF: BaseFunction =
       NativeFunction(
         "parseTransaction",
@@ -444,32 +463,8 @@
           fromOptionCO(maybeTxObj).asRight[String]
       }
 
-    val sellOrdTypeCoeval: Eval[Either[String, CaseObj]]  = Eval.always(Right(ordType(OrdType.Sell)))
-    val buyOrdTypeCoeval:  Eval[Either[String, CaseObj]]  = Eval.always(Right(ordType(OrdType.Buy)))
-=======
-    val parseBlockHeaderF: BaseFunction =
-      NativeFunction(
-        "parseBlockHeader",
-        100,
-        BLOCKHEADER_FROM_BYTES,
-        UNION.create(UNIT :: blockHeader :: Nil),
-        "parse block header from bytes",
-        ("blockHeaderBytes", BYTESTR, "block header bytes")
-      ) {
-        case CONST_BYTESTR(headerBytes) :: Nil =>
-          val maybeHeaderObj =
-            env
-              .blockHeaderParser(headerBytes)
-              .map(Bindings.blockHeaderObject)
-
-          fromOptionCO(maybeHeaderObj).asRight[String]
-
-        case _ => ???
-      }
-
     val sellOrdTypeCoeval: Eval[Either[String, CaseObj]] = Eval.always(Right(ordType(OrdType.Sell)))
     val buyOrdTypeCoeval: Eval[Either[String, CaseObj]]  = Eval.always(Right(ordType(OrdType.Buy)))
->>>>>>> 79442553
 
     val scriptInputType =
       if (isTokenContext)
