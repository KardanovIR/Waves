package com.wavesplatform.lang.v1.evaluator.ctx.impl.waves

import cats.Eval
import cats.data.EitherT
import cats.implicits._
import com.wavesplatform.common.state.ByteStr
import com.wavesplatform.lang.directives.DirectiveSet
import com.wavesplatform.lang.directives.values._
import com.wavesplatform.lang.v1.compiler.Terms._
import com.wavesplatform.lang.v1.compiler.Types.{BYTESTR, LONG, STRING, _}
import com.wavesplatform.lang.v1.evaluator.FunctionIds._
import com.wavesplatform.lang.v1.evaluator.ctx._
import com.wavesplatform.lang.v1.evaluator.ctx.impl.{EnvironmentFunctions, PureContext, _}
import com.wavesplatform.lang.v1.traits._
import com.wavesplatform.lang.v1.traits.domain.{OrdType, Recipient}
import com.wavesplatform.lang.v1.{CTX, FunctionHeader}

object WavesContext {

  import Bindings._
  import Types._
  import com.wavesplatform.lang.v1.evaluator.ctx.impl.converters._

  lazy val writeSetType = CASETYPEREF(FieldNames.WriteSet, List(FieldNames.Data -> LIST(dataEntryType)))
  val scriptTransfer =
    CASETYPEREF(FieldNames.ScriptTransfer, List("recipient" -> addressOrAliasType, "amount" -> LONG, "asset" -> optionByteVector))
  lazy val scriptTransferSetType = CASETYPEREF(FieldNames.TransferSet, List(FieldNames.Transfers -> LIST(scriptTransfer)))
  lazy val scriptResultType =
    CASETYPEREF(FieldNames.ScriptResult, List(FieldNames.Data -> writeSetType, FieldNames.Transfers -> scriptTransferSetType))

  def build(ds: DirectiveSet, env: Environment): CTX = {

    val version = ds.stdLibVersion
    val isTokenContext = ds.scriptType match {
      case Account => false
      case Asset   => true
    }
    val environmentFunctions = new EnvironmentFunctions(env)

    val proofsEnabled = !isTokenContext

    def getDataFromStateF(name: String, internalName: Short, dataType: DataType): BaseFunction =
      NativeFunction(
        name,
        100,
        internalName,
        UNION(dataType.innerType, UNIT),
        "get data from the account state",
        ("addressOrAlias", addressOrAliasType, "account"),
        ("key", STRING, "key")
      ) {
        case (addressOrAlias: CaseObj) :: CONST_STRING(k) :: Nil =>
          environmentFunctions.getData(addressOrAlias, k, dataType).map {
            case None => unit
            case Some(a) =>
              a match {
                case b: ByteStr => CONST_BYTESTR(b)
                case b: Long    => CONST_LONG(b)
                case b: String  => CONST_STRING(b)
                case b: Boolean => CONST_BOOLEAN(b)
              }
          }
        case _ => ???
      }

    val getIntegerFromStateF: BaseFunction = getDataFromStateF("getInteger", DATA_LONG_FROM_STATE, DataType.Long)
    val getBooleanFromStateF: BaseFunction = getDataFromStateF("getBoolean", DATA_BOOLEAN_FROM_STATE, DataType.Boolean)
    val getBinaryFromStateF: BaseFunction  = getDataFromStateF("getBinary", DATA_BYTES_FROM_STATE, DataType.ByteArray)
    val getStringFromStateF: BaseFunction  = getDataFromStateF("getString", DATA_STRING_FROM_STATE, DataType.String)

    def getDataFromArrayF(name: String, internalName: Short, dataType: DataType): BaseFunction =
      NativeFunction(
        name,
        10,
        internalName,
        UNION(dataType.innerType, UNIT),
        "Find and extract data by key",
        ("data", LIST(dataEntryType), "DataEntry vector, usally tx.data"),
        ("key", STRING, "key")
      ) {
        case ARR(data: IndexedSeq[CaseObj] @unchecked) :: CONST_STRING(key: String) :: Nil =>
          data.find(_.fields("key") == CONST_STRING(key)).map(_.fields("value")) match {
            case Some(n: CONST_LONG) if dataType == DataType.Long         => Right(n)
            case Some(b: CONST_BOOLEAN) if dataType == DataType.Boolean   => Right(b)
            case Some(b: CONST_BYTESTR) if dataType == DataType.ByteArray => Right(b)
            case Some(s: CONST_STRING) if dataType == DataType.String     => Right(s)
            case _                                                        => Right(unit)
          }
        case _ => ???
      }

    val getIntegerFromArrayF: BaseFunction = getDataFromArrayF("getInteger", DATA_LONG_FROM_ARRAY, DataType.Long)
    val getBooleanFromArrayF: BaseFunction = getDataFromArrayF("getBoolean", DATA_BOOLEAN_FROM_ARRAY, DataType.Boolean)
    val getBinaryFromArrayF: BaseFunction  = getDataFromArrayF("getBinary", DATA_BYTES_FROM_ARRAY, DataType.ByteArray)
    val getStringFromArrayF: BaseFunction  = getDataFromArrayF("getString", DATA_STRING_FROM_ARRAY, DataType.String)

    def getDataByIndexF(name: String, dataType: DataType): BaseFunction =
      UserFunction(
        name,
        30,
        UNION(dataType.innerType, UNIT),
        "Extract data by index",
        ("@data", LIST(dataEntryType), "DataEntry vector, usally tx.data"),
        ("@index", LONG, "index")
      ) {
        LET_BLOCK(
          LET("@val", GETTER(FUNCTION_CALL(PureContext.getElement, List(REF("@data"), REF("@index"))), "value")),
          IF(FUNCTION_CALL(PureContext._isInstanceOf, List(REF("@val"), CONST_STRING(dataType.innerType.name))), REF("@val"), REF("unit"))
        )
      }

    val getIntegerByIndexF: BaseFunction = getDataByIndexF("getInteger", DataType.Long)
    val getBooleanByIndexF: BaseFunction = getDataByIndexF("getBoolean", DataType.Boolean)
    val getBinaryByIndexF: BaseFunction  = getDataByIndexF("getBinary", DataType.ByteArray)
    val getStringByIndexF: BaseFunction  = getDataByIndexF("getString", DataType.String)

    def withExtract(f: BaseFunction) = {
      val args = f.signature.args.zip(f.argsDoc).map {
        case ((name, ty), (_name, doc)) => ("@" ++ name, ty, doc)
      }
      UserFunction(
        f.name ++ "Value",
        "@extr" ++ f.header.toString,
        f.costByLibVersion,
        f.signature.result.asInstanceOf[UNION].typeList.find(_ != UNIT).get,
        f.docString ++ " (fail on error)",
        args: _*
      ) {
        FUNCTION_CALL(PureContext.extract, List(FUNCTION_CALL(f.header, args.map(a => REF(a._1)).toList)))
      }
    }

    def secureHashExpr(xs: EXPR): EXPR = FUNCTION_CALL(
      FunctionHeader.Native(KECCAK256),
      List(
        FUNCTION_CALL(
          FunctionHeader.Native(BLAKE256),
          List(xs)
        )
      )
    )

    lazy val addressFromPublicKeyF: BaseFunction =
      UserFunction("addressFromPublicKey", 82, addressType, "Convert public key to account address", ("@publicKey", BYTESTR, "public key")) {

        FUNCTION_CALL(
          FunctionHeader.User("Address"),
          List(
            LET_BLOCK(
              LET(
                "@afpk_withoutChecksum",
                FUNCTION_CALL(
                  PureContext.sumByteStr,
                  List(
                    CONST_BYTESTR(ByteStr.fromBytes(EnvironmentFunctions.AddressVersion, env.chainId)),
                    // publicKeyHash
                    FUNCTION_CALL(
                      PureContext.takeBytes,
                      List(
                        secureHashExpr(REF("@publicKey")),
                        CONST_LONG(EnvironmentFunctions.HashLength)
                      )
                    )
                  )
                )
              ),
              // bytes
              FUNCTION_CALL(
                PureContext.sumByteStr,
                List(
                  REF("@afpk_withoutChecksum"),
                  FUNCTION_CALL(
                    PureContext.takeBytes,
                    List(
                      secureHashExpr(REF("@afpk_withoutChecksum")),
                      CONST_LONG(EnvironmentFunctions.ChecksumLength)
                    )
                  )
                )
              )
            )
          )
        )
      }

    def removePrefixExpr(str: EXPR, prefix: String): EXPR = IF(
      FUNCTION_CALL(
        PureContext.eq,
        List(
          FUNCTION_CALL(PureContext.takeString, List(str, CONST_LONG(prefix.length))),
          CONST_STRING(prefix)
        )
      ),
      FUNCTION_CALL(PureContext.dropString, List(str, CONST_LONG(prefix.length))),
      str
    )

    def verifyAddressChecksumExpr(addressBytes: EXPR): EXPR = FUNCTION_CALL(
      PureContext.eq,
      List(
        // actual checksum
        FUNCTION_CALL(PureContext.takeRightBytes, List(addressBytes, CONST_LONG(EnvironmentFunctions.ChecksumLength))),
        // generated checksum
        FUNCTION_CALL(
          PureContext.takeBytes,
          List(
            secureHashExpr(FUNCTION_CALL(PureContext.dropRightBytes, List(addressBytes, CONST_LONG(EnvironmentFunctions.ChecksumLength)))),
            CONST_LONG(EnvironmentFunctions.ChecksumLength)
          )
        )
      )
    )

    lazy val addressFromStringF: BaseFunction =
      UserFunction("addressFromString", 124, optionAddress, "Decode account address", ("@string", STRING, "string address represntation")) {

        LET_BLOCK(
          LET("@afs_addrBytes",
              FUNCTION_CALL(FunctionHeader.Native(FROMBASE58), List(removePrefixExpr(REF("@string"), EnvironmentFunctions.AddressPrefix)))),
          IF(
            FUNCTION_CALL(
              PureContext.eq,
              List(
                FUNCTION_CALL(PureContext.sizeBytes, List(REF("@afs_addrBytes"))),
                CONST_LONG(EnvironmentFunctions.AddressLength)
              )
            ),
            IF(
              // version
              FUNCTION_CALL(
                PureContext.eq,
                List(
                  FUNCTION_CALL(PureContext.takeBytes, List(REF("@afs_addrBytes"), CONST_LONG(1))),
                  CONST_BYTESTR(ByteStr.fromBytes(EnvironmentFunctions.AddressVersion))
                )
              ),
              IF(
                // networkByte
                FUNCTION_CALL(
                  PureContext.eq,
                  List(
                    FUNCTION_CALL(
                      PureContext.takeBytes,
                      List(
                        FUNCTION_CALL(PureContext.dropBytes, List(REF("@afs_addrBytes"), CONST_LONG(1))),
                        CONST_LONG(1)
                      )
                    ),
                    CONST_BYTESTR(ByteStr.fromBytes(env.chainId))
                  )
                ),
                IF(
                  verifyAddressChecksumExpr(REF("@afs_addrBytes")),
                  FUNCTION_CALL(FunctionHeader.User("Address"), List(REF("@afs_addrBytes"))),
                  REF("unit")
                ),
                REF("unit")
              ),
              REF("unit")
            ),
            REF("unit")
          )
        )
      }

    val addressFromRecipientF: BaseFunction =
      NativeFunction(
        "addressFromRecipient",
        100,
        ADDRESSFROMRECIPIENT,
        addressType,
        "Extract address or lookup alias",
        ("AddressOrAlias", addressOrAliasType, "address or alias, usually tx.recipient")
      ) {
        case (c @ CaseObj(`addressType`, _)) :: Nil => Right(c)
        case CaseObj(`aliasType`, fields) :: Nil =>
          environmentFunctions
            .addressFromAlias(fields("alias").asInstanceOf[CONST_STRING].s)
            .map(resolved => CaseObj(addressType, Map("bytes" -> CONST_BYTESTR(resolved.bytes))))
        case _ => ???
      }

    val inputEntityCoeval: Eval[Either[String, CaseObj]] = {
      Eval.later(
        env.inputEntity
          .eliminate(
            tx => transactionObject(tx, proofsEnabled).asRight[String],
            _.eliminate(
              o => orderObject(o, proofsEnabled).asRight[String],
              _.eliminate(
                o => Bindings.scriptTransfer(o).asRight[String],
                _ => "Expected Transaction or Order".asLeft[CaseObj]
              )
            )
          ))
    }

    val heightCoeval:    Eval[Either[String, CONST_LONG]] = Eval.later(Right(CONST_LONG(env.height)))
    val thisCoeval:      Eval[Either[String, CaseObj]]    = Eval.later(Right(Bindings.senderObject(env.tthis)))
    val lastBlockCoeval: Eval[Either[String, CaseObj]]    = Eval.later(Right(Bindings.buildLastBlockInfo(env.lastBlockOpt().get)))

    val anyTransactionType =
      UNION(
        (buildObsoleteTransactionTypes(proofsEnabled) ++
          buildActiveTransactionTypes(proofsEnabled, version)))

    val txByIdF: BaseFunction = {
      val returnType = com.wavesplatform.lang.v1.compiler.Types.UNION.create(UNIT +: anyTransactionType.typeList)
      NativeFunction(
        "transactionById",
        Map[StdLibVersion, Long](V1 -> 100, V2 -> 100, V3 -> 500, V4 -> 500),
        GETTRANSACTIONBYID,
        returnType,
        "Lookup transaction",
        ("id", BYTESTR, "transaction Id")
      ) {
        case CONST_BYTESTR(id: ByteStr) :: Nil =>
          val maybeDomainTx: Option[CaseObj] = env.transactionById(id.arr).map(transactionObject(_, proofsEnabled))
          Right(fromOptionCO(maybeDomainTx))
        case _ => ???
      }
    }

    def caseObjToRecipient(c: CaseObj): Recipient = c.caseType.name match {
      case addressType.name => Recipient.Address(c.fields("bytes").asInstanceOf[CONST_BYTESTR].bs)
      case aliasType.name   => Recipient.Alias(c.fields("alias").asInstanceOf[CONST_STRING].s)
      case _                => ???
    }

    val assetBalanceF: BaseFunction =
      NativeFunction(
        "assetBalance",
        100,
        ACCOUNTASSETBALANCE,
        LONG,
        "get asset balance for account",
        ("addressOrAlias", addressOrAliasType, "account"),
        ("assetId", UNION(UNIT, BYTESTR), "assetId (WAVES if none)")
      ) {
        case (c: CaseObj) :: u :: Nil if u == unit => env.accountBalanceOf(caseObjToRecipient(c), None).map(CONST_LONG)
        case (c: CaseObj) :: CONST_BYTESTR(assetId: ByteStr) :: Nil =>
          env.accountBalanceOf(caseObjToRecipient(c), Some(assetId.arr)).map(CONST_LONG)

        case _ => ???
      }

    val assetInfoF: BaseFunction =
      NativeFunction(
        "assetInfo",
        100,
        GETASSETINFOBYID,
        optionAsset,
        "get asset info by id",
        ("id", BYTESTR, "asset Id")
      ) {
        case CONST_BYTESTR(id: ByteStr) :: Nil =>
          env.assetInfoById(id.arr).map(buildAssetInfo(_)) match {
            case Some(result) => Right(result)
            case _            => Right(unit)
          }
        case _ => ???
      }

    val wavesBalanceF: UserFunction =
      UserFunction("wavesBalance", 109, LONG, "get WAVES balanse for account", ("@addressOrAlias", addressOrAliasType, "account")) {
        FUNCTION_CALL(assetBalanceF.header, List(REF("@addressOrAlias"), REF("unit")))

      }

    val txHeightByIdF: BaseFunction = NativeFunction(
      "transactionHeightById",
      100,
      TRANSACTIONHEIGHTBYID,
      optionLong,
      "get height when transaction was stored to blockchain",
      ("id", BYTESTR, "transaction Id")
    ) {
      case CONST_BYTESTR(id: ByteStr) :: Nil => Right(fromOptionL(env.transactionHeightById(id.arr).map(_.toLong)))
      case _                                 => ???
    }

    val blockInfoByHeightF: BaseFunction = NativeFunction(
      "blockInfoByHeight",
      100,
      BLOCKINFOBYHEIGHT,
      UNION(UNIT, blockInfo),
      "lookup block by height and return info if it exists",
      ("height", LONG, "block height")
    ) {
      case CONST_LONG(height: Long) :: Nil => Right(env.blockInfoByHeight(height.toInt).map(Bindings.buildLastBlockInfo))
      case _                               => ???
    }

    val sellOrdTypeCoeval: Eval[Either[String, CaseObj]]  = Eval.always(Right(ordType(OrdType.Sell)))
    val buyOrdTypeCoeval:  Eval[Either[String, CaseObj]]  = Eval.always(Right(ordType(OrdType.Buy)))

    val scriptInputType =
      if (isTokenContext)
        UNION(buildAssetSupportedTransactions(proofsEnabled, version))
      else
        UNION((buildOrderType(proofsEnabled) :: buildActiveTransactionTypes(proofsEnabled, version)))

    val commonVars = Map(
      ("height", ((com.wavesplatform.lang.v1.compiler.Types.LONG, "Current blockchain height"), LazyVal(EitherT(heightCoeval)))),
    )

    val txVar   = ("tx", ((scriptInputType, "Processing transaction"), LazyVal(EitherT(inputEntityCoeval))))
    val thisVar = ("this", ((addressType, "Script address"), LazyVal(EitherT(thisCoeval))))

    val vars = Map(
      1 -> Map(txVar),
      2 -> Map(
        ("Sell", ((ordTypeType, "Sell OrderType"), LazyVal(EitherT(sellOrdTypeCoeval)))),
        ("Buy", ((ordTypeType, "Buy OrderType"), LazyVal(EitherT(buyOrdTypeCoeval)))),
        txVar
      ),
      3 -> {
        val v3Part1: Map[String, ((FINAL, String), LazyVal)] = Map(
          ("Sell", ((sellType, "Sell OrderType"), LazyVal(EitherT(sellOrdTypeCoeval)))),
          ("Buy", ((buyType, "Buy OrderType"), LazyVal(EitherT(buyOrdTypeCoeval)))),
          ("lastBlock", ((blockInfo, "Last block info"), LazyVal(EitherT(lastBlockCoeval))))
        )
        val v3Part2: Map[String, ((FINAL, String), LazyVal)] = if (ds.contentType == Expression) Map(txVar, thisVar) else Map(thisVar)
        (v3Part1 ++ v3Part2)
      },
      4 -> {
        val v3Part1: Map[String, ((FINAL, String), LazyVal)] = Map(
          ("Sell", ((sellType, "Sell OrderType"), LazyVal(EitherT(sellOrdTypeCoeval)))),
          ("Buy", ((buyType, "Buy OrderType"), LazyVal(EitherT(buyOrdTypeCoeval))))
        )
        val v3Part2: Map[String, ((FINAL, String), LazyVal)] = if (ds.contentType == Expression) Map(txVar, thisVar) else Map(thisVar)
        (v3Part1 ++ v3Part2)
      }
    )

    lazy val functions = Array(
      txByIdF,
      txHeightByIdF,
      getIntegerFromStateF,
      getBooleanFromStateF,
      getBinaryFromStateF,
      getStringFromStateF,
      getIntegerFromArrayF,
      getBooleanFromArrayF,
      getBinaryFromArrayF,
      getStringFromArrayF,
      getIntegerByIndexF,
      getBooleanByIndexF,
      getBinaryByIndexF,
      getStringByIndexF,
      addressFromPublicKeyF,
      addressFromStringF,
      addressFromRecipientF,
      assetBalanceF,
      wavesBalanceF
    )

    val blockHeaderFromBytesF: BaseFunction =
      NativeFunction(
        "blockHeaderFromBytes",
        100,
        BLOCKHEADER_FROM_BYTES,
        UNION.create(UNIT :: blockHeader :: Nil),
        "parse block header from bytes",
        ("blockHeaderBytes", BYTESTR, "block header bytes")
      ) {
        case CONST_BYTESTR(headerBytes) :: Nil =>
          val maybeHeaderObj =
            env
              .blockHeaderParser(headerBytes)
              .map(Bindings.blockHeaderObject)

          fromOptionCO(maybeHeaderObj).asRight[String]

        case _ => ???
      }

    val transactionFromBytesF: BaseFunction =
      NativeFunction(
        "transactionFromBytes",
        100,
        TRANSACTION_FROM_BYTES,
        UNION.create(UNIT :: anyTransactionType.typeList),
        "parse transaction from bytes",
        ("transactionBytes", BYTESTR, "transaction bytes")
      ) {
        case CONST_BYTESTR(txBytes) :: Nil =>
          val maybeTxObj =
            env
              .transactionParser(txBytes)
              .map(Bindings.transactionObject(_, proofsEnabled))

          fromOptionCO(maybeTxObj).asRight[String]
      }

    val calculatePosDelayF: BaseFunction = {
      NativeFunction(
        "calculatePosDelay",
        100,
        CALCULATE_POS_DELAY,
        LONG,
        "calculate PoS delay in milliseconds",
        ("hit", BYTESTR, ""),
        ("baseTarget", LONG, "base target"),
        ("balance", LONG, "miner effective balance")
      ) {
        case CONST_BYTESTR(hit) :: CONST_LONG(baseTarget) :: CONST_LONG(balance) :: Nil =>
          val delay = env.calculatePoSDelay(hit, baseTarget, balance)
          CONST_LONG(delay).asRight[String]
        case _ => ???
      }
    }

    val accountScriptHashF: BaseFunction = {
      NativeFunction(
        "accountScriptHash",
        100,
        ACCOUNT_SCRIPT_HASH,
        UNION.create(Seq(UNIT, BYTESTR)),
        "Get hash of account script",
        ("addressOrAlias", addressOrAliasType, "miner effective balance")
      ) {
        case (c @ CaseObj(typ, _)) :: Nil if typ == addressType || typ == aliasType =>
          val maybeScriptHash = env
            .accountScriptHash(caseObjToRecipient(c))
            .map(ByteStr(_))

          fromOptionBV(maybeScriptHash).asRight[String]
        case _ => ???
      }
    }

    val v3Functions = List(
      getIntegerFromStateF,
      getBooleanFromStateF,
      getBinaryFromStateF,
      getStringFromStateF,
      getIntegerFromArrayF,
      getBooleanFromArrayF,
      getBinaryFromArrayF,
      getStringFromArrayF,
      getIntegerByIndexF,
      getBooleanByIndexF,
      getBinaryByIndexF,
      getStringByIndexF,
      addressFromStringF
    )

    val v4Functions = List(
      blockHeaderFromBytesF,
      transactionFromBytesF,
      calculatePosDelayF,
      accountScriptHashF
    )

    val types = buildWavesTypes(proofsEnabled, version)

    CTX(
      types ++ (if (version == V3 || version == V4) {
                  List(writeSetType, paymentType, scriptTransfer, scriptTransferSetType, scriptResultType, invocationType, assetType, blockInfo)
                } else List.empty),
      commonVars ++ vars(version.id),
<<<<<<< HEAD
      functions ++
        (if (version == V3 || version == V4) v3Functions.map(withExtract) :+ assetInfoF else List.empty) ++
        (if (version == V4) v4Functions else List.empty)
=======
      functions ++ (if (version == V3) {
                      List(
                        getIntegerFromStateF,
                        getBooleanFromStateF,
                        getBinaryFromStateF,
                        getStringFromStateF,
                        getIntegerFromArrayF,
                        getBooleanFromArrayF,
                        getBinaryFromArrayF,
                        getStringFromArrayF,
                        getIntegerByIndexF,
                        getBooleanByIndexF,
                        getBinaryByIndexF,
                        getStringByIndexF,
                        addressFromStringF
                      ).map(withExtract) ::: List(assetInfoF, blockInfoByHeightF)
                    } else {
                      List()
                    })
>>>>>>> 51884e96
    )
  }

  val verifierInput = UNION.create((buildOrderType(true) :: buildActiveTransactionTypes(true, V3)), Some("VerifierInput"))
}<|MERGE_RESOLUTION|>--- conflicted
+++ resolved
@@ -295,9 +295,9 @@
           ))
     }
 
-    val heightCoeval:    Eval[Either[String, CONST_LONG]] = Eval.later(Right(CONST_LONG(env.height)))
-    val thisCoeval:      Eval[Either[String, CaseObj]]    = Eval.later(Right(Bindings.senderObject(env.tthis)))
-    val lastBlockCoeval: Eval[Either[String, CaseObj]]    = Eval.later(Right(Bindings.buildLastBlockInfo(env.lastBlockOpt().get)))
+    val heightCoeval: Eval[Either[String, CONST_LONG]] = Eval.later(Right(CONST_LONG(env.height)))
+    val thisCoeval: Eval[Either[String, CaseObj]]      = Eval.later(Right(Bindings.senderObject(env.tthis)))
+    val lastBlockCoeval: Eval[Either[String, CaseObj]] = Eval.later(Right(Bindings.buildLastBlockInfo(env.lastBlockOpt().get)))
 
     val anyTransactionType =
       UNION(
@@ -391,8 +391,8 @@
       case _                               => ???
     }
 
-    val sellOrdTypeCoeval: Eval[Either[String, CaseObj]]  = Eval.always(Right(ordType(OrdType.Sell)))
-    val buyOrdTypeCoeval:  Eval[Either[String, CaseObj]]  = Eval.always(Right(ordType(OrdType.Buy)))
+    val sellOrdTypeCoeval: Eval[Either[String, CaseObj]] = Eval.always(Right(ordType(OrdType.Sell)))
+    val buyOrdTypeCoeval: Eval[Either[String, CaseObj]]  = Eval.always(Right(ordType(OrdType.Buy)))
 
     val scriptInputType =
       if (isTokenContext)
@@ -560,31 +560,9 @@
                   List(writeSetType, paymentType, scriptTransfer, scriptTransferSetType, scriptResultType, invocationType, assetType, blockInfo)
                 } else List.empty),
       commonVars ++ vars(version.id),
-<<<<<<< HEAD
       functions ++
-        (if (version == V3 || version == V4) v3Functions.map(withExtract) :+ assetInfoF else List.empty) ++
+        (if (version == V3 || version == V4) v3Functions.map(withExtract) :+ assetInfoF :+ blockInfoByHeightF else List.empty) ++
         (if (version == V4) v4Functions else List.empty)
-=======
-      functions ++ (if (version == V3) {
-                      List(
-                        getIntegerFromStateF,
-                        getBooleanFromStateF,
-                        getBinaryFromStateF,
-                        getStringFromStateF,
-                        getIntegerFromArrayF,
-                        getBooleanFromArrayF,
-                        getBinaryFromArrayF,
-                        getStringFromArrayF,
-                        getIntegerByIndexF,
-                        getBooleanByIndexF,
-                        getBinaryByIndexF,
-                        getStringByIndexF,
-                        addressFromStringF
-                      ).map(withExtract) ::: List(assetInfoF, blockInfoByHeightF)
-                    } else {
-                      List()
-                    })
->>>>>>> 51884e96
     )
   }
 
