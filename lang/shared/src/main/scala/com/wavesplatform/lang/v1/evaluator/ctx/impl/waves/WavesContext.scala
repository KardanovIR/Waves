--- conflicted
+++ resolved
@@ -325,15 +325,7 @@
 
     val txByIdF: BaseFunction = {
       val returnType = com.wavesplatform.lang.v1.compiler.Types.UNION.create(UNIT +: anyTransactionType.typeList)
-<<<<<<< HEAD
-      NativeFunction("transactionById", 100, GETTRANSACTIONBYID, returnType, "Lookup transaction", ("id", BYTESTR, "transaction Id")) {
-=======
-      NativeFunction("transactionById",
-                     100,
-                     GETTRANSACTIONBYID,
-                     returnType,
-                     ("id", BYTESTR)) {
->>>>>>> 8a9cab7a
+      NativeFunction("transactionById", 100, GETTRANSACTIONBYID, returnType,  ("id", BYTESTR)) {
         case CONST_BYTESTR(id: ByteStr) :: Nil =>
           val maybeDomainTx: Option[CaseObj] = env.transactionById(id.arr).map(transactionObject(_, proofsEnabled, version))
           Right(fromOptionCO(maybeDomainTx))
@@ -455,17 +447,10 @@
       ("height", (com.wavesplatform.lang.v1.compiler.Types.LONG, LazyVal(EitherT(heightCoeval)))),
     )
 
-<<<<<<< HEAD
-    val txVar = ("tx", ((scriptInputType, "Processing transaction"), LazyVal(EitherT(inputEntityCoeval))))
-
-    lazy val accountThisVar = ("this", ((addressType, "Script address"), LazyVal(EitherT(accountThisCoeval))))
-    lazy val assetThisVar   = ("this", ((assetType, "Asset info"), LazyVal(EitherT(assetThisCoeval))))
-=======
-    val txVar   = ("tx", (scriptInputType, LazyVal(EitherT(inputEntityCoeval))))
+    val txVar = ("tx", (scriptInputType, LazyVal(EitherT(inputEntityCoeval))))
 
     lazy val accountThisVar = ("this", (addressType, LazyVal(EitherT(accountThisCoeval))))
-    lazy val assetThisVar   = ("this", (assetType,     LazyVal(EitherT(assetThisCoeval))))
->>>>>>> 8a9cab7a
+    lazy val assetThisVar   = ("this", (assetType,  LazyVal(EitherT(assetThisCoeval))))
     lazy val thisVar = ds.scriptType match {
       case Account => accountThisVar
       case Asset   => assetThisVar
@@ -473,42 +458,24 @@
 
     val v1vars = Map(txVar)
     val v2vars = v1vars ++ Map(
-      ("Sell", ((ordTypeType, "Sell OrderType"), LazyVal(EitherT(sellOrdTypeCoeval)))),
-      ("Buy", ((ordTypeType, "Buy OrderType"), LazyVal(EitherT(buyOrdTypeCoeval)))),
+      ("Sell", (ordTypeType, LazyVal(EitherT(sellOrdTypeCoeval)))),
+      ("Buy", (ordTypeType, LazyVal(EitherT(buyOrdTypeCoeval)))),
     )
     val v3vars = {
-      val v3Part1: Map[String, ((FINAL, String), LazyVal)] = Map(
-        ("Sell", ((sellType, "Sell OrderType"), LazyVal(EitherT(sellOrdTypeCoeval)))),
-        ("Buy", ((buyType, "Buy OrderType"), LazyVal(EitherT(buyOrdTypeCoeval)))),
-        ("lastBlock", ((blockInfo, "Last block info"), LazyVal(EitherT(lastBlockCoeval))))
+      val v3Part1: Map[String, (FINAL, LazyVal)] = Map(
+        ("Sell", (sellType, LazyVal(EitherT(sellOrdTypeCoeval)))),
+        ("Buy", (buyType, LazyVal(EitherT(buyOrdTypeCoeval)))),
+        ("lastBlock", (blockInfo, LazyVal(EitherT(lastBlockCoeval))))
       )
-      val v3Part2: Map[String, ((FINAL, String), LazyVal)] = if (ds.contentType == Expression) Map(txVar, thisVar) else Map(thisVar)
+      val v3Part2: Map[String, (FINAL, LazyVal)] = if (ds.contentType == Expression) Map(txVar, thisVar) else Map(thisVar)
       (v3Part1 ++ v3Part2)
     }
 
     val vars = Map(
-<<<<<<< HEAD
       V1 -> v1vars,
       V2 -> v2vars,
       V3 -> v3vars,
       V4 -> v3vars
-=======
-      1 -> Map(txVar),
-      2 -> Map(
-        ("Sell", (ordTypeType, LazyVal(EitherT(sellOrdTypeCoeval)))),
-        ("Buy", (ordTypeType, LazyVal(EitherT(buyOrdTypeCoeval)))),
-        txVar
-      ),
-      3 -> {
-        val v3Part1: Map[String, (FINAL, LazyVal)] = Map(
-          ("Sell", (sellType, LazyVal(EitherT(sellOrdTypeCoeval)))),
-          ("Buy", (buyType, LazyVal(EitherT(buyOrdTypeCoeval)))),
-          ("lastBlock", (blockInfo, LazyVal(EitherT(lastBlockCoeval))))
-        )
-        val v3Part2: Map[String, (FINAL, LazyVal)] = if (ds.contentType == Expression) Map(txVar, thisVar) else Map(thisVar)
-        (v3Part1 ++ v3Part2)
-      }
->>>>>>> 8a9cab7a
     )
 
     lazy val commonFunctions = Array(
