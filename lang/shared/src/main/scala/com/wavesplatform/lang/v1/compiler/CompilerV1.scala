--- conflicted
+++ resolved
@@ -193,30 +193,16 @@
       val typePairs = typedExpressionArgumentsAndTypedPlaceholders.map { case (typedExpr, tph) => (typedExpr._2, tph) }
       for {
         resolvedTypeParams <- TypeInferrer(typePairs).leftMap(Generic(p.start, p.end, _))
-<<<<<<< HEAD
         resolvedResultType <- f.result(resolvedTypeParams).leftMap(Generic(p.start, p.end, _))
-        header = FunctionHeader(f.internalName)
         args   = typedExpressionArgumentsAndTypedPlaceholders.map(_._1._1)
-      } yield (FUNCTION_CALL(header, args): EXPR, resolvedResultType)
-=======
-        resolvedResultType <- TypeInferrer.inferResultType(f.result, resolvedTypeParams).leftMap(Generic(p.start, p.end, _))
-        args = typedExpressionArgumentsAndTypedPlaceholders.map(_._1._1)
       } yield (FUNCTION_CALL(f.header, args): EXPR, resolvedResultType)
->>>>>>> 109099a9
     }
   }
 
   def mkIf(p: Pos, cond: EXPR, ifTrue: (EXPR, TYPE), ifFalse: (EXPR, TYPE)): Either[CompilationError, (EXPR, TYPE)] = {
-<<<<<<< HEAD
    TypeInferrer
      .findCommonType(ifTrue._2, ifFalse._2)
      .fold(UnexpectedType(p.start, p.end, ifTrue._2.toString, ifFalse._2.toString).asLeft[(IF, TYPE)])(t => (IF(cond, ifTrue._1, ifFalse._1), t).asRight)
-=======
-    TypeInferrer
-      .findCommonType(ifTrue._2, ifFalse._2)
-      .fold(UnexpectedType(p.start, p.end, ifTrue._2.toString, ifFalse._2.toString).asLeft[(IF, TYPE)])(t =>
-        (IF(cond, ifTrue._1, ifFalse._1), t).asRight)
->>>>>>> 109099a9
   }
 
   def mkIfCases(ctx: CompilerContext, cases: List[MATCH_CASE], refTmp: Expressions.REF, allowShadowVarName: Option[String]): Expressions.EXPR = {
@@ -243,26 +229,9 @@
     })
   }
 
-<<<<<<< HEAD
   private def mkGetter(p: Pos,
                        ctx: CompilerContext,
                        types: List[TYPE],
-=======
-  private def mkGetter(p: Pos, ctx: CompilerContext, typeName: String, fieldName: String, expr: EXPR): Either[CompilationError, (GETTER, TYPE)] = {
-    for {
-      refTpe <- ctx.predefTypes
-        .get(typeName)
-        .fold(TypeNotFound(p.start, p.end, typeName).asLeft[DefinedType])(_.asRight)
-      fieldTpe <- resolveFields(ctx, refTpe)
-        .collectFirst({ case (field, tpe) if fieldName == field => tpe })
-        .fold(FieldNotFound(p.start, p.end, fieldName, typeName).asLeft[TYPE])(_.asRight)
-    } yield (GETTER(expr, fieldName), fieldTpe)
-  }
-
-  private def mkGetter(p: Pos,
-                       ctx: CompilerContext,
-                       types: List[CASETYPEREF],
->>>>>>> 109099a9
                        fieldName: String,
                        expr: EXPR): Either[CompilationError, (GETTER, TYPE)] = {
     types
