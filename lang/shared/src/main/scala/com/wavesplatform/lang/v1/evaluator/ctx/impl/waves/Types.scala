package com.wavesplatform.lang.v1.evaluator.ctx.impl.waves

import com.wavesplatform.lang.directives.values.{StdLibVersion, V3, V4}
import com.wavesplatform.lang.v1.compiler.Types._

object Types {

  val addressType        = CASETYPEREF("Address", List("bytes" -> BYTESTR))
  val aliasType          = CASETYPEREF("Alias", List("alias" -> STRING))
  val addressOrAliasType = UNION(addressType, aliasType)

<<<<<<< HEAD
  val blockHeader = CASETYPEREF(
    "BlockHeader",
    List(
      "timestamp"                      -> LONG,
      "version"                        -> LONG,
      "reference"                      -> BYTESTR,
      "generator"                      -> BYTESTR,
      "signature"                      -> BYTESTR,
      "baseTarget"                     -> LONG,
      "generationSignature"            -> BYTESTR,
      "transactionCount"               -> LONG,
      "transactionTreeHash"            -> BYTESTR,
      "minerWavesBalancesTreeHash"     -> BYTESTR,
      "minerEffectiveBalancesTreeHash" -> BYTESTR,
      "featureVotes"                   -> LIST(LONG)
    )
  )
=======
  val assetType = CASETYPEREF(
    "Asset",
    List(
      "totalAmount" -> LONG,
      "decimals"    -> LONG,
      "issuer"      -> BYTESTR,
      "reissuable"  -> BOOLEAN,
      "scripted"    -> BOOLEAN,
      "sponsored"   -> BOOLEAN
    )
  )
  val optionAsset = UNION(assetType, UNIT)
>>>>>>> 171ad7f1

  val transfer = CASETYPEREF("Transfer", List("recipient" -> addressOrAliasType, "amount" -> LONG))

  val optionAddress = UNION(addressType, UNIT)
  val listTransfers = LIST(transfer)
  val paymentType   = CASETYPEREF("AttachedPayment", List("assetId" -> optionByteVector, "amount" -> LONG))

  val optionPayment = UNION(paymentType, UNIT)

  val invocationType =
    CASETYPEREF("Invocation", List("caller" -> addressType, "callerPublicKey" -> BYTESTR, "payment" -> optionPayment))

  private val header = List(
    "id"        -> BYTESTR,
    "fee"       -> LONG,
    "timestamp" -> LONG,
    "version"   -> LONG,
  )
  private val proven = List(
    "sender"          -> addressType,
    "senderPublicKey" -> BYTESTR,
    "bodyBytes"       -> BYTESTR
  )

  private val proofs = "proofs" -> listByteVector

  val genesisTransactionType = CASETYPEREF(
    "GenesisTransaction",
    List("amount" -> LONG, "recipient" -> addressOrAliasType) ++ header
  )

  def buildTransferTransactionType(proofsEnabled: Boolean) = {
    CASETYPEREF(
      "TransferTransaction",
      addProofsIfNeeded(
        List(
          "feeAssetId" -> optionByteVector,
          "amount"     -> LONG,
          "assetId"    -> optionByteVector,
          "recipient"  -> addressOrAliasType,
          "attachment" -> BYTESTR
        ) ++ header ++ proven,
        proofsEnabled
      )
    )
  }

  def addProofsIfNeeded(commonFields: List[(String, FINAL)], proofsEnabled: Boolean): List[(String, FINAL)] = {
    if (proofsEnabled) commonFields :+ proofs
    else commonFields
  }

  def buildIssueTransactionType(proofsEnabled: Boolean) = CASETYPEREF(
    "IssueTransaction",
    addProofsIfNeeded(
      List(
        "quantity"    -> LONG,
        "name"        -> BYTESTR,
        "description" -> BYTESTR,
        "reissuable"  -> BOOLEAN,
        "decimals"    -> LONG,
        "script"      -> optionByteVector
      ) ++ header ++ proven,
      proofsEnabled
    )
  )

  def buildInvokeScriptTransactionType(proofsEnabled: Boolean) = CASETYPEREF(
    "InvokeScriptTransaction",
    addProofsIfNeeded(
      List(
        "dappAddress" -> addressType,
        "payment"     -> optionPayment,
        "feeAssetId"  -> optionByteVector,
        "function"    -> STRING,
        "args"        -> LIST(UNION(LONG, STRING, BOOLEAN, BYTESTR))
      ) ++ header ++ proven,
      proofsEnabled
    )
  )

  def buildReissueTransactionType(proofsEnabled: Boolean) = CASETYPEREF(
    "ReissueTransaction",
    addProofsIfNeeded(
      List(
        "quantity"   -> LONG,
        "assetId"    -> BYTESTR,
        "reissuable" -> BOOLEAN,
      ) ++ header ++ proven,
      proofsEnabled
    )
  )

  def buildBurnTransactionType(proofsEnabled: Boolean) = CASETYPEREF(
    "BurnTransaction",
    addProofsIfNeeded(
      List(
        "quantity" -> LONG,
        "assetId"  -> BYTESTR
      ) ++ header ++ proven,
      proofsEnabled
    )
  )

  def buildSetAssetScriptTransactionType(proofsEnabled: Boolean) = CASETYPEREF(
    "SetAssetScriptTransaction",
    addProofsIfNeeded(
      List(
        "script"  -> optionByteVector,
        "assetId" -> BYTESTR
      ) ++ header ++ proven,
      proofsEnabled
    )
  )

  def buildLeaseTransactionType(proofsEnabled: Boolean) = CASETYPEREF(
    "LeaseTransaction",
    addProofsIfNeeded(
      List(
        "amount"    -> LONG,
        "recipient" -> addressOrAliasType,
      ) ++ header ++ proven,
      proofsEnabled
    )
  )

  def buildLeaseCancelTransactionType(proofsEnabled: Boolean) = CASETYPEREF(
    "LeaseCancelTransaction",
    addProofsIfNeeded(
      List(
        "leaseId" -> BYTESTR,
      ) ++ header ++ proven,
      proofsEnabled
    )
  )

  def buildCreateAliasTransactionType(proofsEnabled: Boolean) = CASETYPEREF(
    "CreateAliasTransaction",
    addProofsIfNeeded(
      List(
        "alias" -> STRING,
      ) ++ header ++ proven,
      proofsEnabled
    )
  )

  def buildPaymentTransactionType(proofsEnabled: Boolean) = {
    CASETYPEREF(
      "PaymentTransaction",
      addProofsIfNeeded(
        List(
          "amount"    -> LONG,
          "recipient" -> addressOrAliasType
        ) ++ header ++ proven,
        proofsEnabled
      )
    )
  }

  def buildSponsorFeeTransactionType(proofsEnabled: Boolean) = CASETYPEREF(
    "SponsorFeeTransaction",
    addProofsIfNeeded(
      List(
        "assetId"              -> BYTESTR,
        "minSponsoredAssetFee" -> optionLong
      ) ++ header ++ proven,
      proofsEnabled
    )
  )

  val buyType  = CASETYPEREF("Buy", List.empty)
  val sellType = CASETYPEREF("Sell", List.empty)

  val ordTypeType = UNION(buyType, sellType)

  val assetPairType = CASETYPEREF("AssetPair", List("amountAsset" -> optionByteVector, "priceAsset" -> optionByteVector))

  def buildOrderType(proofsEnabled: Boolean) = {
    CASETYPEREF(
      "Order",
      addProofsIfNeeded(
        List(
          "id"                -> BYTESTR,
          "matcherPublicKey"  -> BYTESTR,
          "assetPair"         -> assetPairType,
          "orderType"         -> ordTypeType,
          "price"             -> LONG,
          "amount"            -> LONG,
          "timestamp"         -> LONG,
          "expiration"        -> LONG,
          "matcherFee"        -> LONG,
          "matcherFeeAssetId" -> optionByteVector
        ) ++ proven,
        proofsEnabled
      )
    )
  }
  def buildExchangeTransactionType(proofsEnabled: Boolean) = CASETYPEREF(
    "ExchangeTransaction",
    addProofsIfNeeded(
      List(
        "buyOrder"       -> buildOrderType(proofsEnabled),
        "sellOrder"      -> buildOrderType(proofsEnabled),
        "price"          -> LONG,
        "amount"         -> LONG,
        "buyMatcherFee"  -> LONG,
        "sellMatcherFee" -> LONG
      ) ++ header ++ proven,
      proofsEnabled
    )
  )

  private val dataEntryValueType = UNION(LONG, BOOLEAN, BYTESTR, STRING)
  val dataEntryType              = CASETYPEREF("DataEntry", List("key" -> STRING, "value" -> dataEntryValueType))

  def buildDataTransactionType(proofsEnabled: Boolean) = CASETYPEREF(
    "DataTransaction",
    addProofsIfNeeded(List("data" -> LIST(dataEntryType)) ++ header ++ proven, proofsEnabled)
  )

  def buildMassTransferTransactionType(proofsEnabled: Boolean) = CASETYPEREF(
    "MassTransferTransaction",
    addProofsIfNeeded(
      List(
        "feeAssetId"    -> optionByteVector,
        "assetId"       -> optionByteVector,
        "totalAmount"   -> LONG,
        "transfers"     -> listTransfers,
        "transferCount" -> LONG,
        "attachment"    -> BYTESTR
      ) ++ header ++ proven,
      proofsEnabled
    )
  )

  def buildSetScriptTransactionType(proofsEnabled: Boolean) = CASETYPEREF(
    "SetScriptTransaction",
    addProofsIfNeeded(
      List(
        "script" -> optionByteVector
      ) ++ header ++ proven,
      proofsEnabled
    )
  )

  def buildObsoleteTransactionTypes(proofsEnabled: Boolean): List[CASETYPEREF] = {
    List(genesisTransactionType, buildPaymentTransactionType(proofsEnabled))
  }

  def buildAssetSupportedTransactions(proofsEnabled: Boolean, v: StdLibVersion) =
    List(
      buildReissueTransactionType(proofsEnabled),
      buildBurnTransactionType(proofsEnabled),
      buildMassTransferTransactionType(proofsEnabled),
      buildExchangeTransactionType(proofsEnabled),
      buildTransferTransactionType(proofsEnabled),
      buildSetAssetScriptTransactionType(proofsEnabled)
    ) ++ (if (v == V3) List(buildInvokeScriptTransactionType(proofsEnabled)) else List.empty)

  def buildActiveTransactionTypes(proofsEnabled: Boolean, v: StdLibVersion): List[CASETYPEREF] = {
    buildAssetSupportedTransactions(proofsEnabled, v) ++
      List(
        buildIssueTransactionType(proofsEnabled),
        buildLeaseTransactionType(proofsEnabled),
        buildLeaseCancelTransactionType(proofsEnabled),
        buildCreateAliasTransactionType(proofsEnabled),
        buildSetScriptTransactionType(proofsEnabled),
        buildSponsorFeeTransactionType(proofsEnabled),
        buildDataTransactionType(proofsEnabled)
      )
  }

  def buildWavesTypes(proofsEnabled: Boolean, v: StdLibVersion): Seq[FINAL] = {

    val activeTxTypes                       = buildActiveTransactionTypes(proofsEnabled, v)
    val obsoleteTxTypes                     = buildObsoleteTransactionTypes(proofsEnabled)
    val transactionsCommonType              = UNION.create(activeTxTypes, Some("Transaction"))
    val transactionTypes: List[CASETYPEREF] = obsoleteTxTypes ++ activeTxTypes

    Seq(
      addressType,
      aliasType,
      transfer,
      assetPairType,
      dataEntryType,
      buildOrderType(proofsEnabled),
      transactionsCommonType
    ) ++
      transactionTypes ++
      (if (v == V4) List(blockHeader) else Nil)
  }
}<|MERGE_RESOLUTION|>--- conflicted
+++ resolved
@@ -9,7 +9,6 @@
   val aliasType          = CASETYPEREF("Alias", List("alias" -> STRING))
   val addressOrAliasType = UNION(addressType, aliasType)
 
-<<<<<<< HEAD
   val blockHeader = CASETYPEREF(
     "BlockHeader",
     List(
@@ -27,7 +26,8 @@
       "featureVotes"                   -> LIST(LONG)
     )
   )
-=======
+
+  val transfer = CASETYPEREF("Transfer", List("recipient" -> addressOrAliasType, "amount" -> LONG))
   val assetType = CASETYPEREF(
     "Asset",
     List(
@@ -40,7 +40,6 @@
     )
   )
   val optionAsset = UNION(assetType, UNIT)
->>>>>>> 171ad7f1
 
   val transfer = CASETYPEREF("Transfer", List("recipient" -> addressOrAliasType, "amount" -> LONG))
 
