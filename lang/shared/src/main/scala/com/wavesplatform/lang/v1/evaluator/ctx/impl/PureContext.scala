package com.wavesplatform.lang.v1.evaluator.ctx.impl

import java.nio.ByteBuffer
import java.nio.charset.StandardCharsets
import java.nio.charset.StandardCharsets.UTF_8

import cats.data.EitherT
import cats.kernel.Monoid
import com.wavesplatform.common.state.ByteStr
import com.wavesplatform.lang.directives.values._
import com.wavesplatform.lang.v1.CTX
import com.wavesplatform.lang.v1.compiler.Terms._
import com.wavesplatform.lang.v1.compiler.Types._
import com.wavesplatform.lang.v1.evaluator.FunctionIds._
import com.wavesplatform.lang.v1.evaluator.ctx._
import com.wavesplatform.lang.v1.parser.BinaryOperation
import com.wavesplatform.lang.v1.parser.BinaryOperation._
<<<<<<< HEAD

import scala.collection.mutable.ArrayBuffer
=======
import java.nio.charset.StandardCharsets.UTF_8
import java.nio.charset.MalformedInputException
import java.nio.{BufferUnderflowException, ByteBuffer}

import com.wavesplatform.lang.directives.values._

import scala.annotation.tailrec
>>>>>>> 51884e96
import scala.util.{Success, Try}

object PureContext {

  implicit def intToLong(num: Int): Long = num.toLong

  private lazy val defaultThrowMessage = "Explicit script termination"
  lazy val MaxStringResult             = Short.MaxValue
  lazy val MaxBytesResult              = 65536

  lazy val mulLong: BaseFunction =
    createTryOp(MUL_OP, LONG, LONG, MUL_LONG, "Integer multiplication", "multiplyer", "multiplyer")((a, b) => Math.multiplyExact(a, b))
  lazy val divLong: BaseFunction =
    createTryOp(DIV_OP, LONG, LONG, DIV_LONG, "Integer devision", "divisible", "divisor")((a, b) => Math.floorDiv(a, b))
  lazy val modLong: BaseFunction =
    createTryOp(MOD_OP, LONG, LONG, MOD_LONG, "Modulo", "divisible", "divisor")((a, b) => Math.floorMod(a, b))
  lazy val sumLong: BaseFunction =
    createTryOp(SUM_OP, LONG, LONG, SUM_LONG, "Integer sum", "term", "term")((a, b) => Math.addExact(a, b))
  lazy val subLong: BaseFunction =
    createTryOp(SUB_OP, LONG, LONG, SUB_LONG, "Integer substitution", "term", "term")((a, b) => Math.subtractExact(a, b))
  lazy val sumString: BaseFunction =
    createRawOp(SUM_OP, STRING, STRING, SUM_STRING, "Limited strings concatination", "prefix", "suffix", 10) {
      case (CONST_STRING(a), CONST_STRING(b)) =>
        lazy val al = a.length
        lazy val bl = b.length
        Either.cond(al + bl <= MaxStringResult, CONST_STRING(a + b), "String is too large")
      case _ => ???
    }
  lazy val sumByteStr: BaseFunction =
    createRawOp(SUM_OP, BYTESTR, BYTESTR, SUM_BYTES, "Limited bytes vectors concatination", "prefix", "suffix", 10) {
      case (CONST_BYTESTR(a), CONST_BYTESTR(b)) =>
        lazy val al = a.arr.length
        lazy val bl = b.arr.length
        Either.cond(al + bl <= MaxBytesResult, CONST_BYTESTR(a ++ b), "ByteStr is too large")
      case _ => ???
    }
  lazy val ge: BaseFunction = createOp(GE_OP, LONG, BOOLEAN, GE_LONG, "Integer grater or equal comparation", "term", "term")(_ >= _)
  lazy val gt: BaseFunction =
    createOp(GT_OP, LONG, BOOLEAN, GT_LONG, "Integer grater comparation", "term", "term")(_ > _)

  lazy val eq: BaseFunction =
    NativeFunction(EQ_OP.func, 1, EQ, BOOLEAN, "Equality", ("a", TYPEPARAM('T'), "value"), ("b", TYPEPARAM('T'), "value")) {
      case a :: b :: Nil => Right(CONST_BOOLEAN(a == b))
      case _             => ???
    }

  lazy val ne: BaseFunction =
    UserFunction(NE_OP.func,
                 Map[StdLibVersion, Long](V1 -> 26, V2 -> 26, V3 -> 1, V4 -> 1),
                 BOOLEAN,
                 "Inequality",
                 ("@a", TYPEPARAM('T'), "value"),
                 ("@b", TYPEPARAM('T'), "value")) {
      FUNCTION_CALL(uNot, List(FUNCTION_CALL(eq, List(REF("@a"), REF("@b")))))
    }

  lazy val throwWithMessage: BaseFunction = NativeFunction("throw", 1, THROW, NOTHING, "Fail script", ("err", STRING, "Error message")) {
    case CONST_STRING(s) :: Nil => Left(s)
    case _                      => Left(defaultThrowMessage)
  }

  lazy val throwNoMessage: BaseFunction = UserFunction("throw", Map[StdLibVersion, Long](V1 -> 2, V2 -> 2, V3 -> 1, V4 -> 1), NOTHING, "Fail script") {
    FUNCTION_CALL(throwWithMessage, List(CONST_STRING(defaultThrowMessage)))
  }

  lazy val extract: BaseFunction =
    UserFunction.deprecated("extract",
                            13,
                            TYPEPARAM('T'),
                            "Extract value from option or fail",
                            ("@a", PARAMETERIZEDUNION(List(TYPEPARAM('T'), UNIT)), "Optional value")) {
      IF(
        FUNCTION_CALL(eq, List(REF("@a"), REF("unit"))),
        FUNCTION_CALL(throwWithMessage, List(CONST_STRING("extract() called on unit value"))),
        REF("@a")
      )
    }

  lazy val value: BaseFunction =
    UserFunction("value",
                 13,
                 TYPEPARAM('T'),
                 "Extract value from option or fail",
                 ("@a", PARAMETERIZEDUNION(List(TYPEPARAM('T'), UNIT)), "Optional value")) {
      IF(
        FUNCTION_CALL(eq, List(REF("@a"), REF("unit"))),
        FUNCTION_CALL(throwWithMessage, List(CONST_STRING("value() called on unit value"))),
        REF("@a")
      )
    }

  lazy val isDefined: BaseFunction =
    UserFunction(
      "isDefined",
      Map[StdLibVersion, Long](V1 -> 35, V2 -> 35, V3 -> 1, V4 -> 1),
      BOOLEAN,
      "Check the value is defined",
      ("@a", PARAMETERIZEDUNION(List(TYPEPARAM('T'), UNIT)), "Option value")
    ) {
      FUNCTION_CALL(ne, List(REF("@a"), REF("unit")))
    }

  lazy val fraction: BaseFunction = NativeFunction(
    "fraction",
    1,
    FRACTION,
    LONG,
    "Multiply and dividion with big integer intermediate representation",
    ("value", LONG, "multiplyer"),
    ("numerator", LONG, "multiplyer"),
    ("denominator", LONG, "divisor")
  ) {
    case CONST_LONG(v) :: CONST_LONG(n) :: CONST_LONG(d) :: Nil =>
      lazy val result = BigInt(v) * n / d
      for {
        _ <- Either.cond(result < Long.MaxValue, (), s"Long overflow: value `$result` greater than 2^63-1")
        _ <- Either.cond(result > Long.MinValue, (), s"Long overflow: value `$result` less than -2^63-1")
      } yield CONST_LONG(result.toLong)
    case _ => ???
  }

  lazy val _isInstanceOf: BaseFunction = NativeFunction("_isInstanceOf",
                                                        1,
                                                        ISINSTANCEOF,
                                                        BOOLEAN,
                                                        "Internal function to check value type",
                                                        ("obj", TYPEPARAM('T'), "value"),
                                                        ("of", STRING, "type name")) {
    case CONST_BOOLEAN(_) :: CONST_STRING("Boolean") :: Nil    => Right(TRUE)
    case CONST_BYTESTR(_) :: CONST_STRING("ByteVector") :: Nil => Right(TRUE)
    case CONST_STRING(_) :: CONST_STRING("String") :: Nil      => Right(TRUE)
    case CONST_LONG(_) :: CONST_STRING("Int") :: Nil           => Right(TRUE)
    case (p: CaseObj) :: CONST_STRING(s) :: Nil                => Right(CONST_BOOLEAN(p.caseType.name == s))
    case _                                                     => Right(FALSE)
  }

  lazy val sizeBytes: BaseFunction = NativeFunction("size", 1, SIZE_BYTES, LONG, "Size of bytes str", ("byteVector", BYTESTR, "vector")) {
    case CONST_BYTESTR(bv) :: Nil => Right(CONST_LONG(bv.arr.length))
    case xs                       => notImplemented("size(byte[])", xs)
  }

  lazy val toBytesBoolean: BaseFunction =
    NativeFunction("toBytes", 1, BOOLEAN_TO_BYTES, BYTESTR, "Bytes array representation", ("b", BOOLEAN, "value")) {
      case TRUE :: Nil  => Right(CONST_BYTESTR(ByteStr.fromBytes(1)))
      case FALSE :: Nil => Right(CONST_BYTESTR(ByteStr.fromBytes(0)))
      case _            => ???
    }

  lazy val toBytesLong: BaseFunction = NativeFunction("toBytes", 1, LONG_TO_BYTES, BYTESTR, "Bytes array representation", ("n", LONG, "value")) {
    case CONST_LONG(n) :: Nil => Right(CONST_BYTESTR(ByteStr.fromLong(n)))
    case _                    => ???
  }

  lazy val toBytesString: BaseFunction =
    NativeFunction("toBytes", 1, STRING_TO_BYTES, BYTESTR, "Bytes array representation", ("s", STRING, "value")) {
      case CONST_STRING(s) :: Nil => Right(CONST_BYTESTR(ByteStr(s.getBytes(StandardCharsets.UTF_8))))
      case _                      => ???
    }

  lazy val sizeString: BaseFunction = NativeFunction("size", 1, SIZE_STRING, LONG, "Scting size in characters", ("xs", STRING, "string")) {
    case CONST_STRING(bv) :: Nil => Right(CONST_LONG(bv.length.toLong))
    case xs                      => notImplemented("size(String)", xs)
  }

  lazy val toStringBoolean: BaseFunction =
    NativeFunction("toString", 1, BOOLEAN_TO_STRING, STRING, "String representation", ("b", BOOLEAN, "value")) {
      case TRUE :: Nil  => Right(CONST_STRING("true"))
      case FALSE :: Nil => Right(CONST_STRING("false"))
      case _            => ???
    }

  lazy val toStringLong: BaseFunction = NativeFunction("toString", 1, LONG_TO_STRING, STRING, "String representation", ("n", LONG, "value")) {
    case CONST_LONG(n) :: Nil => Right(CONST_STRING(n.toString))
    case _                    => ???
  }

  lazy val takeBytes: BaseFunction =
    NativeFunction("take", 1, TAKE_BYTES, BYTESTR, "Take firsts bytes subvector", ("xs", BYTESTR, "vector"), ("number", LONG, "Bytes number")) {
      case CONST_BYTESTR(xs) :: CONST_LONG(number) :: Nil => Right(CONST_BYTESTR(xs.take(number)))
      case xs                                             => notImplemented("take(xs: byte[], number: Long)", xs)
    }

  lazy val dropBytes: BaseFunction =
    NativeFunction("drop", 1, DROP_BYTES, BYTESTR, "Skip firsts bytes", ("xs", BYTESTR, "vector"), ("number", LONG, "Bytes number")) {
      case CONST_BYTESTR(xs) :: CONST_LONG(number) :: Nil => Right(CONST_BYTESTR(xs.drop(number)))
      case xs                                             => notImplemented("drop(xs: byte[], number: Long)", xs)
    }

  lazy val dropRightBytes: BaseFunction =
    UserFunction("dropRight", "dropRightBytes", 19, BYTESTR, "Cut vectors tail", ("@xs", BYTESTR, "vector"), ("@number", LONG, "cuting size")) {
      FUNCTION_CALL(
        takeBytes,
        List(
          REF("@xs"),
          FUNCTION_CALL(
            subLong,
            List(
              FUNCTION_CALL(sizeBytes, List(REF("@xs"))),
              REF("@number")
            )
          )
        )
      )
    }

  lazy val takeRightBytes: BaseFunction =
    UserFunction("takeRight", "takeRightBytes", 19, BYTESTR, "Take vector tail", ("@xs", BYTESTR, "vector"), ("@number", LONG, "taking size")) {
      FUNCTION_CALL(
        dropBytes,
        List(
          REF("@xs"),
          FUNCTION_CALL(
            subLong,
            List(
              FUNCTION_CALL(sizeBytes, List(REF("@xs"))),
              REF("@number")
            )
          )
        )
      )
    }

  private def trimLongToInt(x: Long): Int = Math.toIntExact(Math.max(Math.min(x, Int.MaxValue), Int.MinValue))

  lazy val takeString: BaseFunction =
    NativeFunction("take", 1, TAKE_STRING, STRING, "Take string prefix", ("xs", STRING, "sctring"), ("number", LONG, "prefix size in characters")) {
      case CONST_STRING(xs) :: CONST_LONG(number) :: Nil => Right(CONST_STRING(xs.take(trimLongToInt(number))))
      case xs                                            => notImplemented("take(xs: String, number: Long)", xs)
    }

  lazy val listConstructor: NativeFunction =
    NativeFunction(
      "cons",
      2,
      CREATE_LIST,
      PARAMETERIZEDLIST(PARAMETERIZEDUNION(List(TYPEPARAM('A'), TYPEPARAM('B')))),
      "Construct a new List[T]",
      ("head", TYPEPARAM('A'), "head"),
      ("tail", PARAMETERIZEDLIST(TYPEPARAM('B')), "tail")
    ) {
      case h :: ARR(t) :: Nil => Right(ARR(h +: t))
      case xs                 => notImplemented("cons(head: T, tail: LIST[T]", xs)
    }

  lazy val dropString: BaseFunction =
    NativeFunction("drop", 1, DROP_STRING, STRING, "Remmove sring prefix", ("xs", STRING, "string"), ("number", LONG, "prefix size")) {
      case CONST_STRING(xs) :: CONST_LONG(number) :: Nil => Right(CONST_STRING(xs.drop(trimLongToInt(number))))
      case xs                                            => notImplemented("drop(xs: String, number: Long)", xs)
    }

  lazy val takeRightString: BaseFunction =
    UserFunction("takeRight", 19, STRING, "Take string suffix", ("@xs", STRING, "String"), ("@number", LONG, "suffix size in characters")) {
      FUNCTION_CALL(
        dropString,
        List(
          REF("@xs"),
          FUNCTION_CALL(
            subLong,
            List(
              FUNCTION_CALL(sizeString, List(REF("@xs"))),
              REF("@number")
            )
          )
        )
      )
    }

  lazy val dropRightString: BaseFunction =
    UserFunction("dropRight", 19, STRING, "Remove string suffix", ("@xs", STRING, "string"), ("@number", LONG, "suffix size in characters")) {
      FUNCTION_CALL(
        takeString,
        List(
          REF("@xs"),
          FUNCTION_CALL(
            subLong,
            List(
              FUNCTION_CALL(sizeString, List(REF("@xs"))),
              REF("@number")
            )
          )
        )
      )
    }

  val UTF8Decoder = UTF_8.newDecoder

  lazy val toUtf8String: BaseFunction =
    NativeFunction("toUtf8String", 20, UTF8STRING, STRING, "Convert UTF8 bytes to string", ("u", BYTESTR, "utf8")) {
      case CONST_BYTESTR(u) :: Nil => Try(CONST_STRING(UTF8Decoder.decode(ByteBuffer.wrap(u.arr)).toString)).toEither.left.map {
        case _:MalformedInputException => "Input contents invalid UTD8 sequence"
        case e => e.toString
      }
      case xs                      => notImplemented("toUtf8String(u: byte[])", xs)
    }

  lazy val toLong: BaseFunction =
    NativeFunction("toInt", 10, BININT, LONG, "Deserialize big endian 8-bytes value", ("bin", BYTESTR, "8-bytes BE binaries")) {
      case CONST_BYTESTR(u) :: Nil => Try(CONST_LONG(ByteBuffer.wrap(u.arr).getLong())).toEither.left.map {
        case _:BufferUnderflowException => "Buffer underflow"
        case e => e.toString
      }
      case xs                      => notImplemented("toInt(u: byte[])", xs)
    }

  lazy val toLongOffset: BaseFunction =
<<<<<<< HEAD
    NativeFunction("toInt",
                   10,
                   BININT_OFF,
                   LONG,
                   "Deserialize big endian 8-bytes value",
                   ("bin", BYTESTR, "8-bytes BE binaries"),
                   ("offet", LONG, "bytes offset")) {
      case CONST_BYTESTR(ByteStr(u)) :: CONST_LONG(o) :: Nil =>
        if (o >= 0 && o <= u.size - 8) {
          Try(CONST_LONG(ByteBuffer.wrap(u).getLong(o.toInt))).toEither.left.map(_.toString)
        } else {
          Left("IndexOutOfBounds")
        }
      case xs => notImplemented("toInt(u: byte[], off: int)", xs)
=======
    NativeFunction("toInt", 10, BININT_OFF, LONG, "Deserialize big endian 8-bytes value", ("bin", BYTESTR, "8-bytes BE binaries"), ("offet", LONG, "bytes offset")) {
      case CONST_BYTESTR(ByteStr(u)) :: CONST_LONG(o) :: Nil => if( o >= 0 && o <= u.size - 8) {
          Try(CONST_LONG(ByteBuffer.wrap(u).getLong(o.toInt))).toEither.left.map {
             case _:BufferUnderflowException => "Buffer underflow"
             case e => e.toString
           }
      } else {
        Left("IndexOutOfBounds")
      }
      case xs                      => notImplemented("toInt(u: byte[], off: int)", xs)
>>>>>>> 51884e96
    }

  lazy val indexOf: BaseFunction =
    NativeFunction("indexOf",
                   20,
                   INDEXOF,
                   optionLong,
                   "index of substring",
                   ("str", STRING, "String for analize"),
                   ("substr", STRING, "String for searching")) {
      case CONST_STRING(m) :: CONST_STRING(sub) :: Nil =>
        Right({
          val i = m.indexOf(sub)
          if (i != -1) {
            CONST_LONG(i.toLong)
          } else {
            unit
          }
        })
      case xs => notImplemented("indexOf(STRING, STRING)", xs)
    }

  lazy val indexOfN: BaseFunction =
<<<<<<< HEAD
    NativeFunction(
      "indexOf",
      20,
      INDEXOFN,
      optionLong,
      "index of substring after offset",
      ("str", STRING, "String for analize"),
      ("substr", STRING, "String for searching"),
      ("offset", LONG, "offset")
    ) {
      case CONST_STRING(m) :: CONST_STRING(sub) :: CONST_LONG(off) :: Nil =>
        Right(if (off >= 0 && off <= m.length) {
          val i = m.indexOf(sub, off.toInt)
          if (i != -1) {
            CONST_LONG(i.toLong)
          } else {
            unit
          }
        } else {
          unit
        })
      case xs => notImplemented("indexOf(STRING, STRING)", xs)
    }

  def split(m: String, sep: String, buffer: ArrayBuffer[CONST_STRING] = ArrayBuffer[CONST_STRING](), start: Int = 0): IndexedSeq[CONST_STRING] = {
    m.indexOf(sep, start) match {
      case -1 =>
        buffer += CONST_STRING(m.substring(start))
        buffer.result
      case n =>
        buffer += CONST_STRING(m.substring(0, n))
        split(m, sep, buffer, n + sep.length)
    }
  }

  lazy val splitStr: BaseFunction =
    NativeFunction("split",
                   100,
                   SPLIT,
                   listString,
                   "split string by separator",
                   ("str", STRING, "String for splitting"),
                   ("separator", STRING, "separator")) {
      case CONST_STRING(m) :: CONST_STRING(sep) :: Nil => Right(ARR(split(m, sep)))
      case xs                                          => notImplemented("split(STRING, STRING)", xs)
    }

  lazy val parseInt: BaseFunction =
    NativeFunction("parseInt", 20, PARSEINT, optionLong, "parse string to integer", ("str", STRING, "String for parsing")) {
      case CONST_STRING(u) :: Nil => Try(CONST_LONG(u.toInt)).orElse(Success(unit)).toEither.left.map(_.toString)
      case xs                     => notImplemented("parseInt(STRING)", xs)
=======
    NativeFunction("indexOf", 20, INDEXOFN, optionLong, "index of substring after offset", ("str", STRING, "String for analize"), ("substr", STRING, "String for searching"), ("offset", LONG, "offset")) {
      case CONST_STRING(m) :: CONST_STRING(sub) :: CONST_LONG(off) :: Nil => Right( if(off >= 0 && off <= m.length) {
         val i = m.indexOf(sub, off.toInt)
         if( i != -1 ) {
           CONST_LONG(i.toLong)
         } else {
           unit
         }
      } else {
        unit
      } )
      case xs                      => notImplemented("indexOf(STRING, STRING)", xs)
    }

  lazy val splitStr: BaseFunction =
    NativeFunction("split", 100, SPLIT, listString, "split string by separator", ("str", STRING, "String for splitting"), ("separator", STRING, "separator")) {
      case CONST_STRING(str) :: CONST_STRING(sep) :: Nil => Right(ARR(split(str, sep).map(CONST_STRING)))
      case xs                                            => notImplemented("split(STRING, STRING)", xs)
    }

  private def split(str: String, sep: String) =
    if (str == "") seqWithEmptyStr
    else if (sep == "") 1 to str.length map (i => String.valueOf(str.charAt(i - 1)))
    else splitRec(str, sep).reverse.toIndexedSeq

  private val seqWithEmptyStr = IndexedSeq("")

  @tailrec private def splitRec(
                str: String,
                sep: String,
                offset: Int = 0,
                splitted: List[String] = Nil
              ): List[String] = {
    val index = str.indexOf(sep, offset)
    if (index == -1) str.substring(offset, str.length) :: splitted
    else splitRec(
      str,
      sep,
      index + sep.length,
      str.substring(offset, index) :: splitted
    )
  }

  lazy val parseInt: BaseFunction =
    NativeFunction("parseInt", 20, PARSEINT, optionLong, "parse string to integer", ("str", STRING, "String for parsing")) {
      case CONST_STRING(u) :: Nil => Try(CONST_LONG(u.toLong)).orElse(Success(unit)).toEither.left.map(_.toString)
      case xs                      => notImplemented("parseInt(STRING)", xs)
>>>>>>> 51884e96
    }

  lazy val parseIntVal: BaseFunction =
    NativeFunction("parseIntValue", 20, PARSEINTV, LONG, "parse string to integer with fail on errors", ("str", STRING, "String for parsing")) {
<<<<<<< HEAD
      case CONST_STRING(u) :: Nil => Try(CONST_LONG(u.toInt)).toEither.left.map(_.toString)
      case xs                     => notImplemented("parseInt(STRING)", xs)
=======
      case CONST_STRING(u) :: Nil => Try(CONST_LONG(u.toLong)).toEither.left.map(_.toString)
      case xs                      => notImplemented("parseInt(STRING)", xs)
>>>>>>> 51884e96
    }

  def createRawOp(op: BinaryOperation, t: TYPE, r: TYPE, func: Short, docString: String, arg1Doc: String, arg2Doc: String, complicity: Int = 1)(
      body: (EVALUATED, EVALUATED) => Either[String, EVALUATED]): BaseFunction =
    NativeFunction(opsToFunctions(op), complicity, func, r, docString, ("a", t, arg1Doc), ("b", t, arg2Doc)) {
      case a :: b :: Nil => body(a, b)
      case _             => ???
    }

  def createOp(op: BinaryOperation, t: TYPE, r: TYPE, func: Short, docString: String, arg1Doc: String, arg2Doc: String, complicity: Int = 1)(
      body: (Long, Long) => Boolean): BaseFunction =
    NativeFunction(opsToFunctions(op), complicity, func, r, docString, ("a", t, arg1Doc), ("b", t, arg2Doc)) {
      case CONST_LONG(a) :: CONST_LONG(b) :: Nil => Right(CONST_BOOLEAN(body(a, b)))
      case _                                     => ???
    }

  def createTryOp(op: BinaryOperation, t: TYPE, r: TYPE, func: Short, docString: String, arg1Doc: String, arg2Doc: String, complicity: Int = 1)(
      body: (Long, Long) => Long): BaseFunction =
    NativeFunction(opsToFunctions(op), complicity, func, r, docString, ("a", t, arg1Doc), ("b", t, arg2Doc)) {
      case CONST_LONG(a) :: CONST_LONG(b) :: Nil =>
        try {
          Right(CONST_LONG(body(a, b)))
        } catch {
          case e: Throwable => Left(e.getMessage)
        }
    }

  lazy val getElement: BaseFunction =
    NativeFunction(
      "getElement",
      2,
      GET_LIST,
      TYPEPARAM('T'),
      "Get list element by position",
      ("arr", PARAMETERIZEDLIST(TYPEPARAM('T')), "list"),
      ("pos", LONG, "element position")
    ) {
      case ARR(arr) :: CONST_LONG(pos) :: Nil => Try(arr(pos.toInt)).toEither.left.map(_.toString)
      case _                                  => ???
    }

  lazy val getListSize: BaseFunction =
    NativeFunction("size", 2, SIZE_LIST, LONG, "Size of list", ("arr", PARAMETERIZEDLIST(TYPEPARAM('T')), "list")) {
      case ARR(arr) :: Nil => Right(CONST_LONG(arr.size.toLong))
      case _               => ???
    }

  lazy val uMinus: BaseFunction =
    UserFunction("-", Map[StdLibVersion, Long](V1 -> 9, V2 -> 9, V3 -> 1, V4 -> 1), LONG, "Change integer sign", ("@n", LONG, "value")) {
      FUNCTION_CALL(subLong, List(CONST_LONG(0), REF("@n")))
    }

  lazy val uNot: BaseFunction =
    UserFunction("!", Map[StdLibVersion, Long](V1 -> 11, V2 -> 11, V3 -> 1, V4 -> 1), BOOLEAN, "unary negation", ("@p", BOOLEAN, "boolean")) {
      IF(REF("@p"), FALSE, TRUE)
    }

  lazy val ensure: BaseFunction =
    UserFunction("ensure", 16, BOOLEAN, "Ensure parameter is true", ("@b", BOOLEAN, "condition"), ("@msg", STRING, "error message")) {
      IF(REF("@b"), TRUE, FUNCTION_CALL(throwWithMessage, List(REF("@msg"))))
    }

  private lazy val operators: Array[BaseFunction] = Array(
    mulLong,
    divLong,
    modLong,
    sumLong,
    subLong,
    sumString,
    sumByteStr,
    eq,
    ne,
    ge,
    gt,
    getElement,
    getListSize,
    uMinus,
    uNot
  )

  private lazy val vars: Map[String, ((FINAL, String), LazyVal)] = Map(
    ("unit", ((UNIT, "Single instance value"), LazyVal(EitherT.pure(unit))))
  )
  private lazy val functions = Array(
    fraction,
    sizeBytes,
    toBytesBoolean,
    toBytesLong,
    toBytesString,
    takeBytes,
    dropBytes,
    takeRightBytes,
    dropRightBytes,
    sizeString,
    toStringBoolean,
    toStringLong,
    takeString,
    dropString,
    takeRightString,
    dropRightString,
    _isInstanceOf,
    isDefined,
    extract,
    throwWithMessage,
    throwNoMessage,
  ) ++ operators

  private lazy val ctx = CTX(
    Seq(
      UNIT,
      LONG,
      BOOLEAN,
      BYTESTR,
      STRING
    ),
    vars,
    functions
  )

  def build(version: StdLibVersion): CTX =
    version match {
      case V1 | V2 => ctx
      case V3 | V4 =>
        Monoid.combine(
          ctx,
          CTX(
            Seq.empty,
            Map(("nil", ((LIST(NOTHING), "empty list of any type"), LazyVal(EitherT.pure(ARR(IndexedSeq.empty[EVALUATED])))))),
            Array(value, listConstructor, ensure, toUtf8String, toLong, toLongOffset, indexOf, indexOfN, splitStr, parseInt, parseIntVal)
          )
        )
    }

}<|MERGE_RESOLUTION|>--- conflicted
+++ resolved
@@ -1,8 +1,8 @@
 package com.wavesplatform.lang.v1.evaluator.ctx.impl
 
-import java.nio.ByteBuffer
-import java.nio.charset.StandardCharsets
 import java.nio.charset.StandardCharsets.UTF_8
+import java.nio.charset.{MalformedInputException, StandardCharsets}
+import java.nio.{BufferUnderflowException, ByteBuffer}
 
 import cats.data.EitherT
 import cats.kernel.Monoid
@@ -15,18 +15,8 @@
 import com.wavesplatform.lang.v1.evaluator.ctx._
 import com.wavesplatform.lang.v1.parser.BinaryOperation
 import com.wavesplatform.lang.v1.parser.BinaryOperation._
-<<<<<<< HEAD
-
-import scala.collection.mutable.ArrayBuffer
-=======
-import java.nio.charset.StandardCharsets.UTF_8
-import java.nio.charset.MalformedInputException
-import java.nio.{BufferUnderflowException, ByteBuffer}
-
-import com.wavesplatform.lang.directives.values._
 
 import scala.annotation.tailrec
->>>>>>> 51884e96
 import scala.util.{Success, Try}
 
 object PureContext {
@@ -88,9 +78,10 @@
     case _                      => Left(defaultThrowMessage)
   }
 
-  lazy val throwNoMessage: BaseFunction = UserFunction("throw", Map[StdLibVersion, Long](V1 -> 2, V2 -> 2, V3 -> 1, V4 -> 1), NOTHING, "Fail script") {
-    FUNCTION_CALL(throwWithMessage, List(CONST_STRING(defaultThrowMessage)))
-  }
+  lazy val throwNoMessage: BaseFunction =
+    UserFunction("throw", Map[StdLibVersion, Long](V1 -> 2, V2 -> 2, V3 -> 1, V4 -> 1), NOTHING, "Fail script") {
+      FUNCTION_CALL(throwWithMessage, List(CONST_STRING(defaultThrowMessage)))
+    }
 
   lazy val extract: BaseFunction =
     UserFunction.deprecated("extract",
@@ -315,24 +306,25 @@
 
   lazy val toUtf8String: BaseFunction =
     NativeFunction("toUtf8String", 20, UTF8STRING, STRING, "Convert UTF8 bytes to string", ("u", BYTESTR, "utf8")) {
-      case CONST_BYTESTR(u) :: Nil => Try(CONST_STRING(UTF8Decoder.decode(ByteBuffer.wrap(u.arr)).toString)).toEither.left.map {
-        case _:MalformedInputException => "Input contents invalid UTD8 sequence"
-        case e => e.toString
-      }
-      case xs                      => notImplemented("toUtf8String(u: byte[])", xs)
+      case CONST_BYTESTR(u) :: Nil =>
+        Try(CONST_STRING(UTF8Decoder.decode(ByteBuffer.wrap(u.arr)).toString)).toEither.left.map {
+          case _: MalformedInputException => "Input contents invalid UTD8 sequence"
+          case e                          => e.toString
+        }
+      case xs => notImplemented("toUtf8String(u: byte[])", xs)
     }
 
   lazy val toLong: BaseFunction =
     NativeFunction("toInt", 10, BININT, LONG, "Deserialize big endian 8-bytes value", ("bin", BYTESTR, "8-bytes BE binaries")) {
-      case CONST_BYTESTR(u) :: Nil => Try(CONST_LONG(ByteBuffer.wrap(u.arr).getLong())).toEither.left.map {
-        case _:BufferUnderflowException => "Buffer underflow"
-        case e => e.toString
-      }
-      case xs                      => notImplemented("toInt(u: byte[])", xs)
+      case CONST_BYTESTR(u) :: Nil =>
+        Try(CONST_LONG(ByteBuffer.wrap(u.arr).getLong())).toEither.left.map {
+          case _: BufferUnderflowException => "Buffer underflow"
+          case e                           => e.toString
+        }
+      case xs => notImplemented("toInt(u: byte[])", xs)
     }
 
   lazy val toLongOffset: BaseFunction =
-<<<<<<< HEAD
     NativeFunction("toInt",
                    10,
                    BININT_OFF,
@@ -342,23 +334,14 @@
                    ("offet", LONG, "bytes offset")) {
       case CONST_BYTESTR(ByteStr(u)) :: CONST_LONG(o) :: Nil =>
         if (o >= 0 && o <= u.size - 8) {
-          Try(CONST_LONG(ByteBuffer.wrap(u).getLong(o.toInt))).toEither.left.map(_.toString)
+          Try(CONST_LONG(ByteBuffer.wrap(u).getLong(o.toInt))).toEither.left.map {
+            case _: BufferUnderflowException => "Buffer underflow"
+            case e                           => e.toString
+          }
         } else {
           Left("IndexOutOfBounds")
         }
       case xs => notImplemented("toInt(u: byte[], off: int)", xs)
-=======
-    NativeFunction("toInt", 10, BININT_OFF, LONG, "Deserialize big endian 8-bytes value", ("bin", BYTESTR, "8-bytes BE binaries"), ("offet", LONG, "bytes offset")) {
-      case CONST_BYTESTR(ByteStr(u)) :: CONST_LONG(o) :: Nil => if( o >= 0 && o <= u.size - 8) {
-          Try(CONST_LONG(ByteBuffer.wrap(u).getLong(o.toInt))).toEither.left.map {
-             case _:BufferUnderflowException => "Buffer underflow"
-             case e => e.toString
-           }
-      } else {
-        Left("IndexOutOfBounds")
-      }
-      case xs                      => notImplemented("toInt(u: byte[], off: int)", xs)
->>>>>>> 51884e96
     }
 
   lazy val indexOf: BaseFunction =
@@ -382,7 +365,6 @@
     }
 
   lazy val indexOfN: BaseFunction =
-<<<<<<< HEAD
     NativeFunction(
       "indexOf",
       20,
@@ -407,17 +389,6 @@
       case xs => notImplemented("indexOf(STRING, STRING)", xs)
     }
 
-  def split(m: String, sep: String, buffer: ArrayBuffer[CONST_STRING] = ArrayBuffer[CONST_STRING](), start: Int = 0): IndexedSeq[CONST_STRING] = {
-    m.indexOf(sep, start) match {
-      case -1 =>
-        buffer += CONST_STRING(m.substring(start))
-        buffer.result
-      case n =>
-        buffer += CONST_STRING(m.substring(0, n))
-        split(m, sep, buffer, n + sep.length)
-    }
-  }
-
   lazy val splitStr: BaseFunction =
     NativeFunction("split",
                    100,
@@ -426,31 +397,6 @@
                    "split string by separator",
                    ("str", STRING, "String for splitting"),
                    ("separator", STRING, "separator")) {
-      case CONST_STRING(m) :: CONST_STRING(sep) :: Nil => Right(ARR(split(m, sep)))
-      case xs                                          => notImplemented("split(STRING, STRING)", xs)
-    }
-
-  lazy val parseInt: BaseFunction =
-    NativeFunction("parseInt", 20, PARSEINT, optionLong, "parse string to integer", ("str", STRING, "String for parsing")) {
-      case CONST_STRING(u) :: Nil => Try(CONST_LONG(u.toInt)).orElse(Success(unit)).toEither.left.map(_.toString)
-      case xs                     => notImplemented("parseInt(STRING)", xs)
-=======
-    NativeFunction("indexOf", 20, INDEXOFN, optionLong, "index of substring after offset", ("str", STRING, "String for analize"), ("substr", STRING, "String for searching"), ("offset", LONG, "offset")) {
-      case CONST_STRING(m) :: CONST_STRING(sub) :: CONST_LONG(off) :: Nil => Right( if(off >= 0 && off <= m.length) {
-         val i = m.indexOf(sub, off.toInt)
-         if( i != -1 ) {
-           CONST_LONG(i.toLong)
-         } else {
-           unit
-         }
-      } else {
-        unit
-      } )
-      case xs                      => notImplemented("indexOf(STRING, STRING)", xs)
-    }
-
-  lazy val splitStr: BaseFunction =
-    NativeFunction("split", 100, SPLIT, listString, "split string by separator", ("str", STRING, "String for splitting"), ("separator", STRING, "separator")) {
       case CONST_STRING(str) :: CONST_STRING(sep) :: Nil => Right(ARR(split(str, sep).map(CONST_STRING)))
       case xs                                            => notImplemented("split(STRING, STRING)", xs)
     }
@@ -463,37 +409,32 @@
   private val seqWithEmptyStr = IndexedSeq("")
 
   @tailrec private def splitRec(
-                str: String,
-                sep: String,
-                offset: Int = 0,
-                splitted: List[String] = Nil
-              ): List[String] = {
+      str: String,
+      sep: String,
+      offset: Int = 0,
+      splitted: List[String] = Nil
+  ): List[String] = {
     val index = str.indexOf(sep, offset)
     if (index == -1) str.substring(offset, str.length) :: splitted
-    else splitRec(
-      str,
-      sep,
-      index + sep.length,
-      str.substring(offset, index) :: splitted
-    )
+    else
+      splitRec(
+        str,
+        sep,
+        index + sep.length,
+        str.substring(offset, index) :: splitted
+      )
   }
 
   lazy val parseInt: BaseFunction =
     NativeFunction("parseInt", 20, PARSEINT, optionLong, "parse string to integer", ("str", STRING, "String for parsing")) {
       case CONST_STRING(u) :: Nil => Try(CONST_LONG(u.toLong)).orElse(Success(unit)).toEither.left.map(_.toString)
-      case xs                      => notImplemented("parseInt(STRING)", xs)
->>>>>>> 51884e96
+      case xs                     => notImplemented("parseInt(STRING)", xs)
     }
 
   lazy val parseIntVal: BaseFunction =
     NativeFunction("parseIntValue", 20, PARSEINTV, LONG, "parse string to integer with fail on errors", ("str", STRING, "String for parsing")) {
-<<<<<<< HEAD
-      case CONST_STRING(u) :: Nil => Try(CONST_LONG(u.toInt)).toEither.left.map(_.toString)
+      case CONST_STRING(u) :: Nil => Try(CONST_LONG(u.toLong)).toEither.left.map(_.toString)
       case xs                     => notImplemented("parseInt(STRING)", xs)
-=======
-      case CONST_STRING(u) :: Nil => Try(CONST_LONG(u.toLong)).toEither.left.map(_.toString)
-      case xs                      => notImplemented("parseInt(STRING)", xs)
->>>>>>> 51884e96
     }
 
   def createRawOp(op: BinaryOperation, t: TYPE, r: TYPE, func: Short, docString: String, arg1Doc: String, arg2Doc: String, complicity: Int = 1)(
