--- conflicted
+++ resolved
@@ -76,16 +76,11 @@
     case _                      => Left(defaultThrowMessage)
   }
 
-<<<<<<< HEAD
   lazy val throwNoMessage: BaseFunction = UserFunction(
     "throw",
     Map[StdLibVersion, Long](V1 -> 2, V2 -> 2, V3 -> 1, V4 -> 1),
-    NOTHING,
-    "Fail script"
+    NOTHING
   ) {
-=======
-  lazy val throwNoMessage: BaseFunction = UserFunction("throw", Map[StdLibVersion, Long](V1 -> 2, V2 -> 2, V3 -> 1), NOTHING) {
->>>>>>> 8a9cab7a
     FUNCTION_CALL(throwWithMessage, List(CONST_STRING(defaultThrowMessage).explicitGet()))
   }
 
@@ -536,20 +531,12 @@
     }
 
   lazy val uMinus: BaseFunction =
-<<<<<<< HEAD
-    UserFunction("-", Map[StdLibVersion, Long](V1 -> 9, V2 -> 9, V3 -> 1, V4 -> 1), LONG, "Change integer sign", ("@n", LONG, "value")) {
-=======
-    UserFunction("-", Map[StdLibVersion, Long](V1 -> 9, V2 -> 9, V3 -> 1), LONG, ("@n", LONG)) {
->>>>>>> 8a9cab7a
+    UserFunction("-", Map[StdLibVersion, Long](V1 -> 9, V2 -> 9, V3 -> 1, V4 -> 1), LONG, ("@n", LONG)) {
       FUNCTION_CALL(subLong, List(CONST_LONG(0), REF("@n")))
     }
 
   lazy val uNot: BaseFunction =
-<<<<<<< HEAD
-    UserFunction("!", Map[StdLibVersion, Long](V1 -> 11, V2 -> 11, V3 -> 1, V4 -> 1), BOOLEAN, "unary negation", ("@p", BOOLEAN, "boolean")) {
-=======
-    UserFunction("!", Map[StdLibVersion, Long](V1 -> 11, V2 -> 11, V3 -> 1), BOOLEAN, ("@p", BOOLEAN)) {
->>>>>>> 8a9cab7a
+    UserFunction("!", Map[StdLibVersion, Long](V1 -> 11, V2 -> 11, V3 -> 1, V4 -> 1), BOOLEAN, ("@p", BOOLEAN)) {
       IF(REF("@p"), FALSE, TRUE)
     }
 
