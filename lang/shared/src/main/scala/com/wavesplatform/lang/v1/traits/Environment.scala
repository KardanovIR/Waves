package com.wavesplatform.lang.v1.traits

import com.wavesplatform.lang.v1.traits.domain.Tx.ScriptTransfer
import com.wavesplatform.lang.v1.traits.domain._
import monix.eval.Coeval
import shapeless._

import scala.language.higherKinds

object Environment {
  type InputEntity = Tx :+: Ord :+: ScriptTransfer :+: CNil
}

trait Environment[F[_]] {
  def chainId: Byte
  def inputEntity: Environment.InputEntity
  def tthis: Recipient.Address
<<<<<<< HEAD
  def height: F[Long]
  def transactionById(id: Array[Byte]): F[Option[Tx]]
  def transferTransactionById(id: Array[Byte]): F[Option[Tx]]
  def transactionHeightById(id: Array[Byte]): F[Option[Long]]
  def assetInfoById(id: Array[Byte]): F[Option[ScriptAssetInfo]]
  def lastBlockOpt(): F[Option[BlockInfo]]
  def blockInfoByHeight(height: Int): F[Option[BlockInfo]]
  def data(addressOrAlias: Recipient, key: String, dataType: DataType): F[Option[Any]]
  def resolveAlias(name: String): F[Either[String, Recipient.Address]]
  def accountBalanceOf(addressOrAlias: Recipient, assetId: Option[Array[Byte]]): F[Either[String, Long]]
=======
  def transactionById(id: Array[Byte]): Option[Tx]
  def transferTransactionById(id: Array[Byte]): Option[Tx]
  def transactionHeightById(id: Array[Byte]): Option[Long]
  def assetInfoById(id: Array[Byte]): Option[ScriptAssetInfo]
  def lastBlockOpt(): Option[BlockInfo]
  def blockInfoByHeight(height: Int): Option[BlockInfo]
  def data(addressOrAlias: Recipient, key: String, dataType: DataType): Option[Any]
  def resolveAlias(name: String): Either[String, Recipient.Address]
  def accountBalanceOf(addressOrAlias: Recipient, assetId: Option[Array[Byte]]): Either[String, Long]
  def blockHeaderParser(bytes: Array[Byte]): Option[BlockHeader]
  def multiPaymentAllowed: Boolean
>>>>>>> d9aff144
}<|MERGE_RESOLUTION|>--- conflicted
+++ resolved
@@ -2,7 +2,6 @@
 
 import com.wavesplatform.lang.v1.traits.domain.Tx.ScriptTransfer
 import com.wavesplatform.lang.v1.traits.domain._
-import monix.eval.Coeval
 import shapeless._
 
 import scala.language.higherKinds
@@ -15,7 +14,6 @@
   def chainId: Byte
   def inputEntity: Environment.InputEntity
   def tthis: Recipient.Address
-<<<<<<< HEAD
   def height: F[Long]
   def transactionById(id: Array[Byte]): F[Option[Tx]]
   def transferTransactionById(id: Array[Byte]): F[Option[Tx]]
@@ -26,17 +24,6 @@
   def data(addressOrAlias: Recipient, key: String, dataType: DataType): F[Option[Any]]
   def resolveAlias(name: String): F[Either[String, Recipient.Address]]
   def accountBalanceOf(addressOrAlias: Recipient, assetId: Option[Array[Byte]]): F[Either[String, Long]]
-=======
-  def transactionById(id: Array[Byte]): Option[Tx]
-  def transferTransactionById(id: Array[Byte]): Option[Tx]
-  def transactionHeightById(id: Array[Byte]): Option[Long]
-  def assetInfoById(id: Array[Byte]): Option[ScriptAssetInfo]
-  def lastBlockOpt(): Option[BlockInfo]
-  def blockInfoByHeight(height: Int): Option[BlockInfo]
-  def data(addressOrAlias: Recipient, key: String, dataType: DataType): Option[Any]
-  def resolveAlias(name: String): Either[String, Recipient.Address]
-  def accountBalanceOf(addressOrAlias: Recipient, assetId: Option[Array[Byte]]): Either[String, Long]
   def blockHeaderParser(bytes: Array[Byte]): Option[BlockHeader]
   def multiPaymentAllowed: Boolean
->>>>>>> d9aff144
 }