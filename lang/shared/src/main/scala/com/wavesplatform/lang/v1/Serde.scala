package com.wavesplatform.lang.v1

import java.io.ByteArrayOutputStream
import java.nio.ByteBuffer

<<<<<<< HEAD
import com.wavesplatform.common.state.ByteStr
=======
import cats.implicits._
>>>>>>> ff8051b8
import com.wavesplatform.lang.v1.compiler.Terms._
import com.wavesplatform.lang.utils.Serialize._
import monix.eval.Coeval

import scala.util.Try

object Serde {
  val E_LONG: Byte    = 0
  val E_BYTES: Byte   = 1
  val E_STRING: Byte  = 2
  val E_IF: Byte      = 3
  val E_BLOCK: Byte   = 4
  val E_REF: Byte     = 5
  val E_TRUE: Byte    = 6
  val E_FALSE: Byte   = 7
  val E_GETTER: Byte  = 8
  val E_FUNCALL: Byte = 9

  val FH_NATIVE: Byte = 0
  val FH_USER: Byte   = 1

  val E_BLOCK_V2 = 10

  val DEC_LET  = 0
  val DEC_FUNC = 1

  def deserialize(bytes: Array[Byte], all: Boolean = true): Either[String, (EXPR, Int)] = {
    import cats.instances.list._
    import cats.syntax.apply._
    import cats.syntax.traverse._

    val bb = ByteBuffer.wrap(bytes)
    def aux(acc: Coeval[Unit] = Coeval.now(())): Coeval[EXPR] = acc.flatMap { _ =>
      bb.get() match {
        case E_LONG   => Coeval.now(CONST_LONG(bb.getLong))
        case E_BYTES  => Coeval.now(CONST_BYTESTR(bb.getByteStr))
        case E_STRING => Coeval.now(CONST_STRING(bb.getString))
        case E_IF     => (aux(), aux(), aux()).mapN(IF)
        case E_BLOCK =>
          for {
            name     <- Coeval.now(bb.getString)
            letValue <- aux()
            body     <- aux()
          } yield
            BLOCKV1(
              let = LET(name, letValue),
              body = body
            )
        case E_BLOCK_V2 =>
          for {
            decType <- Coeval.now(bb.get())
            dec     <- deserializeDeclaration(bb, aux(), decType)
            body    <- aux()
          } yield BLOCKV2(dec, body)
        case E_REF    => Coeval.now(REF(bb.getString))
        case E_TRUE   => Coeval.now(TRUE)
        case E_FALSE  => Coeval.now(FALSE)
        case E_GETTER => aux().map(GETTER(_, field = bb.getString))
        case E_FUNCALL =>
          Coeval
            .now((bb.getFunctionHeader, bb.getInt))
            .flatMap {
              case (header, argc) =>
                val args: List[Coeval[EXPR]] = (1 to argc).map(_ => aux())(collection.breakOut)
                args.sequence[Coeval, EXPR].map(FUNCTION_CALL(header, _))
            }
      }
    }

    val res = Try(aux().value).toEither.left
      .map(_.getMessage)
    (if (all)
       res.flatMap { r =>
         if (bb.hasRemaining) Left(s"${bb.remaining()} bytes left")
         else Right(r)
       } else res)
      .map((_, bb.remaining()))
  }

<<<<<<< HEAD
  implicit class ByteBufferOps(val self: ByteBuffer) extends AnyVal {
    def getBytes: Array[Byte] = {
      val len = self.getInt
      if (self.limit() < len || len < 0) {
        throw new Exception(s"Invalid array size ($len)")
      }
      val bytes = new Array[Byte](len)
      self.get(bytes)
      bytes
    }

    def getByteStr: ByteStr = ByteStr(getBytes)

    def getString: String = new String(getBytes, StandardCharsets.UTF_8)

    def getFunctionHeader: FunctionHeader = self.get() match {
      case FH_NATIVE => FunctionHeader.Native(self.getShort)
      case FH_USER   => FunctionHeader.User(getString)
      case x         => throw new RuntimeException(s"Unknown function header type: $x")
=======
  private def serializeDeclaration(bb: ByteArrayOutputStream, dec: DECLARATION, aux: EXPR => Coeval[Unit]): Coeval[Unit] = {
    dec match {
      case LET(name, value) =>
        Coeval.now {
          bb.write(DEC_LET)
          bb.writeString(name)
        } *> aux(value)
      case FUNC(name, args, body) =>
        Coeval.now {
          bb.write(DEC_FUNC)
          bb.writeString(name)
          bb.writeInt(args.size)
          args.foreach(bb.writeString)
        } *> aux(body)
>>>>>>> ff8051b8
    }
  }

  private def deserializeDeclaration(bb: ByteBuffer, aux: => Coeval[EXPR], decType: Byte): Coeval[DECLARATION] = {
    decType match {
      case DEC_LET =>
        for {
          name <- Coeval.now(bb.getString)
          body <- aux
        } yield LET(name, body)
      case DEC_FUNC =>
        for {
          name <- Coeval.now(bb.getString)
          args <- Coeval.now(for (_ <- 1 to bb.getInt) yield bb.getString)
          body <- aux
        } yield FUNC(name, args.toList, body)
    }
  }

  def serialize(expr: EXPR): Array[Byte] = {
    val out = new ByteArrayOutputStream()
    def aux(acc: Coeval[Unit], expr: EXPR): Coeval[Unit] = acc.flatMap { _ =>
      expr match {
        case CONST_LONG(n) =>
          Coeval.now {
            out.write(E_LONG)
            out.writeLong(n)
          }
        case CONST_BYTESTR(bs) =>
          Coeval.now {
            out.write(E_BYTES)
            out.writeInt(Math.toIntExact(bs.arr.length)).write(bs.arr)
          }
        case CONST_STRING(s) =>
          Coeval.now {
            out.write(E_STRING)
            out.writeString(s)
          }
        case IF(cond, ifTrue, ifFalse) =>
          List(cond, ifTrue, ifFalse).foldLeft(Coeval.now(out.write(E_IF)))(aux)
        case BLOCKV1(LET(name, value), body) =>
          val n = Coeval.now[Unit] {
            out.write(E_BLOCK)
            out.writeString(name)
          }
          List(value, body).foldLeft(n)(aux)
        case BLOCKV2(dec, body) =>
          val n = Coeval.now[Unit] {
            out.write(E_BLOCK_V2)
          }
          aux(serializeDeclaration(out, dec, aux(n, _)), body)
        case REF(key) =>
          Coeval.now {
            out.write(E_REF)
            out.writeString(key)
          }
        case CONST_BOOLEAN(b) => Coeval.now(out.write(if (b) E_TRUE else E_FALSE))
        case GETTER(obj, field) =>
          aux(Coeval.now[Unit](out.write(E_GETTER)), obj).map { _ =>
            out.writeString(field)
          }
        case FUNCTION_CALL(header, args) =>
          val n = Coeval.now[Unit] {
            out.write(E_FUNCALL)
            out.writeFunctionHeader(header)
            out.writeInt(args.size)
          }
          args.foldLeft(n)(aux)
        case x => println(x) ; ??? //TODO: FIx exhaustivness
      }
    }

    aux(acc = Coeval.now(()), expr).value
    out.toByteArray
  }
}<|MERGE_RESOLUTION|>--- conflicted
+++ resolved
@@ -3,11 +3,8 @@
 import java.io.ByteArrayOutputStream
 import java.nio.ByteBuffer
 
-<<<<<<< HEAD
 import com.wavesplatform.common.state.ByteStr
-=======
 import cats.implicits._
->>>>>>> ff8051b8
 import com.wavesplatform.lang.v1.compiler.Terms._
 import com.wavesplatform.lang.utils.Serialize._
 import monix.eval.Coeval
@@ -87,27 +84,6 @@
       .map((_, bb.remaining()))
   }
 
-<<<<<<< HEAD
-  implicit class ByteBufferOps(val self: ByteBuffer) extends AnyVal {
-    def getBytes: Array[Byte] = {
-      val len = self.getInt
-      if (self.limit() < len || len < 0) {
-        throw new Exception(s"Invalid array size ($len)")
-      }
-      val bytes = new Array[Byte](len)
-      self.get(bytes)
-      bytes
-    }
-
-    def getByteStr: ByteStr = ByteStr(getBytes)
-
-    def getString: String = new String(getBytes, StandardCharsets.UTF_8)
-
-    def getFunctionHeader: FunctionHeader = self.get() match {
-      case FH_NATIVE => FunctionHeader.Native(self.getShort)
-      case FH_USER   => FunctionHeader.User(getString)
-      case x         => throw new RuntimeException(s"Unknown function header type: $x")
-=======
   private def serializeDeclaration(bb: ByteArrayOutputStream, dec: DECLARATION, aux: EXPR => Coeval[Unit]): Coeval[Unit] = {
     dec match {
       case LET(name, value) =>
@@ -122,7 +98,6 @@
           bb.writeInt(args.size)
           args.foreach(bb.writeString)
         } *> aux(body)
->>>>>>> ff8051b8
     }
   }
 
