package com.wavesplatform.lang.v1.evaluator

object FunctionIds {

  val EQ: Short           = 0
  val ISINSTANCEOF: Short = 1
  val THROW: Short        = 2

  val SUM_LONG: Short = 100
  val SUB_LONG: Short = 101
  val GT_LONG: Short  = 102
  val GE_LONG: Short  = 103
  val MUL_LONG: Short = 104
  val DIV_LONG: Short = 105
  val MOD_LONG: Short = 106
  val FRACTION: Short = 107

  val POW: Short = 108
  val LOG: Short = 109

  val SIZE_BYTES: Short = 200
  val TAKE_BYTES: Short = 201
  val DROP_BYTES: Short = 202
  val SUM_BYTES: Short  = 203

  val SUM_STRING: Short  = 300
  val TAKE_STRING: Short = 303
  val DROP_STRING: Short = 304
  val SIZE_STRING: Short = 305

  val SIZE_LIST: Short         = 400
  val GET_LIST: Short          = 401
  val LONG_TO_BYTES: Short     = 410
  val STRING_TO_BYTES: Short   = 411
  val BOOLEAN_TO_BYTES: Short  = 412
  val LONG_TO_STRING: Short    = 420
  val BOOLEAN_TO_STRING: Short = 421

  val CREATE_LIST: Short = 1100

  val UTF8STRING: Short   = 1200
  val BININT: Short       = 1201
  val BININT_OFF: Short   = 1202
  val INDEXOF: Short      = 1203
  val INDEXOFN: Short     = 1204
  val SPLIT: Short        = 1205
  val PARSEINT: Short     = 1206
  val LASTINDEXOF: Short  = 1207
  val LASTINDEXOFN: Short = 1208

  // Crypto
  val SIGVERIFY: Short = 500
  val KECCAK256: Short = 501
  val BLAKE256: Short  = 502
  val SHA256: Short    = 503
  val RSAVERIFY: Short = 504

  val TOBASE58: Short   = 600
  val FROMBASE58: Short = 601
  val TOBASE64: Short   = 602
  val FROMBASE64: Short = 603
  val TOBASE16: Short   = 604
  val FROMBASE16: Short = 605

  val CHECK_MERKLE_PROOF: Short = 700

  // Waves
  val GETTRANSACTIONBYID: Short      = 1000
  val TRANSACTIONHEIGHTBYID: Short   = 1001
  val ACCOUNTASSETBALANCE: Short     = 1003
  val GETASSETINFOBYID: Short        = 1004
  val BLOCKINFOBYHEIGHT: Short       = 1005
  val TRANSFERTRANSACTIONBYID: Short = 1006

  val DATA_LONG_FROM_ARRAY: Short    = 1040
  val DATA_BOOLEAN_FROM_ARRAY: Short = 1041
  val DATA_BYTES_FROM_ARRAY: Short   = 1042
  val DATA_STRING_FROM_ARRAY: Short  = 1043

  val DATA_LONG_FROM_STATE: Short    = 1050
  val DATA_BOOLEAN_FROM_STATE: Short = 1051
  val DATA_BYTES_FROM_STATE: Short   = 1052
  val DATA_STRING_FROM_STATE: Short  = 1053

  val ADDRESSFROMRECIPIENT: Short = 1060
  val ADDRESSTOSTRING: Short      = 1061

<<<<<<< HEAD
  val TRANSACTION_FROM_BYTES: Short = 1071
=======
  val BLOCKHEADER_FROM_BYTES: Short = 1070
>>>>>>> 79442553

}<|MERGE_RESOLUTION|>--- conflicted
+++ resolved
@@ -85,10 +85,7 @@
   val ADDRESSFROMRECIPIENT: Short = 1060
   val ADDRESSTOSTRING: Short      = 1061
 
-<<<<<<< HEAD
+  val BLOCKHEADER_FROM_BYTES: Short = 1070
   val TRANSACTION_FROM_BYTES: Short = 1071
-=======
-  val BLOCKHEADER_FROM_BYTES: Short = 1070
->>>>>>> 79442553
 
 }