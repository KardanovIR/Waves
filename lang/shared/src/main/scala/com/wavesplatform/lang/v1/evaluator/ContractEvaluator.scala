package com.wavesplatform.lang.v1.evaluator
import cats.Id
import cats.implicits._
import com.wavesplatform.common.state.ByteStr
import com.wavesplatform.lang.ExecutionError
import com.wavesplatform.lang.contract.DApp
import com.wavesplatform.lang.contract.DApp.VerifierFunction
import com.wavesplatform.lang.directives.values.StdLibVersion
import com.wavesplatform.lang.v1.FunctionHeader
import com.wavesplatform.lang.v1.compiler.Terms._
import com.wavesplatform.lang.v1.evaluator.ctx.impl.waves.Bindings
import com.wavesplatform.lang.v1.evaluator.ctx.{EvaluationContext, LoggedEvaluationContext}
import com.wavesplatform.lang.v1.task.imports.raiseError
<<<<<<< HEAD
import com.wavesplatform.lang.v1.traits.Environment
import com.wavesplatform.lang.v1.traits.domain.Tx.{Pmt, ScriptTransfer}
import com.wavesplatform.lang.v1.traits.domain.{Ord, Recipient, Tx}
=======
import com.wavesplatform.lang.v1.traits.domain.Tx.ScriptTransfer
import com.wavesplatform.lang.v1.traits.domain.{AttachedPayments, Ord, Recipient, Tx}
>>>>>>> d9aff144

object ContractEvaluator {

  val DEFAULT_FUNC_NAME = "default"

  case class Invocation(funcCall: FUNCTION_CALL,
                        caller: Recipient.Address,
                        callerPk: ByteStr,
                        payments: AttachedPayments,
                        dappAddress: ByteStr,
                        transactionId: ByteStr,
                        fee: Long,
                        feeAssetId: Option[ByteStr])

<<<<<<< HEAD
  private def eval(c: DApp, i: Invocation): EvalM[Id, Environment, EVALUATED] = {
=======
  private def eval(c: DApp, i: Invocation, version: StdLibVersion): EvalM[EVALUATED] = {
>>>>>>> d9aff144
    val functionName = i.funcCall.function.funcName

    val contractFuncAndCallOpt = c.callableFuncs.find(_.u.name == functionName).map((_, i.funcCall))

    contractFuncAndCallOpt match {
      case None =>
        val otherFuncs = c.decs.filter(_.isInstanceOf[FUNC]).map(_.asInstanceOf[FUNC].name)
        val message =
          if (otherFuncs contains functionName)
            s"function '$functionName exists in the script but is not marked as @Callable, therefore cannot not be invoked"
          else s"@Callable function '$functionName' doesn't exist in the script"
        raiseError[Id, LoggedEvaluationContext[Environment, Id], ExecutionError, EVALUATED](message)

      case Some((f, fc)) =>
        val takingArgsNumber = f.u.args.size
        val passedArgsNumber = fc.args.size
        if (takingArgsNumber == passedArgsNumber) {
          withDecls(
            c.decs,
            BLOCK(
              LET(f.annotation.invocationArgName, Bindings.buildInvocation(i, version)),
              BLOCK(f.u, fc)
            )
          )
        } else {
          raiseError[Id, LoggedEvaluationContext[Environment, Id], ExecutionError, EVALUATED](
            s"function '$functionName takes $takingArgsNumber args but $passedArgsNumber were(was) given"
          )
        }
    }
  }

  private def withDecls(dec: List[DECLARATION], block: BLOCK): EvalM[Id, Environment, EVALUATED] =
    EvaluatorV1().evalExpr(dec.foldRight(block)((d, e) => BLOCK(d, e)))

  private def verifierBlock(v: VerifierFunction, entity: CaseObj) =
    BLOCK(LET(v.annotation.invocationArgName, entity), BLOCK(v.u, FUNCTION_CALL(FunctionHeader.User(v.u.name), List(entity))))

  def verify(decls: List[DECLARATION], v: VerifierFunction, tx: Tx): EvalM[Id, Environment, EVALUATED] =
    withDecls(decls, verifierBlock(v, Bindings.transactionObject(tx, proofsEnabled = true)))

  def verify(decls: List[DECLARATION], v: VerifierFunction, ord: Ord): EvalM[Id, Environment, EVALUATED] =
    withDecls(decls, verifierBlock(v, Bindings.orderObject(ord, proofsEnabled = true)))

  def verify(decls: List[DECLARATION], v: VerifierFunction, ct: ScriptTransfer): EvalM[Id, Environment, EVALUATED] =
    withDecls(decls, verifierBlock(v, Bindings.scriptTransfer(ct)))

<<<<<<< HEAD
  def apply(ctx: EvaluationContext[Environment, Id], c: DApp, i: Invocation): Either[(ExecutionError, Log[Id]), ScriptResult] = {
    val (log, result) = EvaluatorV1().evalWithLogging(ctx, eval(c, i))
=======
  def apply(ctx: EvaluationContext, c: DApp, i: Invocation, version: StdLibVersion): Either[(ExecutionError, Log), ScriptResult] = {
    val (log, result) = EvaluatorV1.evalWithLogging(ctx, eval(c, i, version))
>>>>>>> d9aff144
    result
      .flatMap(ScriptResult.fromObj)
      .leftMap((_, log))
  }
}<|MERGE_RESOLUTION|>--- conflicted
+++ resolved
@@ -11,14 +11,9 @@
 import com.wavesplatform.lang.v1.evaluator.ctx.impl.waves.Bindings
 import com.wavesplatform.lang.v1.evaluator.ctx.{EvaluationContext, LoggedEvaluationContext}
 import com.wavesplatform.lang.v1.task.imports.raiseError
-<<<<<<< HEAD
 import com.wavesplatform.lang.v1.traits.Environment
-import com.wavesplatform.lang.v1.traits.domain.Tx.{Pmt, ScriptTransfer}
-import com.wavesplatform.lang.v1.traits.domain.{Ord, Recipient, Tx}
-=======
 import com.wavesplatform.lang.v1.traits.domain.Tx.ScriptTransfer
 import com.wavesplatform.lang.v1.traits.domain.{AttachedPayments, Ord, Recipient, Tx}
->>>>>>> d9aff144
 
 object ContractEvaluator {
 
@@ -33,11 +28,7 @@
                         fee: Long,
                         feeAssetId: Option[ByteStr])
 
-<<<<<<< HEAD
-  private def eval(c: DApp, i: Invocation): EvalM[Id, Environment, EVALUATED] = {
-=======
-  private def eval(c: DApp, i: Invocation, version: StdLibVersion): EvalM[EVALUATED] = {
->>>>>>> d9aff144
+  private def eval(c: DApp, i: Invocation, version: StdLibVersion): EvalM[Id, Environment, EVALUATED] = {
     val functionName = i.funcCall.function.funcName
 
     val contractFuncAndCallOpt = c.callableFuncs.find(_.u.name == functionName).map((_, i.funcCall))
@@ -85,13 +76,8 @@
   def verify(decls: List[DECLARATION], v: VerifierFunction, ct: ScriptTransfer): EvalM[Id, Environment, EVALUATED] =
     withDecls(decls, verifierBlock(v, Bindings.scriptTransfer(ct)))
 
-<<<<<<< HEAD
-  def apply(ctx: EvaluationContext[Environment, Id], c: DApp, i: Invocation): Either[(ExecutionError, Log[Id]), ScriptResult] = {
-    val (log, result) = EvaluatorV1().evalWithLogging(ctx, eval(c, i))
-=======
-  def apply(ctx: EvaluationContext, c: DApp, i: Invocation, version: StdLibVersion): Either[(ExecutionError, Log), ScriptResult] = {
-    val (log, result) = EvaluatorV1.evalWithLogging(ctx, eval(c, i, version))
->>>>>>> d9aff144
+  def apply(ctx: EvaluationContext[Environment, Id], c: DApp, i: Invocation, version: StdLibVersion): Either[(ExecutionError, Log[Id]), ScriptResult] = {
+    val (log, result) = EvaluatorV1().evalWithLogging(ctx, eval(c, i, version))
     result
       .flatMap(ScriptResult.fromObj)
       .leftMap((_, log))
