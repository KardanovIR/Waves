--- conflicted
+++ resolved
@@ -76,17 +76,10 @@
   def verify(decls: List[DECLARATION], v: VerifierFunction, ct: ScriptTransfer): EvalM[Id, Environment, EVALUATED] =
     withDecls(decls, verifierBlock(v, Bindings.scriptTransfer(ct)))
 
-<<<<<<< HEAD
-  def apply(ctx: EvaluationContext[Environment, Id], c: DApp, i: Invocation, version: StdLibVersion): Either[(ExecutionError, Log[Id]), ScriptResult] = {
+  def apply(ctx: EvaluationContext[Environment, Id], c: DApp, i: Invocation, version: StdLibVersion): Either[(ExecutionError, Log[Id]), (ScriptResult, Log[Id])] = {
     val (log, result) = EvaluatorV1().evalWithLogging(ctx, eval(c, i, version))
     result
-      .flatMap(v => ScriptResult.fromObj(v, version))
-=======
-  def apply(ctx: EvaluationContext[Environment, Id], c: DApp, i: Invocation): Either[(ExecutionError, Log[Id]), (ScriptResult, Log[Id])] = {
-    val (log, result) = EvaluatorV1().evalWithLogging(ctx, eval(c, i))
-    result
-      .flatMap(r => ScriptResult.fromObj(r).map((_, log)))
->>>>>>> 08d83b63
+      .flatMap(r => ScriptResult.fromObj(r, version).map((_, log)))
       .leftMap((_, log))
   }
 }