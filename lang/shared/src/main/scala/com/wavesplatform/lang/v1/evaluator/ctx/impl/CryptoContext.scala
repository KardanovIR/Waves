--- conflicted
+++ resolved
@@ -143,25 +143,6 @@
         case xs                               => notImplemented("fromBase16String(str: String)", xs)
       }
 
-<<<<<<< HEAD
-    val checkMerkleProofF: BaseFunction =
-      NativeFunction(
-        "checkMerkleProof",
-        100,
-        CHECK_MERKLE_PROOF,
-        BOOLEAN,
-        "Check validity of merkle tree proof",
-        ("merkleRoot", BYTESTR, "root hash of merkle tree"),
-        ("merkleProof", BYTESTR, "proof bytes"),
-        ("valueBytes", BYTESTR, "bytes of value to be prooven")
-      ) {
-        case CONST_BYTESTR(root) :: CONST_BYTESTR(proof) :: CONST_BYTESTR(value) :: Nil =>
-          Right(CONST_BOOLEAN(global.merkleVerify(root, proof, value)))
-        case _ => ???
-      }
-
-=======
->>>>>>> f0ac91da
     val v1Functions =
       Array(
         keccak256F,
@@ -196,17 +177,12 @@
       ("SHA3512", ((sha3512, "SHA3-256 digest algorithm"), digestAlgValue(sha3512)))
     )
 
-<<<<<<< HEAD
-    val v3Functions = Array(rsaVerifyF, toBase16StringF, fromBase16StringF, checkMerkleProofF)
-=======
     val v3Functions =
       Array(
         rsaVerifyF,
-        checkMerkleProofF,
         toBase16StringF,
-        fromBase16StringF
-      )
->>>>>>> f0ac91da
+        fromBase16StringF,
+        checkMerkleProofF)
 
     version match {
       case V1 | V2 => CTX(Seq.empty, Map.empty, v1Functions)
