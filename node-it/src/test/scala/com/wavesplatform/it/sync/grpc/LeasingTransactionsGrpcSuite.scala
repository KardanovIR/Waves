--- conflicted
+++ resolved
@@ -15,13 +15,8 @@
       val firstBalance     = sender.wavesBalance(firstAddress)
       val secondBalance    = sender.wavesBalance(secondAddress)
 
-<<<<<<< HEAD
-      val leaseTx = sender.grpc.broadcastLease(firstAcc, PBRecipients.create(secondAcc.toAddress), leasingAmount, minFee, version = v, waitForTx = true)
+      val leaseTx = sender.broadcastLease(firstAcc, PBRecipients.create(secondAcc.toAddress), leasingAmount, minFee, version = v, waitForTx = true)
       val leaseTxId = PBTransactions.vanilla(leaseTx).explicitGet().id().toString
-=======
-      val leaseTx = sender.broadcastLease(firstAcc, PBRecipients.create(secondAcc.toAddress), leasingAmount, minFee, version = v, waitForTx = true)
-      val leaseTxId = PBTransactions.vanilla(leaseTx).explicitGet().id().base58
->>>>>>> c494b6a8
 
       sender.wavesBalance(firstAddress).regular shouldBe firstBalance.regular - minFee
       sender.wavesBalance(firstAddress).effective shouldBe firstBalance.effective - minFee - leasingAmount
@@ -37,17 +32,10 @@
 
   test("cannot lease non-own waves") {
     for (v <- supportedVersions) {
-<<<<<<< HEAD
-      val leaseTx = sender.grpc.broadcastLease(firstAcc, PBRecipients.create(secondAcc.toAddress), leasingAmount, minFee, version = v, waitForTx = true)
+      val leaseTx = sender.broadcastLease(firstAcc, PBRecipients.create(secondAcc.toAddress), leasingAmount, minFee, version = v, waitForTx = true)
       val leaseTxId = PBTransactions.vanilla(leaseTx).explicitGet().id().toString
-      val secondEffBalance = sender.grpc.wavesBalance(secondAddress).effective
-      val thirdEffBalance = sender.grpc.wavesBalance(thirdAddress).effective
-=======
-      val leaseTx = sender.broadcastLease(firstAcc, PBRecipients.create(secondAcc.toAddress), leasingAmount, minFee, version = v, waitForTx = true)
-      val leaseTxId = PBTransactions.vanilla(leaseTx).explicitGet().id().base58
       val secondEffBalance = sender.wavesBalance(secondAddress).effective
       val thirdEffBalance = sender.wavesBalance(thirdAddress).effective
->>>>>>> c494b6a8
 
       assertGrpcError(
         sender.broadcastLease(secondAcc, PBRecipients.create(thirdAcc.toAddress), secondEffBalance - minFee, minFee, version = v),
@@ -71,34 +59,20 @@
 
       //secondAddress effective balance more than general balance
       assertGrpcError(
-<<<<<<< HEAD
-        sender.grpc.broadcastLease(secondAcc, Recipient().withPublicKeyHash(firstAddress), secondBalance.regular + 1.waves, minFee, version = v),
-=======
-        sender.broadcastLease(secondAcc, Recipient().withAddress(firstAddress), secondBalance.regular + 1.waves, minFee, version = v),
->>>>>>> c494b6a8
+        sender.broadcastLease(secondAcc, Recipient().withPublicKeyHash(firstAddress), secondBalance.regular + 1.waves, minFee, version = v),
         errorMessage,
         Code.INVALID_ARGUMENT
       )
 
       assertGrpcError(
-<<<<<<< HEAD
-        sender.grpc.broadcastLease(firstAcc, Recipient().withPublicKeyHash(secondAddress), firstBalance.regular, minFee, version = v),
+        sender.broadcastLease(firstAcc, Recipient().withPublicKeyHash(secondAddress), firstBalance.regular, minFee, version = v),
         "Accounts balance errors",
-=======
-        sender.broadcastLease(firstAcc, Recipient().withAddress(secondAddress), firstBalance.regular, minFee, version = v),
-        "Reason: negative effective balance",
->>>>>>> c494b6a8
         Code.INVALID_ARGUMENT
       )
 
       assertGrpcError(
-<<<<<<< HEAD
-        sender.grpc.broadcastLease(firstAcc, Recipient().withPublicKeyHash(secondAddress), firstBalance.regular - minFee / 2, minFee, version = v),
+        sender.broadcastLease(firstAcc, Recipient().withPublicKeyHash(secondAddress), firstBalance.regular - minFee / 2, minFee, version = v),
         "Accounts balance errors",
-=======
-        sender.broadcastLease(firstAcc, Recipient().withAddress(secondAddress), firstBalance.regular - minFee / 2, minFee, version = v),
-        "Reason: negative effective balance",
->>>>>>> c494b6a8
         Code.INVALID_ARGUMENT
       )
 
@@ -114,13 +88,8 @@
       val firstBalance = sender.wavesBalance(firstAddress)
       val secondBalance = sender.wavesBalance(secondAddress)
 
-<<<<<<< HEAD
-      val leaseTx = sender.grpc.broadcastLease(firstAcc, PBRecipients.create(secondAcc.toAddress), leasingAmount, minFee, version = v, waitForTx = true)
+      val leaseTx = sender.broadcastLease(firstAcc, PBRecipients.create(secondAcc.toAddress), leasingAmount, minFee, version = v, waitForTx = true)
       val leaseTxId = PBTransactions.vanilla(leaseTx).explicitGet().id().toString
-=======
-      val leaseTx = sender.broadcastLease(firstAcc, PBRecipients.create(secondAcc.toAddress), leasingAmount, minFee, version = v, waitForTx = true)
-      val leaseTxId = PBTransactions.vanilla(leaseTx).explicitGet().id().base58
->>>>>>> c494b6a8
 
       sender.broadcastLeaseCancel(firstAcc, leaseTxId, minFee, waitForTx = true)
 
@@ -138,13 +107,8 @@
       val firstBalance = sender.wavesBalance(firstAddress)
       val secondBalance = sender.wavesBalance(secondAddress)
 
-<<<<<<< HEAD
-      val leaseTx = sender.grpc.broadcastLease(firstAcc, PBRecipients.create(secondAcc.toAddress), leasingAmount, minFee, version = v, waitForTx = true)
+      val leaseTx = sender.broadcastLease(firstAcc, PBRecipients.create(secondAcc.toAddress), leasingAmount, minFee, version = v, waitForTx = true)
       val leaseTxId = PBTransactions.vanilla(leaseTx).explicitGet().id().toString
-=======
-      val leaseTx = sender.broadcastLease(firstAcc, PBRecipients.create(secondAcc.toAddress), leasingAmount, minFee, version = v, waitForTx = true)
-      val leaseTxId = PBTransactions.vanilla(leaseTx).explicitGet().id().base58
->>>>>>> c494b6a8
 
       sender.broadcastLeaseCancel(firstAcc, leaseTxId, minFee, waitForTx = true)
 
@@ -168,13 +132,8 @@
       val firstBalance = sender.wavesBalance(firstAddress)
       val secondBalance = sender.wavesBalance(secondAddress)
 
-<<<<<<< HEAD
-      val leaseTx = sender.grpc.broadcastLease(firstAcc, PBRecipients.create(secondAcc.toAddress), leasingAmount, minFee, version = v, waitForTx = true)
+      val leaseTx = sender.broadcastLease(firstAcc, PBRecipients.create(secondAcc.toAddress), leasingAmount, minFee, version = v, waitForTx = true)
       val leaseTxId = PBTransactions.vanilla(leaseTx).explicitGet().id().toString
-=======
-      val leaseTx = sender.broadcastLease(firstAcc, PBRecipients.create(secondAcc.toAddress), leasingAmount, minFee, version = v, waitForTx = true)
-      val leaseTxId = PBTransactions.vanilla(leaseTx).explicitGet().id().base58
->>>>>>> c494b6a8
 
       assertGrpcError(
         sender.broadcastLeaseCancel(secondAcc, leaseTxId, minFee),
