--- conflicted
+++ resolved
@@ -20,29 +20,8 @@
     Future.successful(UInt32Value(commonApi.currentHeight()))
   }
 
-<<<<<<< HEAD
-  override def getBlockRange(request: BlockRangeRequest, responseObserver: StreamObserver[BlockWithHeight]): Unit = {
-    val stream = if (request.includeTransactions) {
-      commonApi
-        .blocksRange(request.fromHeight, request.toHeight)
-        .map { case (block, height) => BlockWithHeight(Some(block.toPB), height) }
-    } else {
-      commonApi
-        .blockHeadersRange(request.fromHeight, request.toHeight)
-        .map { case (header, _, _, signature, height) => BlockWithHeight(Some(PBBlock(Some(header.toPBHeader), signature)), height) }
-    }
-
-    val filteredStream = stream.filter {
-      case BlockWithHeight(Some(PBBlock(Some(header), _, _)), _) =>
-        request.filter match {
-          case BlockRangeRequest.Filter.Generator(generator) =>
-            header.generator == generator || PublicKey.toAddress(PublicKey(header.generator)).bytes == generator.toByteStr
-          case BlockRangeRequest.Filter.Empty => true
-        }
-=======
   override def getBlockRange(request: BlockRangeRequest, responseObserver: StreamObserver[BlockWithHeight]): Unit = responseObserver.interceptErrors {
     request.filter.generator.foreach(_.toAddress) // exception during conversion will be propagated to the client
->>>>>>> 08d83b63
 
     val stream =
       if (request.includeTransactions)
@@ -51,7 +30,7 @@
           .map { case (block, height) => BlockWithHeight(Some(block.toPB), height) } else
         commonApi
           .blockHeadersRange(request.fromHeight, request.toHeight)
-          .map { case (header, _, height) => BlockWithHeight(Some(PBBlock(Some(header.toPBHeader), header.signerData.signature)), height) }
+          .map { case (header, _, _, signature, height) => BlockWithHeight(Some(PBBlock(Some(header.toPBHeader), signature)), height) }
 
     responseObserver.completeWith(request.filter.generator match {
       case Some(generator) => stream.filter(_.block.exists(_.header.exists(h => h.generator.toAddress == generator.toAddress)))
