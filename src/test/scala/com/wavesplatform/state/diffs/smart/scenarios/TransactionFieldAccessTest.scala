--- conflicted
+++ resolved
@@ -21,13 +21,8 @@
 
   private def preconditionsTransferAndLease(
       code: String): Gen[(GenesisTransaction, SetScriptTransaction, LeaseTransaction, TransferTransactionV2)] = {
-<<<<<<< HEAD
     val untyped = Parser.parseScript(code).get.value
-    val typed   = ExpressionCompilerV1(compilerContext(V1), untyped).explicitGet()._1
-=======
-    val untyped = Parser(code).get.value
-    val typed   = CompilerV1(compilerContext(V1, isAssetScript = false), untyped).explicitGet()._1
->>>>>>> 9508998b
+    val typed   = ExpressionCompilerV1(compilerContext(V1, isAssetScript = false), untyped).explicitGet()._1
     preconditionsTransferAndLease(typed)
   }
 
