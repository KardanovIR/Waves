package com.wavesplatform.state.diffs.smart

import com.wavesplatform.lang.v1.compiler.CompilerV1
import com.wavesplatform.lang.v1.evaluator.EvaluatorV1
import com.wavesplatform.lang.v1.parser.Parser
import com.wavesplatform.state.ByteStr
import com.wavesplatform.transaction.smart.BlockchainContext
import com.wavesplatform.transaction.transfer.TransferTransaction
import com.wavesplatform.transaction.{DataTransaction, Transaction}
import com.wavesplatform.utils.dummyCompilerContext
import fastparse.core.Parsed.Success
import monix.eval.Coeval
import shapeless.Coproduct

package object predef {
  val networkByte: Byte = 'u'

  def runScript[T](script: String, tx: Transaction = null, networkByte: Byte = networkByte): Either[String, T] = {
    val Success(expr, _) = Parser(script)
    for {
      _             <- Either.cond(expr.size == 1, (), expr.mkString("\n"))
      compileResult <- CompilerV1(dummyCompilerContext, expr.head)
      (typedExpr, tpe) = compileResult
<<<<<<< HEAD
      r <- EvaluatorV1[T](BlockchainContext.build(networkByte, Coeval(Coproduct(tx)), Coeval(???), null), typedExpr)._2
=======
      er               = EvaluatorV1[T](BlockchainContext.build(networkByte, Coeval(tx), Coeval(???), null), typedExpr)
      r <- er._2
>>>>>>> 03578d08
    } yield r
  }

  def scriptWithAllFunctions(tx: DataTransaction, t: TransferTransaction): String =
    s"""
       | # Pure context
       | # 1) basic(+ eq) -> mulLong, divLong, modLong, sumLong, subLong, sumString, sumByteVector
       |
       | let longAll = 1000 * 2 == 2000 && 1000 / 2 == 500 && 1000 % 2 == 0 && 1000 + 2 == 1002 && 1000 - 2 == 998
       | let sumString = "ha" + "-" +"ha" == "ha-ha"
       | let sumByteVector = match tx {
       |     case d: DataTransaction =>
       |      let body = d.bodyBytes
       |      body + base64'${ByteStr(tx.bodyBytes.apply()).base64}' == base64'${ByteStr(tx.bodyBytes.apply()).base64}' + base64'${ByteStr(
         tx.bodyBytes.apply()).base64}'
       |     case d: TransferTransaction => true
       |     case _ => false
       |   }
       |
       | let eqUnion = match tx {
       |   case d: DataTransaction => true
       |   case d: TransferTransaction => d.recipient == Address(base58'${t.recipient.bytes.base58}')
       |   case _ => false
       | }
       |   
       | let basic = longAll && sumString && sumByteVector && eqUnion
       | 
       | # 2) ne
       | let nePrim = 1000 != 999 && "ha" +"ha" != "ha-ha" && tx.bodyBytes != base64'hahaha'
       | let neDataEntryAndGetElement = match tx {
       |    case d: DataTransaction => d.data[0] != DataEntry("ha", true)
       |    case d: TransferTransaction => true
       |    case _ => false
       |  }
       |
       | let neOptionAndExtractHeight = match tx {
       |   case d: DataTransaction => true
       |   case d: TransferTransaction => extract(transactionHeightById(tx.id)) != 0
       |   case _ => false
       | }
       |
       | let ne = nePrim && neDataEntryAndGetElement && neOptionAndExtractHeight
       |
       |# 3) gt, ge
       | let gteLong = 1000 > 999 && 1000 >= 999
       |
       |# 4) getListSize
       | let getListSize = match tx {
       |    case d: DataTransaction => size(d.data) != 0
       |    case d: TransferTransaction => true
       |    case _ => false
       |  }
       |
       |# 5) unary
       | let unary = -1 == -1 && false == !true
       |
       |# 6) fraction, sizeBytes, takeBytes, dropBytes, takeRightBytes, dropRightBytes, sizeString, takeString, dropString,
       |#    takeRightString, dropRightString, isDefined
       | let frAction = fraction(12, 3, 4) == 9
       | let bytesOps = match tx {
       |     case d: DataTransaction =>
       |       size(d.bodyBytes) != 0 && take(d.bodyBytes, 1) != base58'ha' && drop(d.bodyBytes, 1) != base58'ha' && takeRight(d.bodyBytes, 1) != base58'ha' && dropRight(d.bodyBytes, 1) != base58'ha'
       |     case d: TransferTransaction => isDefined(d.feeAssetId) == false
       |     case _ => false
       |   }
       | let strOps = size("haha") != 0 && take("haha", 1) != "" && drop("haha", 0) != "" && takeRight("haha", 1) != "" && dropRight("haha", 0) != ""
       |
       | let pure = basic && ne && gteLong && getListSize && unary && frAction && bytesOps && strOps
       |
       | # Waves context
       | let txById = match tx {
       |     case d: DataTransaction => true
       |     case d: TransferTransaction =>
       |       let g = extract(transactionById(base58'${tx.id().base58}'))
       |       g.id == base58'${tx.id().base58}'
       |     case _ => false
       | }
       | let entries = match tx {
       |   case d: DataTransaction => true || true
       |   case d: TransferTransaction =>
       |     let add = Address(base58'${t.recipient.bytes.base58}')
       |     let long = extract(getInteger(add,"${tx.data(0).key}")) == ${tx.data(0).value}
       |     let bool = extract(getBoolean(add,"${tx.data(1).key}")) == ${tx.data(1).value}
       |     let bin = extract(getBinary(add,"${tx.data(2).key}")) ==  base58'${tx.data(2).value}'
       |     let str = extract(getString(add,"${tx.data(3).key}")) == "${tx.data(3).value}"
       |     long && bool && bin && str
       |   case _ => false
       | }
       |
       | let aFromPK = addressFromPublicKey(tx.senderPublicKey) == tx.sender
       | let aFromStrOrRecip = match tx {
       |   case d: DataTransaction => addressFromString("${tx.sender.address}") == Address(base58'${tx.sender.bytes.base58}')
       |   case d: TransferTransaction => addressFromRecipient(d.recipient) == Address(base58'${t.recipient.bytes.base58}')
       |   case _ => false
       | }
       |
       | let balances = assetBalance(tx.sender, unit) > 0 && wavesBalance(tx.sender) != 0
       |
       | let waves = txById && entries && balances && aFromPK && aFromStrOrRecip && height > 0
       |
       | # Crypto context
       | let bks = blake2b256(base58'') != base58'' && keccak256(base58'') != base58'' && sha256(base58'') != base58''
       | let sig = sigVerify(base58'333', base58'123', base58'567') != true
       | let str58 = fromBase58String(toBase58String(tx.id)) == tx.id
       | let str64 = fromBase64String(toBase64String(tx.id)) == tx.id
       |
       | let crypto = bks && sig && str58 && str64
       |
       | pure && waves && crypto
    """.stripMargin

}<|MERGE_RESOLUTION|>--- conflicted
+++ resolved
@@ -21,12 +21,8 @@
       _             <- Either.cond(expr.size == 1, (), expr.mkString("\n"))
       compileResult <- CompilerV1(dummyCompilerContext, expr.head)
       (typedExpr, tpe) = compileResult
-<<<<<<< HEAD
-      r <- EvaluatorV1[T](BlockchainContext.build(networkByte, Coeval(Coproduct(tx)), Coeval(???), null), typedExpr)._2
-=======
-      er               = EvaluatorV1[T](BlockchainContext.build(networkByte, Coeval(tx), Coeval(???), null), typedExpr)
+      er               = EvaluatorV1[T](BlockchainContext.build(networkByte, Coeval(Coproduct(tx)), Coeval(???), null), typedExpr)
       r <- er._2
->>>>>>> 03578d08
     } yield r
   }
 
