package com.wavesplatform.state.diffs.smart.predef

import com.wavesplatform.lagonaki.mocks.TestBlock
import com.wavesplatform.lang.Version.V1
import com.wavesplatform.lang.v1.compiler.ExpressionCompilerV1
import com.wavesplatform.lang.v1.parser.Parser
import com.wavesplatform.settings.TestFunctionalitySettings
import com.wavesplatform.state._
import com.wavesplatform.state.diffs.{ENOUGH_AMT, assertDiffAndState}
import com.wavesplatform.transaction.smart.SetScriptTransaction
import com.wavesplatform.transaction.smart.script.v1.ScriptV1
import com.wavesplatform.transaction.{GenesisTransaction, PaymentTransaction}
import com.wavesplatform.utils.compilerContext
import com.wavesplatform.{NoShrink, TransactionGen}
import org.scalatest.prop.PropertyChecks
import org.scalatest.{Matchers, PropSpec}

class ObsoleteTransactionBindingsTest extends PropSpec with PropertyChecks with Matchers with TransactionGen with NoShrink {

  def script(g: GenesisTransaction, p: PaymentTransaction): String =
    s"""
      | let genTx = extract(transactionById(base58'${g.id().base58}'))
      | let payTx = extract(transactionById(base58'${p.id().base58}'))
      |
      | let genTotal = match genTx {
      |   case gen: GenesisTransaction =>
      |     let genId = gen.id == base58'${g.id().base58}'
      |     let genFee = gen.fee == ${g.assetFee._2}
      |     let genTimestamp = gen.timestamp== ${g.timestamp}
      |     let genVersion = gen.version == 1
      |     let genAmount = gen.amount == ${g.amount}
      |     let genRecipient = gen.recipient == Address(base58'${g.recipient.address}')
      |     genId && genFee && genTimestamp && genVersion && genAmount && genRecipient
      |    case _ => false
      |  }
      |
      | let payTotal = match payTx {
      |   case pay: PaymentTransaction =>
      |     let payId = pay.id == base58'${p.id().base58}'
      |     let payFee = pay.fee == ${p.assetFee._2}
      |     let payTimestamp = pay.timestamp== ${p.timestamp}
      |     let payVersion = pay.version == 1
      |     let payAmount = pay.amount == ${p.amount}
      |     let payRecipient = pay.recipient == Address(base58'${p.recipient.address}')
      |
      |     let bodyBytes = pay.bodyBytes == base64'${ByteStr(p.bodyBytes.apply()).base64}'
      |     let sender = pay.sender == addressFromPublicKey(base58'${ByteStr(p.sender.publicKey).base58}')
      |     let senderPublicKey = pay.senderPublicKey == base58'${ByteStr(p.sender.publicKey).base58}'
      |     let signature = pay.proofs[0]== base58'${p.signature.base58}'
      |     let empty1 = pay.proofs[1]== base58''
      |     let empty2 = pay.proofs[2]== base58''
      |     let empty3 = pay.proofs[3]== base58''
      |     let empty4 = pay.proofs[4]== base58''
      |     let empty5 = pay.proofs[5]== base58''
      |     let empty6 = pay.proofs[6]== base58''
      |     let empty7 = pay.proofs[7]== base58''
      |
      |     let payBindings = payId && payFee && payTimestamp && payVersion && payAmount && payRecipient
      |     let payBindings1 = bodyBytes && sender && senderPublicKey && signature
      |     let payBindings2 = empty1 && empty2 && empty3 && empty4 && empty5 && empty6 && empty7
      |
      |     payBindings && payBindings1 && payBindings2
      |   case _ => false
      | }
      |
      | genTotal && payTotal
      |
    """.stripMargin

  val preconditionsAndPayments = for {
    master    <- accountGen
    recipient <- otherAccountGen(candidate = master)
    ts        <- positiveIntGen
    fee       <- smallFeeGen
    genesis: GenesisTransaction = GenesisTransaction.create(master, ENOUGH_AMT * 3, ts).explicitGet()
    payment                     = PaymentTransaction.create(master, recipient, ENOUGH_AMT * 2, fee, ts).explicitGet()
<<<<<<< HEAD
    untypedScript               = Parser.parseScript(script(genesis, payment)).get.value
    typedScript                 = ScriptV1(ExpressionCompilerV1(compilerContext(V1), untypedScript).explicitGet()._1).explicitGet()
=======
    untypedScript               = Parser(script(genesis, payment)).get.value
    typedScript                 = ScriptV1(CompilerV1(compilerContext(V1, isAssetScript = false), untypedScript).explicitGet()._1).explicitGet()
>>>>>>> 9508998b
    setScriptTransaction: SetScriptTransaction = SetScriptTransaction
      .selfSigned(1, recipient, Some(typedScript), 100000000L, ts)
      .explicitGet()
    nextTransfer <- transferGeneratorPV2(ts, recipient, master.toAddress, ENOUGH_AMT)
  } yield (genesis, payment, setScriptTransaction, nextTransfer)

  val settings = TestFunctionalitySettings.Enabled.copy(blockVersion3AfterHeight = 100)
  property("Obsolete transaction bindings") {
    forAll(preconditionsAndPayments) {
      case ((genesis, payment, setScriptTransaction, nextTransfer)) =>
        assertDiffAndState(Seq(TestBlock.create(Seq(genesis, payment, setScriptTransaction))), TestBlock.create(Seq(nextTransfer)), settings) {
          (blockDiff, newState) =>
            ()
        }
    }
  }
}<|MERGE_RESOLUTION|>--- conflicted
+++ resolved
@@ -74,13 +74,8 @@
     fee       <- smallFeeGen
     genesis: GenesisTransaction = GenesisTransaction.create(master, ENOUGH_AMT * 3, ts).explicitGet()
     payment                     = PaymentTransaction.create(master, recipient, ENOUGH_AMT * 2, fee, ts).explicitGet()
-<<<<<<< HEAD
     untypedScript               = Parser.parseScript(script(genesis, payment)).get.value
-    typedScript                 = ScriptV1(ExpressionCompilerV1(compilerContext(V1), untypedScript).explicitGet()._1).explicitGet()
-=======
-    untypedScript               = Parser(script(genesis, payment)).get.value
-    typedScript                 = ScriptV1(CompilerV1(compilerContext(V1, isAssetScript = false), untypedScript).explicitGet()._1).explicitGet()
->>>>>>> 9508998b
+    typedScript                 = ScriptV1(ExpressionCompilerV1(compilerContext(V1, isAssetScript = false), untypedScript).explicitGet()._1).explicitGet()
     setScriptTransaction: SetScriptTransaction = SetScriptTransaction
       .selfSigned(1, recipient, Some(typedScript), 100000000L, ts)
       .explicitGet()
