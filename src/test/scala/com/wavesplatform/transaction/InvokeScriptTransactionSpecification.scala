--- conflicted
+++ resolved
@@ -17,13 +17,9 @@
 
 class InvokeScriptTransactionSpecification extends PropSpec with PropertyChecks with Matchers with TransactionGen {
 
-<<<<<<< HEAD
+  val publicKey = "73pu8pHFNpj9tmWuYjqnZ962tXzJvLGX86dxjZxGYhoK"
+  
   property("InvokeScriptTransaction serialization roundtrip") {
-=======
-  val publicKey = "73pu8pHFNpj9tmWuYjqnZ962tXzJvLGX86dxjZxGYhoK"
-
-  property("ContractInvocationTransaction serialization roundtrip") {
->>>>>>> b4387e53
     forAll(invokeScriptGen) { transaction: InvokeScriptTransaction =>
       val bytes = transaction.bytes()
       val deser = InvokeScriptTransaction.parseBytes(bytes).get
@@ -142,7 +138,7 @@
       feeAssetId = None,
       call = InvokeScriptRequest.FunctionCallPart("bar", List(Terms.CONST_BYTESTR(ByteStr.decodeBase64("YWxpY2U=").get))),
       payment = Some(Seq(Payment(0, Waves))),
-      contractAddress = "3Fb641A9hWy63K18KsBJwns64McmdEATgJd",
+      dappAddress = "3Fb641A9hWy63K18KsBJwns64McmdEATgJd",
       timestamp = 11,
       proofs = List("CC1jQ4qkuVfMvB2Kpg2Go6QKXJxUFC8UUswUxBsxwisrR8N5s3Yc8zA6dhjTwfWKfdouSTAnRXCxTXb3T6pJq3T")
     )
@@ -158,7 +154,7 @@
       feeAssetId = None,
       call = InvokeScriptRequest.FunctionCallPart("bar", List(Terms.CONST_BYTESTR(ByteStr.decodeBase64("YWxpY2U=").get))),
       payment = Some(Seq(Payment(-1, Waves))),
-      contractAddress = "3Fb641A9hWy63K18KsBJwns64McmdEATgJd",
+      dappAddress = "3Fb641A9hWy63K18KsBJwns64McmdEATgJd",
       timestamp = 11,
       proofs = List("CC1jQ4qkuVfMvB2Kpg2Go6QKXJxUFC8UUswUxBsxwisrR8N5s3Yc8zA6dhjTwfWKfdouSTAnRXCxTXb3T6pJq3T")
     )
