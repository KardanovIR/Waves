package com.wavesplatform.matcher.model

import com.google.common.base.Charsets
import com.wavesplatform.WithDB
import com.wavesplatform.matcher.MatcherTestData
import com.wavesplatform.matcher.api.DBUtils
import com.wavesplatform.matcher.model.Events.{OrderAdded, OrderCanceled, OrderExecuted}
import com.wavesplatform.state.{ByteStr, EitherExt2}
import org.scalatest._
import org.scalatest.prop.PropertyChecks
import scorex.account.{Address, PrivateKeyAccount}
import scorex.transaction.AssetId
import scorex.transaction.assets.exchange.{AssetPair, Order}

import scala.collection.mutable

class OrderHistorySpecification
    extends PropSpec
    with WithDB
    with PropertyChecks
    with Matchers
    with MatcherTestData
    with BeforeAndAfterAll
    with BeforeAndAfterEach {

  private def mkAssetId(prefix: String) = {
    val prefixBytes = prefix.getBytes(Charsets.UTF_8)
    Some(ByteStr((prefixBytes ++ Array.fill[Byte](32 - prefixBytes.length)(0.toByte)).take(32)))
  }

  val pair = AssetPair(mkAssetId("WCT"), mkAssetId("BTC"))
  var oh   = new OrderHistory(db, matcherSettings)

  override def beforeEach(): Unit = {
    super.beforeEach()
    oh = new OrderHistory(db, matcherSettings)
  }

  private def activeOrderIds(address: Address, assetIds: Set[Option[AssetId]]): Seq[ByteStr] =
    DBUtils.ordersByAddress(db, address, assetIds, activeOnly = true, matcherSettings.maxOrdersPerRequest).map(_._1.id())

  private def allOrderIds(address: Address, assetIds: Set[Option[AssetId]]): Seq[ByteStr] =
    DBUtils.ordersByAddress(db, address, assetIds, activeOnly = false, matcherSettings.maxOrdersPerRequest).map(_._1.id())

  property("New buy order added") {
    val ord1 = buy(pair, 0.0007, 10000)

    val lo = LimitOrder(ord1)
    oh.orderAccepted(OrderAdded(lo))
    oh.orderInfo(ord1.id()).status shouldBe LimitOrder.Accepted
    oh.orderInfo(ord1.id()) shouldBe OrderInfo(ord1.amount, 0, canceled = false, Some(lo.minAmountOfAmountAsset), ord1.matcherFee)

    oh.openVolume(ord1.senderPublicKey, pair.amountAsset) shouldBe 0L
    oh.openVolume(ord1.senderPublicKey, pair.priceAsset) shouldBe 7L
    oh.openVolume(ord1.senderPublicKey, None) shouldBe ord1.matcherFee

    activeOrderIds(ord1.senderPublicKey, Set(pair.priceAsset)) shouldBe Seq(ord1.id())
  }

  property("New sell order added") {
    val ord1 = sell(pair, 0.0007, 10000)

    oh.orderAccepted(OrderAdded(LimitOrder(ord1)))
    oh.orderInfo(ord1.id()).status shouldBe LimitOrder.Accepted
    oh.openVolume(ord1.senderPublicKey, pair.amountAsset) shouldBe 10000L
    oh.openVolume(ord1.senderPublicKey, pair.priceAsset) shouldBe 0L
    oh.openVolume(ord1.senderPublicKey, None) shouldBe ord1.matcherFee

    activeOrderIds(ord1.senderPublicKey, Set(pair.amountAsset)) shouldBe Seq(ord1.id())
  }

  property("New buy WAVES order added") {
    val pair = AssetPair(None, mkAssetId("BTC"))
    val ord  = buy(pair, 0.0008, 10000, matcherFee = Some(1000))
    val lo   = LimitOrder(ord)

    oh.orderAccepted(OrderAdded(lo))
    oh.orderInfo(ord.id()).status shouldBe LimitOrder.Accepted
    oh.openVolume(ord.senderPublicKey, pair.amountAsset) shouldBe
      math.max(ord.matcherFee - ord.getReceiveAmount(ord.price, ord.amount).explicitGet(), 0L)
    oh.openVolume(ord.senderPublicKey, pair.priceAsset) shouldBe 8L

    activeOrderIds(ord.senderPublicKey, Set(pair.priceAsset)) shouldBe Seq(ord.id())
  }

  property("New sell WAVES order added") {
    val pair = AssetPair(None, mkAssetId("BTC"))
    val ord  = sell(pair, 0.0008, 10000)
    val lo   = LimitOrder(ord)

    oh.orderAccepted(OrderAdded(lo))
    oh.orderInfo(ord.id()).status shouldBe LimitOrder.Accepted
    oh.openVolume(ord.senderPublicKey, pair.amountAsset) shouldBe 10000L + ord.matcherFee
    oh.openVolume(ord.senderPublicKey, pair.priceAsset) shouldBe 0L

    activeOrderIds(ord.senderPublicKey, Set(pair.amountAsset)) shouldBe Seq(ord.id())
  }

  property("New buy and sell WAVES order added") {
    val pk   = PrivateKeyAccount("private".getBytes("utf-8"))
    val pair = AssetPair(None, mkAssetId("BTC"))
    val ord1 = buy(pair, 0.0008, 100000000, Some(pk), matcherFee = Some(1000L))
    val ord2 = sell(pair, 0.0009, 210000000, Some(pk), matcherFee = Some(1000L))

    oh.orderAccepted(OrderAdded(LimitOrder(ord1)))
    oh.orderAccepted(OrderAdded(LimitOrder(ord2)))

    oh.orderInfo(ord1.id()).status shouldBe LimitOrder.Accepted
    oh.orderInfo(ord2.id()).status shouldBe LimitOrder.Accepted

    oh.openVolume(ord1.senderPublicKey, pair.amountAsset) shouldBe
      math.max(ord1.matcherFee - ord1.getReceiveAmount(ord1.price, ord1.amount).explicitGet(), 0L) + Order.correctAmount(ord2.amount, ord2.price) + ord2.matcherFee
    oh.openVolume(ord1.senderPublicKey, pair.priceAsset) shouldBe
      ord1.getSpendAmount(ord1.price, ord1.amount).explicitGet()

    activeOrderIds(ord1.senderPublicKey, Set(pair.priceAsset)) shouldBe Seq(ord1.id())
    activeOrderIds(ord2.senderPublicKey, Set(pair.amountAsset)) shouldBe Seq(ord2.id())
  }

  property("Buy WAVES order filled") {
    val pair = AssetPair(None, mkAssetId("BTC"))
    val ord1 = buy(pair, 0.0008, 10000, matcherFee = Some(2000L))
    val ord2 = sell(pair, 0.0007, 10000, matcherFee = Some(1000L))

    oh.orderAccepted(OrderAdded(LimitOrder(ord1)))
    val exec = OrderExecuted(LimitOrder(ord2), LimitOrder(ord1))
    oh.orderExecuted(exec)

    exec shouldBe 8574
    oh.orderInfo(ord1.id()).status shouldBe LimitOrder.Filled(exec.executedAmount)
    oh.orderInfo(ord2.id()).status shouldBe LimitOrder.Filled(exec.executedAmount)

    oh.openVolume(ord1.senderPublicKey, pair.amountAsset) shouldBe 0L
    oh.openVolume(ord1.senderPublicKey, pair.priceAsset) shouldBe 0L
    activeOrderIds(ord1.senderPublicKey, Set(None)) shouldBe empty

    oh.openVolume(ord2.senderPublicKey, pair.amountAsset) shouldBe 0L
    oh.openVolume(ord2.senderPublicKey, pair.priceAsset) shouldBe 0L
    activeOrderIds(ord2.senderPublicKey, Set(None)) shouldBe empty
  }

  property("Sell WAVES order - filled, buy order - partial") {
    val pair      = AssetPair(None, mkAssetId("BTC"))
    val counter   = sell(pair, 0.0008, 100000000, matcherFee = Some(2000L))
    val submitted = buy(pair, 0.00085, 120000000, matcherFee = Some(1000L))

    println("\norderAccepted start\n")
    // check info
    oh.orderAccepted(OrderAdded(LimitOrder(counter)))
    println("\norderAccepted end\n")

    // check info
    val exec = OrderExecuted(LimitOrder(submitted), LimitOrder(counter))

    println(s"""|
                |submitted:
                |will receive: ${exec.submitted.getReceiveAmount} ${exec.submitted.rcvAsset}
                |will spend: ${exec.submitted.getSpendAmount} ${exec.submitted.spentAsset}
                |""".stripMargin)
    println("\norderExecuted start\n")
    oh.orderExecuted(exec)
    println("\norderExecuted end\n")

    val counterOrderInfo = oh.orderInfo(counter.id())
    withClue(s"counter: ${counter.id()}") {
      exec.counterRemainingAmount shouldBe 0L
      exec.counterRemainingAmount shouldBe counterOrderInfo.remaining

      exec.counterRemainingFee shouldBe 0L
      exec.counterRemainingFee shouldBe counterOrderInfo.remainingFee

      counterOrderInfo.status shouldBe LimitOrder.Filled(100000000)
    }

<<<<<<< HEAD
    val submittedOrderInfo = oh.orderInfo(submitted.id())
    withClue(s"submitted: ${submitted.id()}") {
      exec.submittedRemainingAmount shouldBe 20000000L
      exec.submittedRemainingAmount shouldBe submittedOrderInfo.remaining

      exec.submittedRemainingFee shouldBe 167L
      exec.submittedRemainingFee shouldBe submittedOrderInfo.remainingFee

      submittedOrderInfo.status shouldBe LimitOrder.PartiallyFilled(100000000)
    }

//    val addedEvent = OrderAdded(exec.submitted.partial(exec.submittedRemainingAmount, exec.submittedRemainingFee))
//    oh.orderAccepted(addedEvent)

    // check info
    withClue(s"account checks, counter.senderPublicKey: ${counter.senderPublicKey}, counter.order.id=${counter.id()}") {
      oh.openVolume(counter.senderPublicKey, pair.amountAsset) shouldBe 0L
      oh.openVolume(counter.senderPublicKey, pair.priceAsset) shouldBe 0L
      activeOrderIds(counter.senderPublicKey, Set(None)) shouldBe empty
    }

    withClue(s"account checks, submitted.senderPublicKey: ${submitted.senderPublicKey}, submitted.order.id=${submitted.id()}") {
      oh.openVolume(submitted.senderPublicKey, pair.amountAsset) shouldBe 0L // it receives much more, than fee
      oh.openVolume(submitted.senderPublicKey, pair.priceAsset) shouldBe (BigDecimal(0.00085) * (submitted.amount - counter.amount)).toLongExact
      activeOrderIds(submitted.senderPublicKey, Set(pair.priceAsset)) shouldBe Seq(submitted.id())
    }
=======
    oh.openVolume(ord2.senderPublicKey, pair.amountAsset) shouldBe
      math.max(0L, OrderInfo.safeSum(LimitOrder.getPartialFee(ord2.matcherFee, ord2.amount, ord2.amount - ord1.amount), -20000000L))
    oh.openVolume(ord2.senderPublicKey, pair.priceAsset) shouldBe (BigDecimal(0.00085) * 20000000L).toLong
    activeOrderIds(ord2.senderPublicKey, Set(pair.priceAsset)) shouldBe Seq(ord2.id())
>>>>>>> ea6572b9
  }

  property("Buy WAVES order - filled with 2 steps, sell order - partial") {
    val pair = AssetPair(None, mkAssetId("BTC"))
    val ord1 = buy(pair, 0.0008, 100000000, matcherFee = Some(300001L))
    val ord2 = sell(pair, 0.00075, 50000000, matcherFee = Some(300001L))
    val ord3 = sell(pair, 0.0008, 80000000, matcherFee = Some(300001L))

    oh.orderAccepted(OrderAdded(LimitOrder(ord1)))
    println(s"== order added ord1: ${ord1.id()}")
    val exec1 = OrderExecuted(LimitOrder(ord2), LimitOrder(ord1)) //LimitOrder.limitOrder(ord1.price, ord1.amount - ord2.amount, 150001L, ord1))
    println(s"== order executed: submitted=ord2 (${ord2.id()}), counter=ord1 (${ord1.id()}")
    oh.orderExecuted(exec1)

    println(s"""
         |orderInfo:
         |ord1 (id=${ord1.id()}, status=${oh.orderInfo(ord1.id()).status}): ${oh.orderInfo(ord1.id())}
         |ord2 (id=${ord2.id()}, status=${oh.orderInfo(ord2.id()).status}): ${oh.orderInfo(ord2.id())}
         |ord3 (id=${ord3.id()}, status=${oh.orderInfo(ord3.id()).status}): ${oh.orderInfo(ord3.id())}
         |""".stripMargin)

    val o1Info1 = oh.orderInfo(ord1.id())
    val o2Info1 = oh.orderInfo(ord2.id())

    // ord3 & ord1
    exec1.counterRemainingAmount shouldBe o1Info1.remaining
    exec1.counterRemainingFee shouldBe o1Info1.remainingFee
    o1Info1.status shouldBe LimitOrder.PartiallyFilled(50000000)

    exec1.submittedRemainingAmount shouldBe o2Info1.remaining
    exec1.submittedRemainingFee shouldBe o2Info1.remainingFee
    o2Info1.status shouldBe LimitOrder.Filled(50000000)

    oh.orderInfo(ord3.id()).status shouldBe LimitOrder.NotFound

    val exec2 = OrderExecuted(LimitOrder(ord3), exec1.counterRemaining) // ord1
    println(s"""== order executed: ${ord3.id()}, ${exec1.counter.order.id()}
               |exec2.counterRemaining (ord1: ${ord1.id()}): ${exec2.counterRemaining}
               |exec2.submittedRemaining (ord3: ${ord3.id()}): ${exec2.submittedRemaining}
               |""".stripMargin)
    oh.orderExecuted(exec2)
//    oh.orderAccepted(OrderAdded(exec2.submitted.partial(exec2.submittedRemainingAmount, exec1.submittedRemainingFee)))
//    println(s"==    order added: ${exec2.submitted.order.id()}")

    println(s"""
         |orderInfo:
         |ord1 (id=${ord1.id()}, status=${oh.orderInfo(ord1.id()).status}): ${oh.orderInfo(ord1.id())}
         |ord2 (id=${ord2.id()}, status=${oh.orderInfo(ord2.id()).status}): ${oh.orderInfo(ord2.id())}
         |ord3 (id=${ord3.id()}, status=${oh.orderInfo(ord3.id()).status}): ${oh.orderInfo(ord3.id())}
         |""".stripMargin)

    val o1Info2 = oh.orderInfo(ord1.id())
    exec2.counterRemainingAmount shouldBe o1Info2.remaining
    //exec2.counterRemainingFee shouldBe o1Info2.remainingFee // 1 vs 0
    oh.orderInfo(ord1.id()).status shouldBe LimitOrder.Filled(100000000) // fails

    oh.orderInfo(ord2.id()).status shouldBe LimitOrder.Filled(50000000)

    val o3Info2 = oh.orderInfo(ord3.id())
    exec2.submittedRemainingAmount shouldBe o3Info2.remaining
    exec2.submittedRemainingFee shouldBe o3Info2.remainingFee
    oh.orderInfo(ord3.id()).status shouldBe LimitOrder.PartiallyFilled(50000000)

    oh.openVolume(ord1.senderPublicKey, pair.priceAsset) shouldBe 0L
    oh.openVolume(ord1.senderPublicKey, pair.amountAsset) shouldBe 0L
    activeOrderIds(ord1.senderPublicKey, Set(None)) shouldBe empty

    oh.openVolume(ord2.senderPublicKey, pair.priceAsset) shouldBe 0L
    oh.openVolume(ord2.senderPublicKey, pair.amountAsset) shouldBe 0L
    activeOrderIds(ord2.senderPublicKey, Set(None)) shouldBe empty

    println(s"""ord3:
         |amount: ${o3Info2.amount - o3Info2.filled + o3Info2.remainingFee}
       """.stripMargin)
    oh.openVolume(ord3.senderPublicKey, pair.amountAsset) shouldBe (o3Info2.amount - o3Info2.filled + o3Info2.remainingFee) // ord3.matcherFee * 3 / 8 + 30000000L
    oh.openVolume(ord3.senderPublicKey, pair.priceAsset) shouldBe 0L
    activeOrderIds(ord3.senderPublicKey, Set(pair.amountAsset)) shouldBe Seq(ord3.id())
  }

  property("Partially with own order") {
    val pk        = PrivateKeyAccount("private".getBytes("utf-8"))
    val pair      = AssetPair(None, mkAssetId("BTC"))
    val counter   = buy(pair, 0.0008, 100000000, Some(pk), Some(300000L))
    val submitted = sell(pair, 0.00079, 210000000, Some(pk), Some(300000L))

    println(s"""|
          |before:
          |oh.openVolume(${counter.senderPublicKey}, ${pair.amountAsset}): ${oh.openVolume(counter.senderPublicKey, pair.amountAsset)}
          |""".stripMargin)
    oh.orderAccepted(OrderAdded(LimitOrder(counter)))
    println(s"""|
          |after accept:
          |oh.openVolume(${counter.senderPublicKey}, ${pair.amountAsset}): ${oh.openVolume(counter.senderPublicKey, pair.amountAsset)}
          |""".stripMargin)

    val exec = OrderExecuted(LimitOrder(submitted), LimitOrder(counter))
    println(s"""|
                |amount: ${exec.executedAmount}
                |
                |counter:
                |will receive: ${exec.counter.getReceiveAmount} ${exec.counter.rcvAsset}
                |will spend: ${exec.counter.getSpendAmount} ${exec.counter.spentAsset}
                |""".stripMargin)

    println(s"""|
                |submitted:
                |will receive: ${exec.submitted.getReceiveAmount} ${exec.submitted.rcvAsset}
                |will spend: ${exec.submitted.getSpendAmount} ${exec.submitted.spentAsset}
                |""".stripMargin)

    oh.orderExecuted(exec)

    println(s"""|
          |after execute:
          |oh.openVolume(${counter.senderPublicKey}, ${pair.amountAsset}): ${oh.openVolume(counter.senderPublicKey, pair.amountAsset)}
          |""".stripMargin)

<<<<<<< HEAD
    val counterOrderInfo = oh.orderInfo(counter.id())
    withClue(s"counter: ${counter.id()}") {
      exec.counterRemainingAmount shouldBe 0L
      exec.counterRemainingAmount shouldBe counterOrderInfo.remaining

      exec.counterRemainingFee shouldBe 0L
      exec.counterRemainingFee shouldBe counterOrderInfo.remainingFee

      counterOrderInfo.status shouldBe LimitOrder.Filled(100000000)
    }

    val submittedOrderInfo = oh.orderInfo(submitted.id())
    withClue(s"submitted: ${submitted.id()}") {
//      exec.submittedRemainingAmount shouldBe 110000000L
//      exec.submittedRemainingAmount shouldBe submittedOrderInfo.remaining
//
//      exec.submittedRemainingFee shouldBe 157143L
//      exec.submittedRemainingFee shouldBe submittedOrderInfo.remainingFee

      //submittedOrderInfo.status shouldBe LimitOrder.PartiallyFilled(100000000)
    }

    withClue(s"account checks, counter.senderPublicKey: ${counter.senderPublicKey}, counter.order.id=${counter.id()}") {
      // Will receive 165900 < fee
      // 208!
      println(s"""|
            |exec.executedAmount: ${exec.executedAmount}
            |
            |exec.submittedRemainingAmount: ${exec.submittedRemainingAmount}
            |exec.submittedRemainingFee: ${exec.submittedRemainingFee}
            |
            |exec.counterRemainingAmount: ${exec.counterRemainingAmount}
            |exec.counterRemainingFee: ${exec.counterRemainingFee}
            |
            |exec.counter.amountOfAmountAsset: ${exec.counter.amountOfAmountAsset}
            |exec.counter.minAmountOfAmountAsset: ${exec.counter.minAmountOfAmountAsset}
            |exec.submitted.amountOfAmountAsset: ${exec.submitted.amountOfAmountAsset}
            |exec.submitted.minAmountOfAmountAsset: ${exec.submitted.minAmountOfAmountAsset}
            |""".stripMargin)
      oh.openVolume(pk, pair.amountAsset) shouldBe exec.submitted.amountOfAmountAsset - exec.executedAmount + LimitOrder
        .getPartialFee(
          submitted.matcherFee,
          submitted.amount,
          submitted.amount - exec.executedAmount
        ) + exec.counter.amountOfAmountAsset - exec.executedAmount + LimitOrder
        .getPartialFee(
          counter.matcherFee,
          counter.amount,
          counter.amount - exec.executedAmount
        )
      oh.openVolume(counter.senderPublicKey, pair.priceAsset) shouldBe 0L
      activeOrderIds(counter.senderPublicKey, Set(pair.amountAsset)) shouldBe Seq(submitted.id())
    }
=======
    oh.openVolume(ord1.senderPublicKey, pair.amountAsset) shouldBe 110000000L + LimitOrder.getPartialFee(
      ord2.matcherFee,
      ord2.amount,
      ord2.amount - ord1.amount
    )
    oh.openVolume(ord1.senderPublicKey, pair.priceAsset) shouldBe 0L
    activeOrderIds(ord1.senderPublicKey, Set(pair.amountAsset)) shouldBe Seq(ord2.id())
>>>>>>> ea6572b9
  }

  property("Cancel buy order") {
    val ord1 = buy(pair, 0.0008, 100000000, matcherFee = Some(300000L))

    oh.orderAccepted(OrderAdded(LimitOrder(ord1)))
    oh.orderCanceled(OrderCanceled(LimitOrder(ord1), unmatchable = false))

    oh.orderInfo(ord1.id()).status shouldBe LimitOrder.Cancelled(0)

    oh.openVolume(ord1.senderPublicKey, pair.amountAsset) shouldBe 0L
    oh.openVolume(ord1.senderPublicKey, pair.priceAsset) shouldBe 0L
    activeOrderIds(ord1.senderPublicKey, Set(None)) shouldBe empty
  }

  property("Cancel sell order") {
    val ord1 = sell(pair, 0.0008, 100000000, matcherFee = Some(300000L))

    oh.orderAccepted(OrderAdded(LimitOrder(ord1)))
    oh.orderCanceled(OrderCanceled(LimitOrder(ord1), unmatchable = false))

    oh.orderInfo(ord1.id()).status shouldBe LimitOrder.Cancelled(0)

    oh.openVolume(ord1.senderPublicKey, pair.amountAsset) shouldBe 0L
    oh.openVolume(ord1.senderPublicKey, pair.priceAsset) shouldBe 0L
    activeOrderIds(ord1.senderPublicKey, Set(None)) shouldBe empty
  }

  property("Cancel partially executed order") {
    val pair = AssetPair(None, mkAssetId("BTC"))
    val ord1 = sell(pair, 0.0008, 2100000000, matcherFee = Some(300000L))
    val ord2 = buy(pair, 0.00081, 1000000000, matcherFee = Some(300000L))

    oh.orderAccepted(OrderAdded(LimitOrder(ord1)))
    val exec1 = OrderExecuted(LimitOrder(ord2), LimitOrder(ord1))
    oh.orderExecuted(exec1)
    oh.orderCanceled(OrderCanceled(exec1.counter.partial(exec1.counterRemainingAmount, exec1.counterRemainingFee), unmatchable = false))

    oh.orderInfo(ord1.id()).status shouldBe LimitOrder.Cancelled(1000000000)
    oh.orderInfo(ord2.id()).status shouldBe LimitOrder.Filled(1000000000)

    oh.openVolume(ord1.senderPublicKey, pair.amountAsset) shouldBe 0L
    oh.openVolume(ord1.senderPublicKey, pair.priceAsset) shouldBe 0L
    activeOrderIds(ord1.senderPublicKey, Set(None)) shouldBe empty
    activeOrderIds(ord2.senderPublicKey, Set(None)) shouldBe empty
  }

  property("Delete order") {
    val pk   = PrivateKeyAccount("private".getBytes("utf-8"))
    val pair = AssetPair(None, mkAssetId("BTC"))
    val ord1 = buy(pair, 0.0008, 210000000, Some(pk), Some(300000L))
    val ord2 = sell(pair, 0.00079, 100000000, Some(pk), Some(300000L))

    oh.orderAccepted(OrderAdded(LimitOrder(ord1)))
    val exec1 = OrderExecuted(LimitOrder(ord2), LimitOrder(ord1))
    oh.orderExecuted(exec1)

    oh.orderInfo(ord1.id()).status shouldBe LimitOrder.PartiallyFilled(100000000)
    oh.orderInfo(ord2.id()).status shouldBe LimitOrder.Filled(100000000)

    oh.openVolume(ord1.senderPublicKey, pair.amountAsset) shouldBe 0L
    oh.openVolume(ord1.senderPublicKey, pair.priceAsset) shouldBe 0.0008 * 110000000L

    oh.deleteOrder(ord1.senderPublicKey, ord1.id()) shouldBe false
    oh.deleteOrder(ord2.senderPublicKey, ord2.id()) shouldBe true

    activeOrderIds(ord1.senderPublicKey, Set(pair.priceAsset)) shouldBe Seq(ord1.id())
    activeOrderIds(ord2.senderPublicKey, Set(pair.priceAsset)) shouldBe Seq(ord1.id())
  }

  property("Sorting by status then timestamp") {
    val pk   = PrivateKeyAccount("private".getBytes("utf-8"))
    val pair = AssetPair(None, mkAssetId("BTC"))
    val ord1 = buy(pair, 0.0008, 110000000, Some(pk), Some(300000L), Some(1L)) // Filled
    val ord2 = buy(pair, 0.0006, 120000000, Some(pk), Some(300000L), Some(2L)) // Accepted
    val ord3 = buy(pair, 0.0005, 130000000, Some(pk), Some(300000L), Some(3L)) // Canceled
    val ord4 = sell(pair, 0.00079, 2100000000, Some(pk), Some(300000L), Some(4L)) // Partial
    val ord5 = buy(pair, 0.0004, 130000000, Some(pk), Some(300000L), Some(45)) // Accepted

    oh.orderAccepted(OrderAdded(LimitOrder(ord1)))
    oh.orderAccepted(OrderAdded(LimitOrder(ord2)))
    oh.orderAccepted(OrderAdded(LimitOrder(ord3)))
    oh.orderExecuted(OrderExecuted(LimitOrder(ord4), LimitOrder(ord1)))
    oh.orderAccepted(OrderAdded(LimitOrder.limitOrder(ord4.price, 1000000000, 0, ord4)))
    oh.orderCanceled(OrderCanceled(LimitOrder(ord3), unmatchable = false))
    oh.orderAccepted(OrderAdded(LimitOrder(ord5)))

    allOrderIds(ord1.senderPublicKey, Set.empty) shouldBe
      Seq(ord5.id(), ord4.id(), ord2.id(), ord3.id(), ord1.id())

    activeOrderIds(ord1.senderPublicKey, Set.empty) shouldBe
      Seq(ord5.id(), ord4.id(), ord2.id())
  }

  property("History with more than max limit") {
    val pk     = PrivateKeyAccount("private".getBytes("utf-8"))
    val pair   = AssetPair(None, mkAssetId("BTC"))
    val orders = mutable.Buffer.empty[Order]
    (0 until matcherSettings.maxOrdersPerRequest).foreach { i =>
      val o = buy(pair, 0.0008 + 0.00001 * i, 100000000, Some(pk), Some(300000L), Some(100L + i))
      orders += o
      oh.orderAccepted(OrderAdded(LimitOrder(o)))
    }

    oh.orderCanceled(OrderCanceled(LimitOrder(orders.last), unmatchable = false))

    val newOrder = buy(pair, 0.001, 100000000, Some(pk), Some(300000L), Some(1L))

    oh.orderAccepted(OrderAdded(LimitOrder(newOrder)))

    allOrderIds(pk, Set.empty) shouldBe orders.reverse.tail.map(_.id()) :+ newOrder.id()
  }

  property("History with more than max limit and canceled order") {
    val pk     = PrivateKeyAccount("private".getBytes("utf-8"))
    val pair   = AssetPair(None, mkAssetId("BTC"))
    val orders = mutable.Buffer.empty[Order]
    (0 until matcherSettings.maxOrdersPerRequest + 1).foreach { i =>
      val o = buy(pair, 0.0008 + 0.00001 * i, 100000000, Some(pk), Some(300000L), Some(100L + i))
      orders += o
      oh.orderAccepted(OrderAdded(LimitOrder(o)))
    }

    oh.orderCanceled(OrderCanceled(LimitOrder(orders.last), unmatchable = false))
    allOrderIds(pk, Set.empty) shouldBe orders.reverse.tail.map(_.id())
  }

  property("Open Portfolio for two assets") {
    val pk         = PrivateKeyAccount("private".getBytes("utf-8"))
    val ass1       = mkAssetId("ASS1")
    val ass2       = mkAssetId("ASS2")
    val pair1      = AssetPair(ass1, None)
    val pair2      = AssetPair(ass2, None)
    val matcherFee = 300000L
    val ord1       = sell(pair1, 0.0008, 10000, Some(pk), Some(matcherFee))
    val ord2       = sell(pair2, 0.0009, 10001, Some(pk), Some(matcherFee))

    oh.orderAccepted(OrderAdded(LimitOrder(ord1)))
    oh.orderAccepted(OrderAdded(LimitOrder(ord2)))

    DBUtils.reservedBalance(db, pk) shouldBe
      Map(
        None -> (2 * matcherFee - LimitOrder(ord1).getReceiveAmount - LimitOrder(ord2).getReceiveAmount),
        ass1 -> Order.correctAmount(ord1.amount, ord1.price),
        ass2 -> Order.correctAmount(ord2.amount, ord2.price)
      )
  }
}<|MERGE_RESOLUTION|>--- conflicted
+++ resolved
@@ -172,7 +172,6 @@
       counterOrderInfo.status shouldBe LimitOrder.Filled(100000000)
     }
 
-<<<<<<< HEAD
     val submittedOrderInfo = oh.orderInfo(submitted.id())
     withClue(s"submitted: ${submitted.id()}") {
       exec.submittedRemainingAmount shouldBe 20000000L
@@ -184,27 +183,12 @@
       submittedOrderInfo.status shouldBe LimitOrder.PartiallyFilled(100000000)
     }
 
-//    val addedEvent = OrderAdded(exec.submitted.partial(exec.submittedRemainingAmount, exec.submittedRemainingFee))
-//    oh.orderAccepted(addedEvent)
-
-    // check info
-    withClue(s"account checks, counter.senderPublicKey: ${counter.senderPublicKey}, counter.order.id=${counter.id()}") {
-      oh.openVolume(counter.senderPublicKey, pair.amountAsset) shouldBe 0L
-      oh.openVolume(counter.senderPublicKey, pair.priceAsset) shouldBe 0L
-      activeOrderIds(counter.senderPublicKey, Set(None)) shouldBe empty
-    }
-
-    withClue(s"account checks, submitted.senderPublicKey: ${submitted.senderPublicKey}, submitted.order.id=${submitted.id()}") {
-      oh.openVolume(submitted.senderPublicKey, pair.amountAsset) shouldBe 0L // it receives much more, than fee
-      oh.openVolume(submitted.senderPublicKey, pair.priceAsset) shouldBe (BigDecimal(0.00085) * (submitted.amount - counter.amount)).toLongExact
-      activeOrderIds(submitted.senderPublicKey, Set(pair.priceAsset)) shouldBe Seq(submitted.id())
-    }
-=======
-    oh.openVolume(ord2.senderPublicKey, pair.amountAsset) shouldBe
-      math.max(0L, OrderInfo.safeSum(LimitOrder.getPartialFee(ord2.matcherFee, ord2.amount, ord2.amount - ord1.amount), -20000000L))
-    oh.openVolume(ord2.senderPublicKey, pair.priceAsset) shouldBe (BigDecimal(0.00085) * 20000000L).toLong
-    activeOrderIds(ord2.senderPublicKey, Set(pair.priceAsset)) shouldBe Seq(ord2.id())
->>>>>>> ea6572b9
+    // ord1 == counter
+    // ord2 == submitted
+    oh.openVolume(submitted.senderPublicKey, pair.amountAsset) shouldBe
+      math.max(0L, OrderInfo.safeSum(LimitOrder.getPartialFee(submitted.matcherFee, submitted.amount, submitted.amount - counter.amount), -20000000L))
+    oh.openVolume(submitted.senderPublicKey, pair.priceAsset) shouldBe (BigDecimal(0.00085) * 20000000L).toLong
+    activeOrderIds(submitted.senderPublicKey, Set(pair.priceAsset)) shouldBe Seq(submitted.id())
   }
 
   property("Buy WAVES order - filled with 2 steps, sell order - partial") {
@@ -322,7 +306,6 @@
           |oh.openVolume(${counter.senderPublicKey}, ${pair.amountAsset}): ${oh.openVolume(counter.senderPublicKey, pair.amountAsset)}
           |""".stripMargin)
 
-<<<<<<< HEAD
     val counterOrderInfo = oh.orderInfo(counter.id())
     withClue(s"counter: ${counter.id()}") {
       exec.counterRemainingAmount shouldBe 0L
@@ -335,17 +318,15 @@
     }
 
     val submittedOrderInfo = oh.orderInfo(submitted.id())
-    withClue(s"submitted: ${submitted.id()}") {
+//    withClue(s"submitted: ${submitted.id()}") {
 //      exec.submittedRemainingAmount shouldBe 110000000L
 //      exec.submittedRemainingAmount shouldBe submittedOrderInfo.remaining
 //
 //      exec.submittedRemainingFee shouldBe 157143L
 //      exec.submittedRemainingFee shouldBe submittedOrderInfo.remainingFee
 
-      //submittedOrderInfo.status shouldBe LimitOrder.PartiallyFilled(100000000)
-    }
-
-    withClue(s"account checks, counter.senderPublicKey: ${counter.senderPublicKey}, counter.order.id=${counter.id()}") {
+    /*
+      withClue(s"account checks, counter.senderPublicKey: ${counter.senderPublicKey}, counter.order.id=${counter.id()}") {
       // Will receive 165900 < fee
       // 208!
       println(s"""|
@@ -376,15 +357,15 @@
       oh.openVolume(counter.senderPublicKey, pair.priceAsset) shouldBe 0L
       activeOrderIds(counter.senderPublicKey, Set(pair.amountAsset)) shouldBe Seq(submitted.id())
     }
-=======
-    oh.openVolume(ord1.senderPublicKey, pair.amountAsset) shouldBe 110000000L + LimitOrder.getPartialFee(
-      ord2.matcherFee,
-      ord2.amount,
-      ord2.amount - ord1.amount
+     */
+
+    oh.openVolume(counter.senderPublicKey, pair.amountAsset) shouldBe 110000000L + LimitOrder.getPartialFee(
+      submitted.matcherFee,
+      submitted.amount,
+      submitted.amount - counter.amount
     )
-    oh.openVolume(ord1.senderPublicKey, pair.priceAsset) shouldBe 0L
-    activeOrderIds(ord1.senderPublicKey, Set(pair.amountAsset)) shouldBe Seq(ord2.id())
->>>>>>> ea6572b9
+    oh.openVolume(counter.senderPublicKey, pair.priceAsset) shouldBe 0L
+    activeOrderIds(counter.senderPublicKey, Set(pair.amountAsset)) shouldBe Seq(submitted.id())
   }
 
   property("Cancel buy order") {
