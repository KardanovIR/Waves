--- conflicted
+++ resolved
@@ -39,18 +39,10 @@
       .get
   (bc.transactionInfo _).when(*).returns(Some((1, i1)))
 
-<<<<<<< HEAD
-  val s: MatcherSettings             = matcherSettings.copy(account = MatcherAccount.address)
-  val w                              = Wallet(WalletSettings(None, Some("matcher"), Some(WalletSeed)))
-  val acc: Option[PrivateKeyAccount] = w.generateNewAccount()
-
-  val matcherPubKey: PublicKeyAccount = w.findPrivateKey(s.account).explicitGet()
-=======
   private val defaultTs: Long    = 1000
   private val s: MatcherSettings = matcherSettings.copy(account = MatcherAccount.address, defaultOrderTimestamp = defaultTs)
-  private val w                  = Wallet(WalletSettings(None, "matcher", Some(WalletSeed)))
+  private val w                  = Wallet(WalletSettings(None, Some("matcher"), Some(WalletSeed)))
   w.generateNewAccount()
->>>>>>> 70eef129
 
   private var ov = new OrderValidator {
     override val orderHistory: OrderHistory = new OrderHistory(db, s)
