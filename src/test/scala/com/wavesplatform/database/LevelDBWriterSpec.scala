--- conflicted
+++ resolved
@@ -9,8 +9,8 @@
 import com.wavesplatform.lagonaki.mocks.TestBlock
 import com.wavesplatform.lang.v1.compiler.Terms
 import com.wavesplatform.settings.{TestFunctionalitySettings, WavesSettings, loadConfig}
+import com.wavesplatform.state.diffs.ENOUGH_AMT
 import com.wavesplatform.state.{BlockchainUpdaterImpl, Height}
-import com.wavesplatform.state.diffs.ENOUGH_AMT
 import com.wavesplatform.transaction.lease.{LeaseCancelTransactionV1, LeaseTransaction}
 import com.wavesplatform.transaction.smart.SetScriptTransaction
 import com.wavesplatform.transaction.smart.script.v1.ExprScript
@@ -39,44 +39,22 @@
     import TestFunctionalitySettings.Enabled
     "correctly joins height ranges" in {
       val fs     = Enabled.copy(preActivatedFeatures = Map(BlockchainFeatures.SmartAccountTrading.id -> 0))
-<<<<<<< HEAD
-      val writer = new LevelDBWriter(db, fs, maxCacheSize, 2000, 120 * 60 * 1000)
-=======
-      val writer = new LevelDBWriter(db, ignorePortfolioChanged, fs, 100000, 2000, 120 * 60 * 1000)
->>>>>>> ea14154b
+      val writer = new LevelDBWriter(db, ignorePortfolioChanged, fs, maxCacheSize, 2000, 120 * 60 * 1000)
       writer.merge(Seq(15, 12, 3), Seq(12, 5)) shouldEqual Seq((15, 12), (12, 12), (3, 5))
       writer.merge(Seq(12, 5), Seq(15, 12, 3)) shouldEqual Seq((12, 15), (12, 12), (5, 3))
       writer.merge(Seq(8, 4), Seq(8, 4)) shouldEqual Seq((8, 8), (4, 4))
     }
-<<<<<<< HEAD
   }
   "hasScript" - {
     "returns false if a script was not set" in {
-      val writer = new LevelDBWriter(db, TestFunctionalitySettings.Stub, maxCacheSize, 2000, 120 * 60 * 1000)
-=======
-
-    "preserves compatibility until SmartAccountTrading feature is activated" in {
-      val writer = new LevelDBWriter(db, ignorePortfolioChanged, Enabled, 100000, 2000, 120 * 60 * 1000)
-      writer.merge(Seq(15, 12, 3), Seq(12, 5)) shouldEqual Seq((15, 12), (12, 12), (3, 12), (3, 5))
-      writer.merge(Seq(12, 5), Seq(15, 12, 3)) shouldEqual Seq((12, 15), (12, 12), (5, 12), (5, 3))
-      writer.merge(Seq(8, 4), Seq(8, 4)) shouldEqual Seq((8, 8), (4, 8), (4, 4))
-    }
-  }
-  "hasScript" - {
-    "returns false if a script was not set" in {
-      val writer = new LevelDBWriter(db, ignorePortfolioChanged, TestFunctionalitySettings.Stub, 100000, 2000, 120 * 60 * 1000)
->>>>>>> ea14154b
+      val writer = new LevelDBWriter(db, ignorePortfolioChanged, TestFunctionalitySettings.Stub, maxCacheSize, 2000, 120 * 60 * 1000)
       writer.hasScript(accountGen.sample.get.toAddress) shouldBe false
     }
 
     "returns false if a script was set and then unset" in {
       assume(BlockchainFeatures.implemented.contains(BlockchainFeatures.SmartAccounts.id))
       resetTest { (_, account) =>
-<<<<<<< HEAD
-        val writer = new LevelDBWriter(db, TestFunctionalitySettings.Stub, maxCacheSize, 2000, 120 * 60 * 1000)
-=======
-        val writer = new LevelDBWriter(db, ignorePortfolioChanged, TestFunctionalitySettings.Stub, 100000, 2000, 120 * 60 * 1000)
->>>>>>> ea14154b
+        val writer = new LevelDBWriter(db, ignorePortfolioChanged, TestFunctionalitySettings.Stub, maxCacheSize, 2000, 120 * 60 * 1000)
         writer.hasScript(account) shouldBe false
       }
     }
@@ -85,11 +63,7 @@
       "if there is a script in db" in {
         assume(BlockchainFeatures.implemented.contains(BlockchainFeatures.SmartAccounts.id))
         test { (_, account) =>
-<<<<<<< HEAD
-          val writer = new LevelDBWriter(db, TestFunctionalitySettings.Stub, maxCacheSize, 2000, 120 * 60 * 1000)
-=======
-          val writer = new LevelDBWriter(db, ignorePortfolioChanged, TestFunctionalitySettings.Stub, 100000, 2000, 120 * 60 * 1000)
->>>>>>> ea14154b
+          val writer = new LevelDBWriter(db, ignorePortfolioChanged, TestFunctionalitySettings.Stub, maxCacheSize, 2000, 120 * 60 * 1000)
           writer.hasScript(account) shouldBe true
         }
       }
@@ -136,11 +110,7 @@
   }
 
   def baseTest(gen: Time => Gen[(PrivateKeyAccount, Seq[Block])])(f: (LevelDBWriter, PrivateKeyAccount) => Unit): Unit = {
-<<<<<<< HEAD
-    val defaultWriter = new LevelDBWriter(db, TestFunctionalitySettings.Stub, maxCacheSize, 2000, 120 * 60 * 1000)
-=======
-    val defaultWriter = new LevelDBWriter(db, ignorePortfolioChanged, TestFunctionalitySettings.Stub, 100000, 2000, 120 * 60 * 1000)
->>>>>>> ea14154b
+    val defaultWriter = new LevelDBWriter(db, ignorePortfolioChanged, TestFunctionalitySettings.Stub, maxCacheSize, 2000, 120 * 60 * 1000)
     val settings0     = WavesSettings.fromConfig(loadConfig(ConfigFactory.load()))
     val settings      = settings0.copy(featuresSettings = settings0.featuresSettings.copy(autoShutdownOnUnsupportedFeature = false))
     val bcu           = new BlockchainUpdaterImpl(defaultWriter, ignorePortfolioChanged, settings, ntpTime)
@@ -160,10 +130,10 @@
   }
 
   def testWithBlocks(gen: Time => Gen[(PrivateKeyAccount, Seq[Block])])(f: (LevelDBWriter, Seq[Block], PrivateKeyAccount) => Unit): Unit = {
-    val defaultWriter = new LevelDBWriter(db, TestFunctionalitySettings.Stub, 100000, 2000, 120 * 60 * 1000)
+    val defaultWriter = new LevelDBWriter(db, ignorePortfolioChanged, TestFunctionalitySettings.Stub, 100000, 2000, 120 * 60 * 1000)
     val settings0     = WavesSettings.fromConfig(loadConfig(ConfigFactory.load()))
     val settings      = settings0.copy(featuresSettings = settings0.featuresSettings.copy(autoShutdownOnUnsupportedFeature = false))
-    val bcu           = new BlockchainUpdaterImpl(defaultWriter, settings, ntpTime)
+    val bcu           = new BlockchainUpdaterImpl(defaultWriter, ignorePortfolioChanged, settings, ntpTime)
     try {
       val (account, blocks) = gen(ntpTime).sample.get
 
@@ -205,10 +175,10 @@
   }
 
   "correctly reassemble block from header and transactions" in {
-    val rw        = new LevelDBWriter(db, TestFunctionalitySettings.Stub, 100000, 2000, 120 * 60 * 1000)
+    val rw        = new LevelDBWriter(db, ignorePortfolioChanged, TestFunctionalitySettings.Stub, 100000, 2000, 120 * 60 * 1000)
     val settings0 = WavesSettings.fromConfig(loadConfig(ConfigFactory.load()))
     val settings  = settings0.copy(featuresSettings = settings0.featuresSettings.copy(autoShutdownOnUnsupportedFeature = false))
-    val bcu       = new BlockchainUpdaterImpl(rw, settings, ntpTime)
+    val bcu       = new BlockchainUpdaterImpl(rw, ignorePortfolioChanged, settings, ntpTime)
     try {
       val master    = PrivateKeyAccount("master".getBytes())
       val recipient = PrivateKeyAccount("recipient".getBytes())
@@ -296,10 +266,10 @@
         } yield (leaser, leaseTxs, blocks.reverse)
       }
 
-      val defaultWriter = new LevelDBWriter(db, TestFunctionalitySettings.Stub, 100000, 2000, 120 * 60 * 1000)
+      val defaultWriter = new LevelDBWriter(db, ignorePortfolioChanged, TestFunctionalitySettings.Stub, 100000, 2000, 120 * 60 * 1000)
       val settings0     = WavesSettings.fromConfig(loadConfig(ConfigFactory.load()))
       val settings      = settings0.copy(featuresSettings = settings0.featuresSettings.copy(autoShutdownOnUnsupportedFeature = false))
-      val bcu           = new BlockchainUpdaterImpl(defaultWriter, settings, ntpTime)
+      val bcu           = new BlockchainUpdaterImpl(defaultWriter, ignorePortfolioChanged, settings, ntpTime)
       try {
 
         val (leaser, leases, blocks) = precs.sample.get
