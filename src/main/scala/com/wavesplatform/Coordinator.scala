--- conflicted
+++ resolved
@@ -42,12 +42,8 @@
           droppedTransactions <- blockchainUpdater.removeAfter(lastCommonBlockId)
           score <- forkApplicationResultEi
         } yield {
-<<<<<<< HEAD
+          droppedTransactions.foreach(utxStorage.putIfNew)
           miner.scheduleMining()
-=======
-          droppedTransactions.foreach(utxStorage.putIfNew)
-          miner.lastBlockChanged()
->>>>>>> afb08b7d
           updateBlockchainReadinessFlag(history, time, blockchainReadiness, settings.minerSettings.intervalAfterLastBlockThenGenerationIsAllowed)
           score
         }
