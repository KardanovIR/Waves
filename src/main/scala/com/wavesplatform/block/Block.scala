package com.wavesplatform.block

import java.nio.ByteBuffer

import cats._
import com.google.common.primitives.{Bytes, Ints, Longs}
import com.typesafe.config.ConfigFactory
import com.wavesplatform.account.{Address, PrivateKeyAccount, PublicKeyAccount}
import com.wavesplatform.block.Block.BlockId
import com.wavesplatform.block.fields.FeaturesBlockField
import com.wavesplatform.block.protobuf.PBBlock
import com.wavesplatform.common.state.ByteStr
import com.wavesplatform.common.utils.EitherExt2
import com.wavesplatform.consensus.nxt.{NxtConsensusBlockField, NxtLikeConsensusBlockData}
import com.wavesplatform.crypto._
import com.wavesplatform.settings.GenesisSettings
import com.wavesplatform.state._
import com.wavesplatform.transaction.ValidationError.GenericError
import com.wavesplatform.transaction._
import com.wavesplatform.transaction.protobuf.PBTransaction
import com.wavesplatform.utils.ScorexLogging
import com.wavesplatform.{block, crypto}
import monix.eval.Coeval
import play.api.libs.json.{JsObject, Json}

import scala.util.{Failure, Try}

object BlockJsonFields {
  trait HasBlockHeaderJson {
    def headerJson: Coeval[JsObject]
  }

  trait HasBlockJson {
    def json: Coeval[JsObject]
  }
}

trait BlockHeaderFields {
  def timestamp: Long
  def version: Byte
  def reference: ByteStr
  def signerData: SignerData
  def consensusData: NxtLikeConsensusBlockData
  def transactionCount: Int
  def featureVotes: Set[Short]
}

class BlockHeader(val timestamp: Long,
                  val version: Byte,
                  val reference: ByteStr,
                  val signerData: SignerData,
                  val consensusData: NxtLikeConsensusBlockData,
                  val transactionCount: Int,
                  val featureVotes: Set[Short])
    extends BlockHeaderFields
    with BlockJsonFields.HasBlockHeaderJson {
  protected val versionField: ByteBlockField      = ByteBlockField("version", version)
  protected val timestampField: LongBlockField    = LongBlockField("timestamp", timestamp)
  protected val referenceField: BlockIdField      = BlockIdField("reference", reference.arr)
  protected val signerField: SignerDataBlockField = SignerDataBlockField("signature", signerData)
  protected val consensusField                    = NxtConsensusBlockField(consensusData)
  protected val supportedFeaturesField            = FeaturesBlockField(version, featureVotes)

  val headerJson: Coeval[JsObject] = Coeval.evalOnce(
    versionField.json() ++
      timestampField.json() ++
      referenceField.json() ++
      consensusField.json() ++
      supportedFeaturesField.json() ++
      signerField.json())
}

object BlockHeader extends ScorexLogging {
  def parseBytes(bytes: Array[Byte]): Try[(BlockHeader, Array[Byte])] =
    Try {

      val version = bytes.head

      var position = 1

      val timestamp = Longs.fromByteArray(bytes.slice(position, position + 8))
      position += 8

      val reference = ByteStr(bytes.slice(position, position + SignatureLength))
      position += SignatureLength

      val cBytesLength = Ints.fromByteArray(bytes.slice(position, position + 4))
      position += 4
      val cBytes = bytes.slice(position, position + cBytesLength)
      val consData =
        NxtLikeConsensusBlockData(Longs.fromByteArray(cBytes.take(Block.BaseTargetLength)), ByteStr(cBytes.takeRight(Block.GeneratorSignatureLength)))
      position += cBytesLength

      val tBytesLength = Ints.fromByteArray(bytes.slice(position, position + 4))
      position += 4
      val tBytes = bytes.slice(position, position + tBytesLength)

      val txCount = version match {
        case 1 | 2 => tBytes.head
        case 3     => ByteBuffer.wrap(tBytes, 0, 4).getInt()
      }

      position += tBytesLength

      var supportedFeaturesIds = Set.empty[Short]

      if (version > 2) {
        val featuresCount = Ints.fromByteArray(bytes.slice(position, position + 4))
        position += 4

        val buffer = ByteBuffer.wrap(bytes.slice(position, position + featuresCount * 2)).asShortBuffer
        val arr    = new Array[Short](featuresCount)
        buffer.get(arr)
        position += featuresCount * 2
        supportedFeaturesIds = arr.toSet
      }

      val genPK = bytes.slice(position, position + KeyLength)
      position += KeyLength

      val signature = ByteStr(bytes.slice(position, position + SignatureLength))
      position += SignatureLength

      val blockHeader =
        new BlockHeader(timestamp, version, reference, SignerData(PublicKeyAccount(genPK), signature), consData, txCount, supportedFeaturesIds)
      (blockHeader, tBytes)
    }.recoverWith {
      case t: Throwable =>
        log.error("Error when parsing block", t)
        Failure(t)
    }

  def json(bh: BlockHeader, blockSize: Int): JsObject =
    bh.headerJson() ++
      Json.obj(
        "blocksize"        -> blockSize,
        "transactionCount" -> bh.transactionCount
      )

}

<<<<<<< HEAD
object BlockFields {
  trait HasBlockScore {
    def blockScore: Coeval[BigInt]
  }

  trait HasBlockId {
    def uniqueId: BlockId
  }

  trait HasBlockBytes {
    def bytes: Coeval[Array[Byte]]
    def bytesWithoutSignature: Coeval[Array[Byte]]
  }
}

trait BlockBodyFields {
  def transactionData: Seq[Transaction]
}

import com.wavesplatform.block.BlockFields._
import com.wavesplatform.block.BlockJsonFields._

trait BlockFields
    extends BlockHeaderFields
    with HasBlockHeaderJson
    with BlockBodyFields
    with HasBlockJson
    with HasBlockScore
    with HasBlockBytes
    with HasBlockId
    with Signed

=======
>>>>>>> c4f199f5
case class Block private[block] (override val timestamp: Long,
                                 override val version: Byte,
                                 override val reference: ByteStr,
                                 override val signerData: SignerData,
                                 override val consensusData: NxtLikeConsensusBlockData,
<<<<<<< HEAD
                                 override val transactionData: Seq[Transaction],
=======
                                 transactionData: Seq[Transaction],
>>>>>>> c4f199f5
                                 override val featureVotes: Set[Short])
    extends BlockHeader(timestamp, version, reference, signerData, consensusData, transactionData.length, featureVotes)
    with Signed
    with BlockFields {

  import Block._

  val sender = signerData.generator

  private val transactionField = TransactionsBlockField(version.toInt, transactionData)

  val uniqueId: ByteStr = signerData.signature

  val bytes: Coeval[Array[Byte]] = Coeval.evalOnce {
    val txBytesSize = transactionField.bytes().length
    val txBytes     = Bytes.ensureCapacity(Ints.toByteArray(txBytesSize), 4, 0) ++ transactionField.bytes()

    val cBytesSize = consensusField.bytes().length
    val cBytes     = Bytes.ensureCapacity(Ints.toByteArray(cBytesSize), 4, 0) ++ consensusField.bytes()

    versionField.bytes() ++
      timestampField.bytes() ++
      referenceField.bytes() ++
      cBytes ++
      txBytes ++
      supportedFeaturesField.bytes() ++
      signerField.bytes()
  }

  val json: Coeval[JsObject] = Coeval.evalOnce(
    BlockHeader.json(this, bytes().length) ++
      Json.obj("fee" -> transactionData.filter(_.assetFee._1.isEmpty).map(_.assetFee._2).sum) ++
      transactionField.json())

  val bytesWithoutSignature: Coeval[Array[Byte]] = Coeval.evalOnce(if (signerData.signature.isEmpty) bytes() else bytes().dropRight(SignatureLength))

  val blockScore: Coeval[BigInt] = Coeval.evalOnce(Block.calculateScore(consensusData.baseTarget))

  val feesPortfolio: Coeval[Portfolio] = Coeval.evalOnce(Monoid[Portfolio].combineAll({
    val assetFees: Seq[(Option[AssetId], Long)] = transactionData.map(_.assetFee)
    assetFees
      .map { case (maybeAssetId, vol) => maybeAssetId -> vol }
      .groupBy(a => a._1)
      .mapValues((records: Seq[(Option[ByteStr], Long)]) => records.map(_._2).sum)
  }.toList.map {
    case (maybeAssetId, feeVolume) =>
      maybeAssetId match {
        case None          => Portfolio(feeVolume, LeaseBalance.empty, Map.empty)
        case Some(assetId) => Portfolio(0L, LeaseBalance.empty, Map(assetId -> feeVolume))
      }
  }))

  val prevBlockFeePart: Coeval[Portfolio] =
    Coeval.evalOnce(Monoid[Portfolio].combineAll(transactionData.map(tx => tx.feeDiff().minus(tx.feeDiff().multiply(CurrentBlockFeePart)))))

<<<<<<< HEAD
  protected val signatureValid: Coeval[Boolean] = Coeval.evalOnce {
    val publicKey = signerData.generator.publicKey
    val signature = signerData.signature
    val valid     = !crypto.isWeakPublicKey(publicKey) && crypto.verify(signature.arr, bytesWithoutSignature(), publicKey)
    if (!valid) { // TODO: Remove
      println("INVALID")
    }
    valid
=======
  override val signatureValid: Coeval[Boolean] = Coeval.evalOnce {
    import signerData.generator.publicKey
    !crypto.isWeakPublicKey(publicKey) && crypto.verify(signerData.signature.arr, bytesWithoutSignature(), publicKey)
>>>>>>> c4f199f5
  }

  protected override val signedDescendants: Coeval[Seq[Signed]] = Coeval.evalOnce(transactionData.flatMap(_.cast[Signed]))

  def copy(timestamp: Long = timestamp,
           version: Byte = version,
           reference: BlockId = reference,
           signerData: SignerData = signerData,
           consensusData: NxtLikeConsensusBlockData = consensusData,
           transactionData: Seq[Transaction] = transactionData,
           featureVotes: Set[Short] = featureVotes): Block = {
    Block.apply(timestamp, version, reference, signerData, consensusData, transactionData, featureVotes)
  }

  override def toString: String =
    s"Block(${signerData.signature} -> ${reference.trim}, txs=${transactionData.size}, features=$featureVotes)"

}

object Block extends ScorexLogging {
  lazy val useLegacyBlock: Boolean = Try(ConfigFactory.load().getBoolean("waves.use-legacy-block")).getOrElse(false)

  def createLegacy(timestamp: Long,
                   version: Byte,
                   reference: BlockId,
                   signerData: SignerData,
                   consensusData: NxtLikeConsensusBlockData,
                   transactionData: Seq[Transaction],
                   featureVotes: Set[Short]): Block = {
    new Block(timestamp, version, reference, signerData, consensusData, transactionData, featureVotes)
  }

  def apply(timestamp: Long,
            version: Byte,
            reference: BlockId,
            signerData: SignerData,
            consensusData: NxtLikeConsensusBlockData,
            transactionData: Seq[Transaction],
            featureVotes: Set[Short]): Block = {
    import com.wavesplatform.block.protobuf.PBBlock._

    if (useLegacyBlock) {
      val transactions = transactionData.collect {
        case a: PBTransaction.PBTransactionVanillaAdapter => a.underlying.toVanilla
        case tx                                           => tx
      }
      createLegacy(timestamp, version, reference, signerData, consensusData, transactions, featureVotes)
    } else {
      val vanillaBlock = createLegacy(timestamp, version, reference, signerData, consensusData, transactionData, featureVotes)
      vanillaBlock.toPB.toVanillaAdapter
    }
  }

  def toLegacy(b: Block): Block = b match {
    case a: block.protobuf.PBBlock.PBBlockVanillaAdapter => a.underlying.toVanilla
    case _                                               => b
  }

  def toBytes(block: Block, legacy: Boolean = false): Array[Byte] = {
    import com.wavesplatform.block.protobuf.PBBlock._
    if (legacy || useLegacyBlock) toLegacy(block).bytes()
    else block.toPB.protoBytes()
  }

  case class Fraction(dividend: Int, divider: Int) {
    def apply(l: Long): Long = l / divider * dividend
  }

  val CurrentBlockFeePart: Fraction = Fraction(2, 5)

  type BlockIds = Seq[ByteStr]
  type BlockId  = ByteStr

  val MaxTransactionsPerBlockVer1Ver2: Int = 100
  val MaxTransactionsPerBlockVer3: Int     = 6000
  val MaxFeaturesInBlock: Int              = 64
  val BaseTargetLength: Int                = 8
  val GeneratorSignatureLength: Int        = 32

  val BlockIdLength: Int = SignatureLength

  val TransactionSizeLength = 4

  def transParseBytes(version: Int, bytes: Array[Byte]): Try[Seq[Transaction]] = Try {
    if (bytes.isEmpty) {
      Seq.empty
    } else {
      val v: (Array[Byte], Int) = version match {
        case 1 | 2 => (bytes.tail, bytes.head) //  127 max, won't work properly if greater
        case 3 =>
          val size = ByteBuffer.wrap(bytes, 0, 4).getInt()
          (bytes.drop(4), size)
        case _ => ???
      }

      val txs = Seq.newBuilder[Transaction]
      (1 to v._2).foldLeft(0) {
        case (pos, _) =>
          val transactionLengthBytes = v._1.slice(pos, pos + TransactionSizeLength)
          val transactionLength      = Ints.fromByteArray(transactionLengthBytes)
          val transactionBytes       = v._1.slice(pos + TransactionSizeLength, pos + TransactionSizeLength + transactionLength)
          txs += TransactionParsers.parseBytes(transactionBytes).get
          pos + TransactionSizeLength + transactionLength
      }

      txs.result()
    }
  }

  def parseBytesLegacy(bytes: Array[Byte]): Try[Block] =
    for {
      (blockHeader, transactionBytes) <- BlockHeader.parseBytes(bytes)
      transactionsData                <- transParseBytes(blockHeader.version, transactionBytes)
      block <- build(
        blockHeader.version,
        blockHeader.timestamp,
        blockHeader.reference,
        blockHeader.consensusData,
        transactionsData,
        blockHeader.signerData,
        blockHeader.featureVotes
      ).left.map(ve => new IllegalArgumentException(ve.toString)).toTry
    } yield block

  def parseBytesPB(bytes: Array[Byte]): Try[PBBlock] = Try {
    block.protobuf.PBBlock.parseFrom(bytes)
  }

  def parseBytes(bytes: Array[Byte]): Try[Block] = {
    parseBytesPB(bytes)
      .map(pb => if (useLegacyBlock) pb.toVanilla else pb.toVanillaAdapter)
      .orElse(parseBytesLegacy(bytes))
  }

  def areTxsFitInBlock(blockVersion: Byte, txsCount: Int): Boolean = {
    (blockVersion == 3 && txsCount <= MaxTransactionsPerBlockVer3) || (blockVersion <= 2 || txsCount <= MaxTransactionsPerBlockVer1Ver2)
  }

  def fromHeaderAndTransactions(h: BlockHeader, txs: Seq[Transaction]): Either[GenericError, Block] = {
    build(
      h.version,
      h.timestamp,
      h.reference,
      h.consensusData,
      txs,
      h.signerData,
      h.featureVotes
    )
  }

  def build(version: Byte,
            timestamp: Long,
            reference: ByteStr,
            consensusData: NxtLikeConsensusBlockData,
            transactionData: Seq[Transaction],
            signerData: SignerData,
            featureVotes: Set[Short]): Either[GenericError, Block] = {
    (for {
      _ <- Either.cond(reference.arr.length == SignatureLength, (), "Incorrect reference")
      _ <- Either.cond(consensusData.generationSignature.arr.length == GeneratorSignatureLength, (), "Incorrect consensusData.generationSignature")
      _ <- Either.cond(signerData.generator.publicKey.length == KeyLength, (), "Incorrect signer.publicKey")
      _ <- Either.cond(version > 2 || featureVotes.isEmpty, (), s"Block version $version could not contain feature votes")
      _ <- Either.cond(featureVotes.size <= MaxFeaturesInBlock, (), s"Block could not contain more than $MaxFeaturesInBlock feature votes")
    } yield Block(timestamp, version, reference, signerData, consensusData, transactionData, featureVotes)).left.map(GenericError(_))
  }

  def buildAndSign(version: Byte,
                   timestamp: Long,
                   reference: ByteStr,
                   consensusData: NxtLikeConsensusBlockData,
                   transactionData: Seq[Transaction],
                   signer: PrivateKeyAccount,
                   featureVotes: Set[Short]): Either[GenericError, Block] =
    build(version, timestamp, reference, consensusData, transactionData, SignerData(signer, ByteStr.empty), featureVotes).right.map(unsigned =>
      unsigned.copy(signerData = SignerData(signer, ByteStr(crypto.sign(signer, unsigned.bytesWithoutSignature())))))

  def genesisTransactions(gs: GenesisSettings): Seq[GenesisTransaction] = {
    gs.transactions.map { ts =>
      val acc = Address.fromString(ts.recipient).explicitGet()
      GenesisTransaction.create(acc, ts.amount, gs.timestamp).explicitGet()
    }
  }

  def genesis(genesisSettings: GenesisSettings): Either[ValidationError, Block] = {

    val genesisSigner = PrivateKeyAccount(Array.empty)

    val transactionGenesisData      = genesisTransactions(genesisSettings)
    val transactionGenesisDataField = TransactionsBlockFieldVersion1or2(transactionGenesisData)
    val consensusGenesisData        = NxtLikeConsensusBlockData(genesisSettings.initialBaseTarget, ByteStr(Array.fill(crypto.DigestSize)(0: Byte)))
    val consensusGenesisDataField   = NxtConsensusBlockField(consensusGenesisData)
    val txBytesSize                 = transactionGenesisDataField.bytes().length
    val txBytes                     = Bytes.ensureCapacity(Ints.toByteArray(txBytesSize), 4, 0) ++ transactionGenesisDataField.bytes()
    val cBytesSize                  = consensusGenesisDataField.bytes().length
    val cBytes                      = Bytes.ensureCapacity(Ints.toByteArray(cBytesSize), 4, 0) ++ consensusGenesisDataField.bytes()

    val reference = Array.fill(SignatureLength)(-1: Byte)

    val timestamp = genesisSettings.blockTimestamp
    val toSign: Array[Byte] = Array(GenesisBlockVersion) ++
      Bytes.ensureCapacity(Longs.toByteArray(timestamp), 8, 0) ++
      reference ++
      cBytes ++
      txBytes ++
      genesisSigner.publicKey

    val signature = genesisSettings.signature.fold(crypto.sign(genesisSigner, toSign))(_.arr)

    for {
      // Verify signature
      _ <- Either.cond(crypto.verify(signature, toSign, genesisSigner.publicKey), (), GenericError("Passed genesis signature is not valid"))

      // Verify initial balance
      genesisTransactionsSum = transactionGenesisData.map(_.amount).reduce(Math.addExact(_: Long, _: Long))
      _ <- Either.cond(
        genesisTransactionsSum == genesisSettings.initialBalance,
        (),
        GenericError(s"Initial balance ${genesisSettings.initialBalance} did not match the distributions sum $genesisTransactionsSum")
      )
    } yield
      Block(
        timestamp = timestamp,
        version = GenesisBlockVersion,
        reference = ByteStr(reference),
        signerData = SignerData(genesisSigner, ByteStr(signature)),
        consensusData = consensusGenesisData,
        transactionData = transactionGenesisData,
        featureVotes = Set.empty
      )
  }

  private[this] val scoreConstant = BigInt("18446744073709551616")

  def calculateScore(baseTarget: BigInt): BigInt = {
    val result = scoreConstant / baseTarget
    require(result > 0, "Invalid score")
    result
  }

  val GenesisBlockVersion: Byte = 1
  val PlainBlockVersion: Byte   = 2
  val NgBlockVersion: Byte      = 3
}<|MERGE_RESOLUTION|>--- conflicted
+++ resolved
@@ -4,46 +4,22 @@
 
 import cats._
 import com.google.common.primitives.{Bytes, Ints, Longs}
-import com.typesafe.config.ConfigFactory
 import com.wavesplatform.account.{Address, PrivateKeyAccount, PublicKeyAccount}
-import com.wavesplatform.block.Block.BlockId
 import com.wavesplatform.block.fields.FeaturesBlockField
-import com.wavesplatform.block.protobuf.PBBlock
 import com.wavesplatform.common.state.ByteStr
 import com.wavesplatform.common.utils.EitherExt2
 import com.wavesplatform.consensus.nxt.{NxtConsensusBlockField, NxtLikeConsensusBlockData}
+import com.wavesplatform.crypto
 import com.wavesplatform.crypto._
 import com.wavesplatform.settings.GenesisSettings
 import com.wavesplatform.state._
 import com.wavesplatform.transaction.ValidationError.GenericError
 import com.wavesplatform.transaction._
-import com.wavesplatform.transaction.protobuf.PBTransaction
 import com.wavesplatform.utils.ScorexLogging
-import com.wavesplatform.{block, crypto}
 import monix.eval.Coeval
 import play.api.libs.json.{JsObject, Json}
 
 import scala.util.{Failure, Try}
-
-object BlockJsonFields {
-  trait HasBlockHeaderJson {
-    def headerJson: Coeval[JsObject]
-  }
-
-  trait HasBlockJson {
-    def json: Coeval[JsObject]
-  }
-}
-
-trait BlockHeaderFields {
-  def timestamp: Long
-  def version: Byte
-  def reference: ByteStr
-  def signerData: SignerData
-  def consensusData: NxtLikeConsensusBlockData
-  def transactionCount: Int
-  def featureVotes: Set[Short]
-}
 
 class BlockHeader(val timestamp: Long,
                   val version: Byte,
@@ -51,9 +27,7 @@
                   val signerData: SignerData,
                   val consensusData: NxtLikeConsensusBlockData,
                   val transactionCount: Int,
-                  val featureVotes: Set[Short])
-    extends BlockHeaderFields
-    with BlockJsonFields.HasBlockHeaderJson {
+                  val featureVotes: Set[Short]) {
   protected val versionField: ByteBlockField      = ByteBlockField("version", version)
   protected val timestampField: LongBlockField    = LongBlockField("timestamp", timestamp)
   protected val referenceField: BlockIdField      = BlockIdField("reference", reference.arr)
@@ -139,55 +113,15 @@
 
 }
 
-<<<<<<< HEAD
-object BlockFields {
-  trait HasBlockScore {
-    def blockScore: Coeval[BigInt]
-  }
-
-  trait HasBlockId {
-    def uniqueId: BlockId
-  }
-
-  trait HasBlockBytes {
-    def bytes: Coeval[Array[Byte]]
-    def bytesWithoutSignature: Coeval[Array[Byte]]
-  }
-}
-
-trait BlockBodyFields {
-  def transactionData: Seq[Transaction]
-}
-
-import com.wavesplatform.block.BlockFields._
-import com.wavesplatform.block.BlockJsonFields._
-
-trait BlockFields
-    extends BlockHeaderFields
-    with HasBlockHeaderJson
-    with BlockBodyFields
-    with HasBlockJson
-    with HasBlockScore
-    with HasBlockBytes
-    with HasBlockId
-    with Signed
-
-=======
->>>>>>> c4f199f5
 case class Block private[block] (override val timestamp: Long,
                                  override val version: Byte,
                                  override val reference: ByteStr,
                                  override val signerData: SignerData,
                                  override val consensusData: NxtLikeConsensusBlockData,
-<<<<<<< HEAD
-                                 override val transactionData: Seq[Transaction],
-=======
                                  transactionData: Seq[Transaction],
->>>>>>> c4f199f5
                                  override val featureVotes: Set[Short])
     extends BlockHeader(timestamp, version, reference, signerData, consensusData, transactionData.length, featureVotes)
-    with Signed
-    with BlockFields {
+    with Signed {
 
   import Block._
 
@@ -218,9 +152,9 @@
       Json.obj("fee" -> transactionData.filter(_.assetFee._1.isEmpty).map(_.assetFee._2).sum) ++
       transactionField.json())
 
-  val bytesWithoutSignature: Coeval[Array[Byte]] = Coeval.evalOnce(if (signerData.signature.isEmpty) bytes() else bytes().dropRight(SignatureLength))
-
-  val blockScore: Coeval[BigInt] = Coeval.evalOnce(Block.calculateScore(consensusData.baseTarget))
+  val bytesWithoutSignature: Coeval[Array[Byte]] = Coeval.evalOnce(bytes().dropRight(SignatureLength))
+
+  val blockScore: Coeval[BigInt] = Coeval.evalOnce((BigInt("18446744073709551616") / consensusData.baseTarget).ensuring(_ > 0))
 
   val feesPortfolio: Coeval[Portfolio] = Coeval.evalOnce(Monoid[Portfolio].combineAll({
     val assetFees: Seq[(Option[AssetId], Long)] = transactionData.map(_.assetFee)
@@ -239,33 +173,12 @@
   val prevBlockFeePart: Coeval[Portfolio] =
     Coeval.evalOnce(Monoid[Portfolio].combineAll(transactionData.map(tx => tx.feeDiff().minus(tx.feeDiff().multiply(CurrentBlockFeePart)))))
 
-<<<<<<< HEAD
-  protected val signatureValid: Coeval[Boolean] = Coeval.evalOnce {
-    val publicKey = signerData.generator.publicKey
-    val signature = signerData.signature
-    val valid     = !crypto.isWeakPublicKey(publicKey) && crypto.verify(signature.arr, bytesWithoutSignature(), publicKey)
-    if (!valid) { // TODO: Remove
-      println("INVALID")
-    }
-    valid
-=======
   override val signatureValid: Coeval[Boolean] = Coeval.evalOnce {
     import signerData.generator.publicKey
     !crypto.isWeakPublicKey(publicKey) && crypto.verify(signerData.signature.arr, bytesWithoutSignature(), publicKey)
->>>>>>> c4f199f5
   }
 
   protected override val signedDescendants: Coeval[Seq[Signed]] = Coeval.evalOnce(transactionData.flatMap(_.cast[Signed]))
-
-  def copy(timestamp: Long = timestamp,
-           version: Byte = version,
-           reference: BlockId = reference,
-           signerData: SignerData = signerData,
-           consensusData: NxtLikeConsensusBlockData = consensusData,
-           transactionData: Seq[Transaction] = transactionData,
-           featureVotes: Set[Short] = featureVotes): Block = {
-    Block.apply(timestamp, version, reference, signerData, consensusData, transactionData, featureVotes)
-  }
 
   override def toString: String =
     s"Block(${signerData.signature} -> ${reference.trim}, txs=${transactionData.size}, features=$featureVotes)"
@@ -273,49 +186,6 @@
 }
 
 object Block extends ScorexLogging {
-  lazy val useLegacyBlock: Boolean = Try(ConfigFactory.load().getBoolean("waves.use-legacy-block")).getOrElse(false)
-
-  def createLegacy(timestamp: Long,
-                   version: Byte,
-                   reference: BlockId,
-                   signerData: SignerData,
-                   consensusData: NxtLikeConsensusBlockData,
-                   transactionData: Seq[Transaction],
-                   featureVotes: Set[Short]): Block = {
-    new Block(timestamp, version, reference, signerData, consensusData, transactionData, featureVotes)
-  }
-
-  def apply(timestamp: Long,
-            version: Byte,
-            reference: BlockId,
-            signerData: SignerData,
-            consensusData: NxtLikeConsensusBlockData,
-            transactionData: Seq[Transaction],
-            featureVotes: Set[Short]): Block = {
-    import com.wavesplatform.block.protobuf.PBBlock._
-
-    if (useLegacyBlock) {
-      val transactions = transactionData.collect {
-        case a: PBTransaction.PBTransactionVanillaAdapter => a.underlying.toVanilla
-        case tx                                           => tx
-      }
-      createLegacy(timestamp, version, reference, signerData, consensusData, transactions, featureVotes)
-    } else {
-      val vanillaBlock = createLegacy(timestamp, version, reference, signerData, consensusData, transactionData, featureVotes)
-      vanillaBlock.toPB.toVanillaAdapter
-    }
-  }
-
-  def toLegacy(b: Block): Block = b match {
-    case a: block.protobuf.PBBlock.PBBlockVanillaAdapter => a.underlying.toVanilla
-    case _                                               => b
-  }
-
-  def toBytes(block: Block, legacy: Boolean = false): Array[Byte] = {
-    import com.wavesplatform.block.protobuf.PBBlock._
-    if (legacy || useLegacyBlock) toLegacy(block).bytes()
-    else block.toPB.protoBytes()
-  }
 
   case class Fraction(dividend: Int, divider: Int) {
     def apply(l: Long): Long = l / divider * dividend
@@ -362,7 +232,7 @@
     }
   }
 
-  def parseBytesLegacy(bytes: Array[Byte]): Try[Block] =
+  def parseBytes(bytes: Array[Byte]): Try[Block] =
     for {
       (blockHeader, transactionBytes) <- BlockHeader.parseBytes(bytes)
       transactionsData                <- transParseBytes(blockHeader.version, transactionBytes)
@@ -376,16 +246,6 @@
         blockHeader.featureVotes
       ).left.map(ve => new IllegalArgumentException(ve.toString)).toTry
     } yield block
-
-  def parseBytesPB(bytes: Array[Byte]): Try[PBBlock] = Try {
-    block.protobuf.PBBlock.parseFrom(bytes)
-  }
-
-  def parseBytes(bytes: Array[Byte]): Try[Block] = {
-    parseBytesPB(bytes)
-      .map(pb => if (useLegacyBlock) pb.toVanilla else pb.toVanillaAdapter)
-      .orElse(parseBytesLegacy(bytes))
-  }
 
   def areTxsFitInBlock(blockVersion: Byte, txsCount: Int): Boolean = {
     (blockVersion == 3 && txsCount <= MaxTransactionsPerBlockVer3) || (blockVersion <= 2 || txsCount <= MaxTransactionsPerBlockVer1Ver2)
@@ -427,7 +287,7 @@
                    signer: PrivateKeyAccount,
                    featureVotes: Set[Short]): Either[GenericError, Block] =
     build(version, timestamp, reference, consensusData, transactionData, SignerData(signer, ByteStr.empty), featureVotes).right.map(unsigned =>
-      unsigned.copy(signerData = SignerData(signer, ByteStr(crypto.sign(signer, unsigned.bytesWithoutSignature())))))
+      unsigned.copy(signerData = SignerData(signer, ByteStr(crypto.sign(signer, unsigned.bytes())))))
 
   def genesisTransactions(gs: GenesisSettings): Seq[GenesisTransaction] = {
     gs.transactions.map { ts =>
@@ -484,14 +344,6 @@
       )
   }
 
-  private[this] val scoreConstant = BigInt("18446744073709551616")
-
-  def calculateScore(baseTarget: BigInt): BigInt = {
-    val result = scoreConstant / baseTarget
-    require(result > 0, "Invalid score")
-    result
-  }
-
   val GenesisBlockVersion: Byte = 1
   val PlainBlockVersion: Byte   = 2
   val NgBlockVersion: Byte      = 3
