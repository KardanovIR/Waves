--- conflicted
+++ resolved
@@ -582,11 +582,8 @@
           rw.delete(Keys.blockHeaderAndSizeAt(h))
           rw.delete(Keys.heightOf(discardedHeader.signerData.signature))
           rw.delete(Keys.carryFee(currentHeight))
-<<<<<<< HEAD
           rw.delete(Keys.minerBalancesInfoAtHeight(Height @@ height))
-=======
           rw.delete(Keys.blockTransactionsFee(currentHeight))
->>>>>>> 4226d026
 
           if (activatedFeatures.get(BlockchainFeatures.DataTransaction.id).contains(currentHeight)) {
             DisableHijackedAliases.revert(rw)
