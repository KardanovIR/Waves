package com.wavesplatform.state

import cats.implicits._
import com.wavesplatform.account.{Address, Alias}
import com.wavesplatform.block.Block.BlockId
import com.wavesplatform.block.{Block, BlockHeader, MicroBlock}
import com.wavesplatform.common.state.ByteStr
import com.wavesplatform.features.BlockchainFeatures
import com.wavesplatform.features.FeatureProvider._
import com.wavesplatform.metrics.{Instrumented, TxsInBlockchainStats}
import com.wavesplatform.mining.{MiningConstraint, MiningConstraints, MultiDimensionalMiningConstraint}
import com.wavesplatform.settings.WavesSettings
import com.wavesplatform.state.diffs.BlockDiffer
import com.wavesplatform.state.reader.{CompositeBlockchain, LeaseDetails}
import com.wavesplatform.transaction.Transaction.Type
import com.wavesplatform.transaction.ValidationError.{BlockAppendError, GenericError, MicroBlockAppendError}
import com.wavesplatform.transaction._
import com.wavesplatform.transaction.lease._
import com.wavesplatform.transaction.smart.script.Script
import com.wavesplatform.utils.{ScorexLogging, Time, UnsupportedFeature, forceStopApplication}
import kamon.Kamon
import kamon.metric.MeasurementUnit
import monix.reactive.subjects.ConcurrentSubject
import monix.reactive.{Observable, Observer}

class BlockchainUpdaterImpl(blockchain: Blockchain, portfolioChanged: Observer[Address], settings: WavesSettings, time: Time)
    extends BlockchainUpdater
    with NG
    with ScorexLogging
    with Instrumented {

  import com.wavesplatform.state.BlockchainUpdaterImpl._
  import settings.blockchainSettings.functionalitySettings

  private lazy val maxBlockReadinessAge = settings.minerSettings.intervalAfterLastBlockThenGenerationIsAllowed.toMillis

  private var ngState: Option[NgState]              = Option.empty
  private var restTotalConstraint: MiningConstraint = MiningConstraints(blockchain, blockchain.height).total

  private val service               = monix.execution.Scheduler.singleThread("last-block-info-publisher")
  private val internalLastBlockInfo = ConcurrentSubject.publish[LastBlockInfo](service)

  override def isLastBlockId(id: ByteStr): Boolean = ngState.exists(_.contains(id)) || lastBlock.exists(_.uniqueId == id)

  override val lastBlockInfo: Observable[LastBlockInfo] = internalLastBlockInfo.cache(1)
  lastBlockInfo.subscribe()(monix.execution.Scheduler.global) // Start caching

  def blockchainReady: Boolean = {
    val lastBlock = ngState.map(_.base.timestamp).orElse(blockchain.lastBlockTimestamp).get
    lastBlock + maxBlockReadinessAge > time.correctedTime()
  }

  // Store last block information in a cache
  lastBlockId.foreach { id =>
    internalLastBlockInfo.onNext(LastBlockInfo(id, height, score, blockchainReady))
  }

  private def displayFeatures(s: Set[Short]): String =
    s"FEATURE${if (s.size > 1) "S" else ""} ${s.mkString(", ")} ${if (s.size > 1) "have been" else "has been"}"

  private def featuresApprovedWithBlock(block: Block): Set[Short] = {
    val height = blockchain.height + 1

    val featuresCheckPeriod        = functionalitySettings.activationWindowSize(height)
    val blocksForFeatureActivation = functionalitySettings.blocksForFeatureActivation(height)

    if (height % featuresCheckPeriod == 0) {
      val approvedFeatures = blockchain
        .featureVotes(height)
        .map { case (feature, votes) => feature -> (if (block.featureVotes.contains(feature)) votes + 1 else votes) }
        .filter { case (_, votes) => votes >= blocksForFeatureActivation }
        .keySet

      if (approvedFeatures.nonEmpty) log.info(s"${displayFeatures(approvedFeatures)} APPROVED at height $height")

      val unimplementedApproved = approvedFeatures.diff(BlockchainFeatures.implemented)
      if (unimplementedApproved.nonEmpty) {
        log.warn(s"UNIMPLEMENTED ${displayFeatures(unimplementedApproved)} APPROVED ON BLOCKCHAIN")
        log.warn("PLEASE, UPDATE THE NODE AS SOON AS POSSIBLE")
        log.warn("OTHERWISE THE NODE WILL BE STOPPED OR FORKED UPON FEATURE ACTIVATION")
      }

      val activatedFeatures: Set[Short] = blockchain.activatedFeaturesAt(height)

      val unimplementedActivated = activatedFeatures.diff(BlockchainFeatures.implemented)
      if (unimplementedActivated.nonEmpty) {
        log.error(s"UNIMPLEMENTED ${displayFeatures(unimplementedActivated)} ACTIVATED ON BLOCKCHAIN")
        log.error("PLEASE, UPDATE THE NODE IMMEDIATELY")
        if (settings.featuresSettings.autoShutdownOnUnsupportedFeature) {
          log.error("FOR THIS REASON THE NODE WAS STOPPED AUTOMATICALLY")
          forceStopApplication(UnsupportedFeature)
        } else log.error("OTHERWISE THE NODE WILL END UP ON A FORK")
      }

      approvedFeatures
    } else {

      Set.empty
    }
  }

  override def processBlock(block: Block, verify: Boolean = true): Either[ValidationError, Option[DiscardedTransactions]] = {
    val height                             = blockchain.height
    val notImplementedFeatures: Set[Short] = blockchain.activatedFeaturesAt(height).diff(BlockchainFeatures.implemented)

    Either
      .cond(
        !settings.featuresSettings.autoShutdownOnUnsupportedFeature || notImplementedFeatures.isEmpty,
        (),
        GenericError(s"UNIMPLEMENTED ${displayFeatures(notImplementedFeatures)} ACTIVATED ON BLOCKCHAIN, UPDATE THE NODE IMMEDIATELY")
      )
      .flatMap[ValidationError, Option[DiscardedTransactions]](_ =>
        (ngState match {
          case None =>
            blockchain.lastBlockId match {
              case Some(uniqueId) if uniqueId != block.reference =>
                val logDetails = s"The referenced block(${block.reference})" +
                  s" ${if (blockchain.contains(block.reference)) "exits, it's not last persisted" else "doesn't exist"}"
                Left(BlockAppendError(s"References incorrect or non-existing block: " + logDetails, block))
              case lastBlockId =>
                val height            = lastBlockId.fold(0)(blockchain.unsafeHeightOf)
                val miningConstraints = MiningConstraints(blockchain, height)
                BlockDiffer
                  .fromBlock(functionalitySettings, blockchain, blockchain.lastBlock, block, miningConstraints.total, verify)
                  .map(r => Some((r, Seq.empty[Transaction])))
            }
          case Some(ng) =>
            if (ng.base.reference == block.reference) {
              if (block.blockScore() > ng.base.blockScore()) {
                val height            = blockchain.unsafeHeightOf(ng.base.reference)
                val miningConstraints = MiningConstraints(blockchain, height)

                BlockDiffer
                  .fromBlock(functionalitySettings, blockchain, blockchain.lastBlock, block, miningConstraints.total, verify)
                  .map { r =>
                    log.trace(
                      s"Better liquid block(score=${block.blockScore()}) received and applied instead of existing(score=${ng.base.blockScore()})")
                    Some((r, ng.transactions))
                  }
              } else if (areVersionsOfSameBlock(block, ng.base)) {
                if (block.transactionData.lengthCompare(ng.transactions.size) <= 0) {
                  log.trace(s"Existing liquid block is better than new one, discarding $block")
                  Right(None)
                } else {
                  log.trace(s"New liquid block is better version of existing, swapping")
                  val height            = blockchain.unsafeHeightOf(ng.base.reference)
                  val miningConstraints = MiningConstraints(blockchain, height)

                  BlockDiffer
                    .fromBlock(functionalitySettings, blockchain, blockchain.lastBlock, block, miningConstraints.total, verify)
                    .map(r => Some((r, Seq.empty[Transaction])))
                }
              } else
                Left(BlockAppendError(
                  s"Competitors liquid block $block(score=${block.blockScore()}) is not better than existing (ng.base ${ng.base}(score=${ng.base.blockScore()}))",
                  block))
            } else
              measureSuccessful(forgeBlockTimeStats, ng.totalDiffOf(block.reference)) match {
                case None => Left(BlockAppendError(s"References incorrect or non-existing block", block))
                case Some((referencedForgedBlock, referencedLiquidDiff, carry, discarded)) =>
                  if (referencedForgedBlock.signaturesValid().isRight) {
                    if (discarded.nonEmpty) {
                      microBlockForkStats.increment()
                      microBlockForkHeightStats.record(discarded.size)
                    }

                    val constraint: MiningConstraint = {
                      val height            = blockchain.heightOf(referencedForgedBlock.reference).getOrElse(0)
                      val miningConstraints = MiningConstraints(blockchain, height)
                      miningConstraints.total
                    }

                    val diff = BlockDiffer
                      .fromBlock(
                        functionalitySettings,
                        CompositeBlockchain.composite(blockchain, referencedLiquidDiff, carry),
                        Some(referencedForgedBlock),
                        block,
                        constraint,
                        verify
                      )

                    diff.map { hardenedDiff =>
                      blockchain.append(referencedLiquidDiff, carry, referencedForgedBlock)
                      TxsInBlockchainStats.record(ng.transactions.size)
                      Some((hardenedDiff, discarded.flatMap(_.transactionData)))
                    }
                  } else {
                    val errorText = s"Forged block has invalid signature: base: ${ng.base}, requested reference: ${block.reference}"
                    log.error(errorText)
                    Left(BlockAppendError(errorText, block))
                  }
              }
        }).map {
          _ map {
            case ((newBlockDiff, carry, updatedTotalConstraint), discarded) =>
              val height = blockchain.height + 1
              restTotalConstraint = updatedTotalConstraint
              val prevNgState = ngState
              ngState = Some(new NgState(block, newBlockDiff, carry, featuresApprovedWithBlock(block)))

              prevNgState.toIterable.flatMap(_.bestLiquidDiff.portfolios.keys).foreach(portfolioChanged.onNext)
              lastBlockId.foreach(id => internalLastBlockInfo.onNext(LastBlockInfo(id, height, score, blockchainReady)))

              if ((block.timestamp > time
                    .getTimestamp() - settings.minerSettings.intervalAfterLastBlockThenGenerationIsAllowed.toMillis) || (height % 100 == 0)) {
                log.info(s"New height: $height")
              }
              discarded
          }
      })
  }

  override def removeAfter(blockId: ByteStr): Either[ValidationError, Seq[Block]] = {
<<<<<<< HEAD
    log.info(s"Removing blocks after ${blockId.trim} from blockchain")

    val ng = ngState
    if (ng.exists(_.contains(blockId))) {
=======
    val prevNgState = ngState
    val r = if (prevNgState.exists(_.contains(blockId))) {
>>>>>>> ea14154b
      log.trace("Resetting liquid block, no rollback is necessary")
      Right(Seq.empty)
    } else {
      val discardedNgBlock = prevNgState.map(_.bestLiquidBlock).toSeq
      ngState = None
      blockchain
        .rollbackTo(blockId)
        .map(_ ++ discardedNgBlock)
        .leftMap(err => GenericError(err))
    }

    prevNgState.toIterable.flatMap(_.bestLiquidDiff.portfolios.keys).foreach(portfolioChanged.onNext)
    r
  }

  override def processMicroBlock(microBlock: MicroBlock, verify: Boolean = true): Either[ValidationError, Unit] = {
    ngState match {
      case None =>
        Left(MicroBlockAppendError("No base block exists", microBlock))
      case Some(ng) if ng.base.signerData.generator.toAddress != microBlock.sender.toAddress =>
        Left(MicroBlockAppendError("Base block has been generated by another account", microBlock))
      case Some(ng) =>
        ng.lastMicroBlock match {
          case None if ng.base.uniqueId != microBlock.prevResBlockSig =>
            blockMicroForkStats.increment()
            Left(MicroBlockAppendError("It's first micro and it doesn't reference base block(which exists)", microBlock))
          case Some(prevMicro) if prevMicro.totalResBlockSig != microBlock.prevResBlockSig =>
            microMicroForkStats.increment()
            Left(MicroBlockAppendError("It doesn't reference last known microBlock(which exists)", microBlock))
          case _ =>
            for {
              _ <- microBlock.signaturesValid()
              r <- {
                val constraints  = MiningConstraints(blockchain, blockchain.height)
                val mdConstraint = MultiDimensionalMiningConstraint(restTotalConstraint, constraints.micro)
                BlockDiffer.fromMicroBlock(functionalitySettings,
                                           this,
                                           blockchain.lastBlockTimestamp,
                                           microBlock,
                                           ng.base.timestamp,
                                           mdConstraint,
                                           verify)
              }
            } yield {
              val (diff, carry, updatedMdConstraint) = r
              restTotalConstraint = updatedMdConstraint.constraints.head
              ng.append(microBlock, diff, carry, System.currentTimeMillis)
              log.info(s"$microBlock appended")
              internalLastBlockInfo.onNext(LastBlockInfo(microBlock.totalResBlockSig, height, score, ready = true))
              diff.portfolios.keys.foreach(portfolioChanged.onNext)
            }
        }
    }
  }

  def shutdown(): Unit = {
    internalLastBlockInfo.onComplete()
    service.shutdown()
  }

  private def newlyApprovedFeatures = ngState.fold(Map.empty[Short, Int])(_.approvedFeatures.map(_ -> height).toMap)

  override def approvedFeatures: Map[Short, Int] = newlyApprovedFeatures ++ blockchain.approvedFeatures

  override def activatedFeatures: Map[Short, Int] =
    newlyApprovedFeatures.mapValues(_ + functionalitySettings.activationWindowSize(height)) ++ blockchain.activatedFeatures

  override def featureVotes(height: Int): Map[Short, Int] = {
    val innerVotes = blockchain.featureVotes(height)
    ngState match {
      case Some(ng) if this.height <= height =>
        val ngVotes = ng.base.featureVotes.map { featureId =>
          featureId -> (innerVotes.getOrElse(featureId, 0) + 1)
        }.toMap

        innerVotes ++ ngVotes
      case _ => innerVotes
    }
  }

  private def liquidBlockHeaderAndSize() = ngState.map { s =>
    (s.bestLiquidBlock, s.bestLiquidBlock.bytes().length)
  }

  override def blockHeaderAndSize(blockId: BlockId): Option[(BlockHeader, Int)] =
    liquidBlockHeaderAndSize().filter(_._1.uniqueId == blockId) orElse blockchain.blockHeaderAndSize(blockId)

  override def height: Int = blockchain.height + ngState.fold(0)(_ => 1)

  override def blockBytes(height: Int): Option[Array[Byte]] =
    blockchain
      .blockBytes(height)
      .orElse(ngState.collect { case ng if height == blockchain.height + 1 => ng.bestLiquidBlock.bytes() })

  override def scoreOf(blockId: BlockId): Option[BigInt] =
    blockchain
      .scoreOf(blockId)
      .orElse(ngState.collect { case ng if ng.contains(blockId) => blockchain.score + ng.base.blockScore() })

  override def heightOf(blockId: BlockId): Option[Int] =
    blockchain
      .heightOf(blockId)
      .orElse(ngState.collect { case ng if ng.contains(blockId) => this.height })

  override def lastBlockIds(howMany: Int): Seq[BlockId] =
    ngState.fold(blockchain.lastBlockIds(howMany))(_.bestLiquidBlockId +: blockchain.lastBlockIds(howMany - 1))

  override def microBlock(id: BlockId): Option[MicroBlock] =
    for {
      ng <- ngState
      mb <- ng.microBlock(id)
    } yield mb

  def lastBlockTimestamp: Option[Long] = ngState.map(_.base.timestamp).orElse(blockchain.lastBlockTimestamp)

  def lastBlockId: Option[AssetId] = ngState.map(_.bestLiquidBlockId).orElse(blockchain.lastBlockId)

  def blockAt(height: Int): Option[Block] =
    if (height == this.height)
      ngState.map(_.bestLiquidBlock)
    else
      blockchain.blockAt(height)

  override def lastPersistedBlockIds(count: Int): Seq[BlockId] = {
    blockchain.lastBlockIds(count)
  }

  override def microblockIds: Seq[BlockId] = ngState.fold(Seq.empty[BlockId])(_.microBlockIds)

  override def bestLastBlockInfo(maxTimestamp: Long): Option[BlockMinerInfo] = {
    ngState
      .map(_.bestLastBlockInfo(maxTimestamp))
      .orElse(blockchain.lastBlock.map(b => BlockMinerInfo(b.consensusData, b.timestamp, b.uniqueId)))
  }

  override def score: BigInt = blockchain.score + ngState.fold(BigInt(0))(_.bestLiquidBlock.blockScore())

  override def lastBlock: Option[Block] = ngState.map(_.bestLiquidBlock).orElse(blockchain.lastBlock)

  override def carryFee: Long = ngState.map(_.carryFee).getOrElse(blockchain.carryFee)

  override def blockBytes(blockId: ByteStr): Option[Array[Byte]] =
    (for {
      ng               <- ngState
      (block, _, _, _) <- ng.totalDiffOf(blockId)
    } yield block.bytes()).orElse(blockchain.blockBytes(blockId))

  override def blockIdsAfter(parentSignature: ByteStr, howMany: Int): Option[Seq[ByteStr]] = {
    ngState match {
      case Some(ng) if ng.contains(parentSignature) => Some(Seq.empty[ByteStr])
      case maybeNg =>
        blockchain.blockIdsAfter(parentSignature, howMany).map { ib =>
          if (ib.lengthCompare(howMany) < 0) ib ++ maybeNg.map(_.bestLiquidBlockId) else ib
        }
    }
  }

  override def parent(block: Block, back: Int): Option[Block] = {
    ngState match {
      case Some(ng) if ng.contains(block.reference) =>
        if (back == 1) Some(ng.base) else blockchain.parent(ng.base, back - 1)
      case _ =>
        blockchain.parent(block, back)
    }
  }

  override def blockHeaderAndSize(height: Int): Option[(BlockHeader, Int)] = {
    if (height == blockchain.height + 1)
      ngState.map(x => (x.bestLiquidBlock, x.bestLiquidBlock.bytes().length))
    else
      blockchain.blockHeaderAndSize(height)
  }

  override def portfolio(a: Address): Portfolio = {
    val p = ngState.fold(Portfolio.empty)(_.bestLiquidDiff.portfolios.getOrElse(a, Portfolio.empty))
    blockchain.portfolio(a).combine(p)
  }

  override def transactionInfo(id: AssetId): Option[(Int, Transaction)] =
    ngState
      .fold(Diff.empty)(_.bestLiquidDiff)
      .transactions
      .get(id)
      .map(t => (t._1, t._2))
      .orElse(blockchain.transactionInfo(id))

  override def addressTransactions(address: Address, types: Set[Type], count: Int, fromId: Option[ByteStr]): Either[String, Seq[(Int, Transaction)]] =
    addressTransactionsFromDiff(blockchain, ngState.map(_.bestLiquidDiff))(address, types, count, fromId)

  override def containsTransaction(tx: Transaction): Boolean = ngState.fold(blockchain.containsTransaction(tx)) { ng =>
    ng.bestLiquidDiff.transactions.contains(tx.id()) || blockchain.containsTransaction(tx)
  }

  override def assetDescription(id: AssetId): Option[AssetDescription] = ngState.fold(blockchain.assetDescription(id)) { ng =>
    val diff = ng.bestLiquidDiff
    CompositeBlockchain.composite(blockchain, diff).assetDescription(id)
  }

  override def resolveAlias(alias: Alias): Either[ValidationError, Address] = ngState.fold(blockchain.resolveAlias(alias)) { ng =>
    CompositeBlockchain.composite(blockchain, ng.bestLiquidDiff).resolveAlias(alias)
  }

  override def leaseDetails(leaseId: AssetId): Option[LeaseDetails] = ngState match {
    case Some(ng) =>
      blockchain.leaseDetails(leaseId).map(ld => ld.copy(isActive = ng.bestLiquidDiff.leaseState.getOrElse(leaseId, ld.isActive))) orElse
        ng.bestLiquidDiff.transactions.get(leaseId).collect {
          case (h, lt: LeaseTransaction, _) =>
            LeaseDetails(lt.sender, lt.recipient, h, lt.amount, ng.bestLiquidDiff.leaseState(lt.id()))
        }
    case None =>
      blockchain.leaseDetails(leaseId)
  }

  override def filledVolumeAndFee(orderId: AssetId): VolumeAndFee =
    ngState.fold(blockchain.filledVolumeAndFee(orderId))(
      _.bestLiquidDiff.orderFills.get(orderId).orEmpty.combine(blockchain.filledVolumeAndFee(orderId)))

  /** Retrieves Waves balance snapshot in the [from, to] range (inclusive) */
  override def balanceSnapshots(address: Address, from: Int, to: Int): Seq[BalanceSnapshot] =
    if (to <= blockchain.height || ngState.isEmpty) {
      blockchain.balanceSnapshots(address, from, to)
    } else {
      val bs = BalanceSnapshot(height, portfolio(address))
      if (blockchain.height > 0 && from < this.height) bs +: blockchain.balanceSnapshots(address, from, to) else Seq(bs)
    }

  override def accountScript(address: Address): Option[Script] = ngState.fold(blockchain.accountScript(address)) { ng =>
    ng.bestLiquidDiff.scripts.get(address) match {
      case None      => blockchain.accountScript(address)
      case Some(scr) => scr
    }
  }

  override def hasScript(address: Address): Boolean =
    ngState
      .flatMap(
        _.bestLiquidDiff.scripts
          .get(address)
          .map(_.nonEmpty)
      )
      .getOrElse(blockchain.hasScript(address))

  override def assetScript(asset: AssetId): Option[Script] = ngState.fold(blockchain.assetScript(asset)) { ng =>
    ng.bestLiquidDiff.assetScripts.get(asset) match {
      case None      => blockchain.assetScript(asset)
      case Some(scr) => scr
    }
  }

  override def hasAssetScript(asset: AssetId): Boolean = ngState.fold(blockchain.hasAssetScript(asset)) { ng =>
    ng.bestLiquidDiff.assetScripts.get(asset) match {
      case None    => blockchain.hasAssetScript(asset)
      case Some(x) => x.nonEmpty
    }
  }

  override def accountData(acc: Address): AccountDataInfo = ngState.fold(blockchain.accountData(acc)) { ng =>
    val fromInner = blockchain.accountData(acc)
    val fromDiff  = ng.bestLiquidDiff.accountData.get(acc).orEmpty
    fromInner.combine(fromDiff)
  }

  override def accountData(acc: Address, key: String): Option[DataEntry[_]] = ngState.fold(blockchain.accountData(acc, key)) { ng =>
    val diffData = ng.bestLiquidDiff.accountData.get(acc).orEmpty
    diffData.data.get(key).orElse(blockchain.accountData(acc, key))
  }

  private def changedBalances(pred: Portfolio => Boolean, f: Address => Long): Map[Address, Long] =
    ngState
      .fold(Map.empty[Address, Long]) { ng =>
        for {
          (address, p) <- ng.bestLiquidDiff.portfolios
          if pred(p)
        } yield address -> f(address)
      }

  override def assetDistribution(assetId: AssetId): AssetDistribution = {
    val fromInner = blockchain.assetDistribution(assetId)
    val fromNg    = AssetDistribution(changedBalances(_.assets.getOrElse(assetId, 0L) != 0, portfolio(_).assets.getOrElse(assetId, 0L)))

    fromInner |+| fromNg
  }

  override def assetDistributionAtHeight(assetId: AssetId,
                                         height: Int,
                                         count: Int,
                                         fromAddress: Option[Address]): Either[ValidationError, AssetDistributionPage] = {
    blockchain.assetDistributionAtHeight(assetId, height, count, fromAddress)
  }

  override def wavesDistribution(height: Int): Map[Address, Long] = ngState.fold(blockchain.wavesDistribution(height)) { ng =>
    val innerDistribution = blockchain.wavesDistribution(height)
    if (height < this.height) innerDistribution
    else {
      innerDistribution ++ changedBalances(_.balance != 0, portfolio(_).balance)
    }
  }

  override def allActiveLeases: Set[LeaseTransaction] = ngState.fold(blockchain.allActiveLeases) { ng =>
    val (active, canceled) = ng.bestLiquidDiff.leaseState.partition(_._2)
    val fromDiff = active.keys
      .map { id =>
        ng.bestLiquidDiff.transactions(id)._2
      }
      .collect { case lt: LeaseTransaction => lt }
      .toSet
    val fromInner = blockchain.allActiveLeases.filterNot(ltx => canceled.keySet.contains(ltx.id()))
    fromDiff ++ fromInner
  }

  /** Builds a new portfolio map by applying a partial function to all portfolios on which the function is defined.
    *
    * @note Portfolios passed to `pf` only contain Waves and Leasing balances to improve performance */
  override def collectLposPortfolios[A](pf: PartialFunction[(Address, Portfolio), A]): Map[Address, A] =
    ngState.fold(blockchain.collectLposPortfolios(pf)) { ng =>
      val b = Map.newBuilder[Address, A]
      for ((a, p) <- ng.bestLiquidDiff.portfolios if p.lease != LeaseBalance.empty || p.balance != 0) {
        pf.runWith(b += a -> _)(a -> portfolio(a).copy(assets = Map.empty))
      }

      blockchain.collectLposPortfolios(pf) ++ b.result()
    }

  override def append(diff: Diff, carry: Long, block: Block): Unit = blockchain.append(diff, carry, block)

  override def rollbackTo(targetBlockId: AssetId): Either[String, Seq[Block]] = blockchain.rollbackTo(targetBlockId)

  override def transactionHeight(id: AssetId): Option[Int] =
    ngState flatMap { ng =>
      ng.bestLiquidDiff.transactions.get(id).map(_._1)
    } orElse blockchain.transactionHeight(id)

  override def balance(address: Address, mayBeAssetId: Option[AssetId]): Long = ngState match {
    case Some(ng) =>
      blockchain.balance(address, mayBeAssetId) + ng.bestLiquidDiff.portfolios.getOrElse(address, Portfolio.empty).balanceOf(mayBeAssetId)
    case None =>
      blockchain.balance(address, mayBeAssetId)
  }

  override def leaseBalance(address: Address): LeaseBalance = ngState match {
    case Some(ng) =>
      cats.Monoid.combine(blockchain.leaseBalance(address), ng.bestLiquidDiff.portfolios.getOrElse(address, Portfolio.empty).lease)
    case None =>
      blockchain.leaseBalance(address)
  }
}

object BlockchainUpdaterImpl extends ScorexLogging {

  private val blockMicroForkStats       = Kamon.counter("block-micro-fork")
  private val microMicroForkStats       = Kamon.counter("micro-micro-fork")
  private val microBlockForkStats       = Kamon.counter("micro-block-fork")
  private val microBlockForkHeightStats = Kamon.histogram("micro-block-fork-height")
  private val forgeBlockTimeStats       = Kamon.histogram("forge-block-time", MeasurementUnit.time.milliseconds)

  def areVersionsOfSameBlock(b1: Block, b2: Block): Boolean =
    b1.signerData.generator == b2.signerData.generator &&
      b1.consensusData.baseTarget == b2.consensusData.baseTarget &&
      b1.reference == b2.reference &&
      b1.timestamp == b2.timestamp
}<|MERGE_RESOLUTION|>--- conflicted
+++ resolved
@@ -212,15 +212,10 @@
   }
 
   override def removeAfter(blockId: ByteStr): Either[ValidationError, Seq[Block]] = {
-<<<<<<< HEAD
     log.info(s"Removing blocks after ${blockId.trim} from blockchain")
 
-    val ng = ngState
-    if (ng.exists(_.contains(blockId))) {
-=======
     val prevNgState = ngState
     val r = if (prevNgState.exists(_.contains(blockId))) {
->>>>>>> ea14154b
       log.trace("Resetting liquid block, no rollback is necessary")
       Right(Seq.empty)
     } else {
