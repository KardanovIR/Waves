--- conflicted
+++ resolved
@@ -13,12 +13,7 @@
     VanillaOrder(
       PublicKeyAccount(order.senderPublicKey.toByteArray),
       PublicKeyAccount(order.matcherPublicKey.toByteArray),
-<<<<<<< HEAD
-      vt.assets.exchange
-        .AssetPair(Asset.fromProtoId(order.getAssetPair.amountAssetId), Asset.fromProtoId(order.getAssetPair.priceAssetId)),
-=======
       vt.assets.exchange.AssetPair(Asset.fromProtoId(order.getAssetPair.amountAssetId), Asset.fromProtoId(order.getAssetPair.priceAssetId)),
->>>>>>> 3af03178
       order.orderSide match {
         case PBOrder.Side.BUY             => vt.assets.exchange.OrderType.BUY
         case PBOrder.Side.SELL            => vt.assets.exchange.OrderType.SELL
