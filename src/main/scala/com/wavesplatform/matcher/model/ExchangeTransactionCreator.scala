package com.wavesplatform.matcher.model

import com.wavesplatform.account.{Address, PrivateKeyAccount}
import com.wavesplatform.features.BlockchainFeatures
import com.wavesplatform.features.FeatureProvider.FeatureProviderExt
import com.wavesplatform.matcher.model.ExchangeTransactionCreator._
import com.wavesplatform.settings.fee.AssetType
import com.wavesplatform.settings.fee.AssetType.AssetType
import com.wavesplatform.settings.fee.OrderFeeSettings.{OrderFeeSettings, PercentSettings}
import com.wavesplatform.state.Blockchain
import com.wavesplatform.state.diffs.CommonValidation
import com.wavesplatform.transaction.Asset.{IssuedAsset, Waves}
import com.wavesplatform.transaction.assets.exchange._
import com.wavesplatform.transaction.{Asset, ValidationError}
import com.wavesplatform.common.utils.EitherExt2

class ExchangeTransactionCreator(blockchain: Blockchain, matcherPrivateKey: PrivateKeyAccount, matcherOrderFeeSettings: OrderFeeSettings) {

  private def calculateMatcherFee(buy: Order, sell: Order, executedAmount: Long, executedPrice: Long): (Long, Long) = {

    def calcFee(o: Order, txAmount: Long, totalAmount: Long): Long = {
      val p = BigInt(txAmount) * o.matcherFee / totalAmount
      p.toLong
    }

    def getNomDenomByAssetType(assetType: AssetType, buyAmount: Long, buyPrice: Long, sellAmount: Long, sellPrice: Long): (Long, Long) = {
      val (buyND, sellND) = assetType match {
        case AssetType.AMOUNT    => buy.getReceiveAmount(buyAmount, buyPrice) -> sell.getSpendAmount(sellAmount, sellPrice)
        case AssetType.PRICE     => buy.getSpendAmount(buyAmount, buyPrice)   -> sell.getReceiveAmount(sellAmount, sellPrice)
        case AssetType.RECEIVING => buy.getReceiveAmount(buyAmount, buyPrice) -> sell.getReceiveAmount(sellAmount, sellPrice)
        case AssetType.SPENDING  => buy.getSpendAmount(buyAmount, buyPrice)   -> sell.getSpendAmount(sellAmount, sellPrice)
      }

      buyND.explicitGet() -> sellND.explicitGet()
    }

    matcherOrderFeeSettings match {
      case PercentSettings(assetType, _) =>
        val (buyFeeNominator, sellFeeNominator)     = getNomDenomByAssetType(assetType, executedAmount, executedPrice, executedAmount, executedPrice)
        val (buyFeeDenominator, sellFeeDenominator) = getNomDenomByAssetType(assetType, buy.amount, buy.price, sell.amount, sell.price)

        (
          Math.min(buy.matcherFee, calcFee(buy, buyFeeNominator, buyFeeDenominator)),
          Math.min(sell.matcherFee, calcFee(sell, sellFeeNominator, sellFeeDenominator))
        )

      case _ => calcFee(buy, executedAmount, buy.amount) -> calcFee(sell, executedAmount, sell.amount)
    }
  }

  def createTransaction(submitted: LimitOrder, counter: LimitOrder, timestamp: Long): Either[ValidationError, ExchangeTransaction] = {
    val executedAmount    = LimitOrder.executedAmount(submitted, counter)
    val price             = counter.price
    val (buy, sell)       = Order.splitByType(submitted.order, counter.order)
    val (buyFee, sellFee) = calculateMatcherFee(buy, sell, executedAmount, price)

    val txFee = minFee(blockchain, matcherPrivateKey, counter.order.assetPair, OrderValidator.exchangeTransactionCreationFee)
    if (blockchain.isFeatureActivated(BlockchainFeatures.SmartAccountTrading, blockchain.height))
      ExchangeTransactionV2.create(matcherPrivateKey, buy, sell, executedAmount, price, buyFee, sellFee, txFee, timestamp)
    else
      for {
        buyV1  <- toV1(buy)
        sellV1 <- toV1(sell)
        tx     <- ExchangeTransactionV1.create(matcherPrivateKey, buyV1, sellV1, executedAmount, price, buyFee, sellFee, txFee, timestamp)
      } yield tx
  }

  private def toV1(order: Order): Either[ValidationError, OrderV1] = order match {
    case x: OrderV1 => Right(x)
    case _          => Left(ValidationError.ActivationError("SmartAccountTrading has not been activated yet"))
  }
}

object ExchangeTransactionCreator {

  type CreateTransaction = (LimitOrder, LimitOrder, Long) => Either[ValidationError, ExchangeTransaction]

  /**
    * @see [[com.wavesplatform.transaction.smart.Verifier#verifyExchange verifyExchange]]
    */
<<<<<<< HEAD
  def minFee(blockchain: Blockchain, matcherAddress: Address, assetPair: AssetPair, baseFee: Long): Long = {
=======
  def minFee(blockchain: Blockchain, matcherAddress: Address, assetPair: AssetPair): Long = {
    def assetFee(assetId: Asset): Long = {
      assetId match {
        case Waves => 0L
        case asset @ IssuedAsset(_) =>
          if (blockchain.hasAssetScript(asset)) CommonValidation.ScriptExtraFee
          else 0L
      }
    }
    def accountFee(address: Address): Long = if (blockchain.hasScript(address)) CommonValidation.ScriptExtraFee else 0L
>>>>>>> 139def91

    def assetFee(assetId: AssetId): Long = if (blockchain.hasAssetScript(assetId)) CommonValidation.ScriptExtraFee else 0L

    baseFee +
      minAccountFee(blockchain, matcherAddress) +
      assetPair.amountAsset.fold(0L)(assetFee) +
      assetPair.priceAsset.fold(0L)(assetFee)
  }

  def minAccountFee(blockchain: Blockchain, address: Address): Long = {
    if (blockchain hasScript address) CommonValidation.ScriptExtraFee else 0L
  }
}<|MERGE_RESOLUTION|>--- conflicted
+++ resolved
@@ -78,22 +78,14 @@
   /**
     * @see [[com.wavesplatform.transaction.smart.Verifier#verifyExchange verifyExchange]]
     */
-<<<<<<< HEAD
   def minFee(blockchain: Blockchain, matcherAddress: Address, assetPair: AssetPair, baseFee: Long): Long = {
-=======
-  def minFee(blockchain: Blockchain, matcherAddress: Address, assetPair: AssetPair): Long = {
-    def assetFee(assetId: Asset): Long = {
-      assetId match {
-        case Waves => 0L
-        case asset @ IssuedAsset(_) =>
-          if (blockchain.hasAssetScript(asset)) CommonValidation.ScriptExtraFee
-          else 0L
-      }
+
+    def assetFee(assetId: Asset): Long = assetId match {
+      case Waves => 0L
+      case asset @ IssuedAsset(_) =>
+        if (blockchain.hasAssetScript(asset)) CommonValidation.ScriptExtraFee
+        else 0L
     }
-    def accountFee(address: Address): Long = if (blockchain.hasScript(address)) CommonValidation.ScriptExtraFee else 0L
->>>>>>> 139def91
-
-    def assetFee(assetId: AssetId): Long = if (blockchain.hasAssetScript(assetId)) CommonValidation.ScriptExtraFee else 0L
 
     baseFee +
       minAccountFee(blockchain, matcherAddress) +
