package com.wavesplatform.matcher.model

import com.wavesplatform.matcher.MatcherSettings
import com.wavesplatform.settings.FunctionalitySettings
import com.wavesplatform.state.Blockchain
import com.wavesplatform.utils.{NTP, ScorexLogging}
import com.wavesplatform.utx.UtxPool
import com.wavesplatform.transaction.ValidationError
import com.wavesplatform.transaction.assets.exchange._
import com.wavesplatform.wallet.Wallet

trait ExchangeTransactionCreator extends ScorexLogging {
  val functionalitySettings: FunctionalitySettings
  val blockchain: Blockchain
  val wallet: Wallet
  val settings: MatcherSettings
  val utx: UtxPool
  private var txTime: Long = 0

  private def getTimestamp: Long = {
    txTime = Math.max(NTP.correctedTime(), txTime + 1)
    txTime
  }

  def createTransaction(submitted: LimitOrder, counter: LimitOrder): Either[ValidationError, ExchangeTransaction] = {
    wallet
      .privateKeyAccount(submitted.order.matcherPublicKey)
      .flatMap(matcherPrivateKey => {
        val price             = counter.price
        val amount            = math.min(submitted.executionAmount(counter), counter.amountOfAmountAsset)
        val (buy, sell)       = Order.splitByType(submitted.order, counter.order)
<<<<<<< HEAD
        val (buyFee, sellFee) = calculateMatcherFee(buy, sell, amount: Long)
        (buy, sell) match {
          case (buy: OrderV1, sell: OrderV1) =>
            ExchangeTransactionV1.create(matcherPrivateKey, buy, sell, price, amount, buyFee, sellFee, settings.orderMatchTxFee, getTimestamp)
          case _ =>
            ExchangeTransactionV2.create(matcherPrivateKey, buy, sell, price, amount, buyFee, sellFee, settings.orderMatchTxFee, getTimestamp)
        }
=======
        val (buyFee, sellFee) = calculateMatcherFee(buy, sell, amount)
        ExchangeTransaction.create(matcherPrivateKey, buy, sell, price, amount, buyFee, sellFee, settings.orderMatchTxFee, getTimestamp)
>>>>>>> 03578d08
      })
  }

  def calculateMatcherFee(buy: Order, sell: Order, amount: Long): (Long, Long) = {
    def calcFee(o: Order, amount: Long): Long = {
      val p = BigInt(amount) * o.matcherFee / o.amount
      p.toLong
    }

    (calcFee(buy, amount), calcFee(sell, amount))
  }
}<|MERGE_RESOLUTION|>--- conflicted
+++ resolved
@@ -29,7 +29,6 @@
         val price             = counter.price
         val amount            = math.min(submitted.executionAmount(counter), counter.amountOfAmountAsset)
         val (buy, sell)       = Order.splitByType(submitted.order, counter.order)
-<<<<<<< HEAD
         val (buyFee, sellFee) = calculateMatcherFee(buy, sell, amount: Long)
         (buy, sell) match {
           case (buy: OrderV1, sell: OrderV1) =>
@@ -37,10 +36,6 @@
           case _ =>
             ExchangeTransactionV2.create(matcherPrivateKey, buy, sell, price, amount, buyFee, sellFee, settings.orderMatchTxFee, getTimestamp)
         }
-=======
-        val (buyFee, sellFee) = calculateMatcherFee(buy, sell, amount)
-        ExchangeTransaction.create(matcherPrivateKey, buy, sell, price, amount, buyFee, sellFee, settings.orderMatchTxFee, getTimestamp)
->>>>>>> 03578d08
       })
   }
 
