--- conflicted
+++ resolved
@@ -3,11 +3,8 @@
 import cats.implicits._
 import com.google.common.base.Throwables
 import com.wavesplatform.crypto
-<<<<<<< HEAD
 import com.wavesplatform.lang.v1.compiler.Terms.{EVALUATED, FALSE, TRUE}
-=======
 import com.wavesplatform.matcher.smart.MatcherScriptRunner
->>>>>>> 416953b3
 import com.wavesplatform.metrics._
 import com.wavesplatform.state._
 import com.wavesplatform.transaction.ValidationError.{GenericError, ScriptExecutionError, TransactionNotAllowedByScript}
@@ -93,20 +90,11 @@
 
   def verifyOrder(blockchain: Blockchain, script: Script, height: Int, order: Order): Either[ValidationError, Order] =
     Try {
-<<<<<<< HEAD
-      ScriptRunner[EVALUATED](height, Coproduct[TxOrd](order), blockchain, script) match {
-        case (ctx, Left(execError)) => Left(ScriptExecutionError(execError, script.text, ctx, false))
-        case (ctx, Right(FALSE)) =>
-          Left(TransactionNotAllowedByScript(ctx, script.text, false))
-        case (_, Right(TRUE)) => Right(order)
-        case (_, Right(x))    => Left(GenericError(s"Script returned not a boolean result, but $x"))
-
-=======
-      MatcherScriptRunner[Boolean](script, order) match {
+      MatcherScriptRunner[EVALUATED](script, order) match {
         case (ctx, Left(execError)) => Left(ScriptExecutionError(execError, script.text, ctx, isTokenScript = false))
-        case (ctx, Right(false))    => Left(TransactionNotAllowedByScript(ctx, script.text, isTokenScript = false))
-        case (_, Right(true))       => Right(order)
->>>>>>> 416953b3
+        case (ctx, Right(FALSE))    => Left(TransactionNotAllowedByScript(ctx, script.text, isTokenScript = false))
+        case (_, Right(TRUE))       => Right(order)
+        case (_, Right(x))          => Left(GenericError(s"Script returned not a boolean result, but $x"))
       }
     } match {
       case Failure(e) =>
