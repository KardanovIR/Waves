package com.wavesplatform.transaction.assets

import com.google.common.primitives.Bytes
import com.wavesplatform.crypto
import monix.eval.Coeval
import com.wavesplatform.account.{PrivateKeyAccount, PublicKeyAccount}
import com.wavesplatform.common.state.ByteStr
import com.wavesplatform.transaction._
import com.wavesplatform.crypto._
import com.wavesplatform.transaction.description._

import scala.util.{Failure, Success, Try}

case class BurnTransactionV1 private (sender: PublicKeyAccount, assetId: ByteStr, quantity: Long, fee: Long, timestamp: Long, signature: ByteStr)
    extends BurnTransaction
    with SignedTransaction
    with FastHashId {

  override def version: Byte           = 1
  override def chainByte: Option[Byte] = None

  override val builder: BurnTransactionV1.type = BurnTransactionV1
  override val bodyBytes: Coeval[Array[Byte]]  = byteBase.map(base => Bytes.concat(Array(builder.typeId), base))
  override val bytes: Coeval[Array[Byte]]      = bodyBytes.map(body => Bytes.concat(body, signature.arr))
}

object BurnTransactionV1 extends TransactionParserFor[BurnTransactionV1] with TransactionParser.HardcodedVersion1 {

  override val typeId: Byte = BurnTransaction.typeId

  override protected def parseTail(bytes: Array[Byte]): Try[TransactionT] = {
    Try {
      val (sender, assetId, quantity, fee, timestamp, end) = BurnTransaction.parseBase(0, bytes)
      val signature                                        = ByteStr(bytes.slice(end, end + SignatureLength))
      BurnTransactionV1
        .create(sender, assetId, quantity, fee, timestamp, signature)
        .fold(left => Failure(new Exception(left.toString)), right => Success(right))
    }.flatten
  }

  def create(sender: PublicKeyAccount,
             assetId: ByteStr,
             quantity: Long,
             fee: Long,
             timestamp: Long,
             signature: ByteStr): Either[ValidationError, TransactionT] = {
    BurnTransaction
      .validateBurnParams(quantity, fee)
      .map(_ => BurnTransactionV1(sender, assetId, quantity, fee, timestamp, signature))
  }

  def signed(sender: PublicKeyAccount,
             assetId: ByteStr,
             quantity: Long,
             fee: Long,
             timestamp: Long,
             signer: PrivateKeyAccount): Either[ValidationError, TransactionT] = {
    create(sender, assetId, quantity, fee, timestamp, ByteStr.empty).right.map { unverified =>
      unverified.copy(signature = ByteStr(crypto.sign(signer, unverified.bodyBytes())))
    }
  }

  def selfSigned(sender: PrivateKeyAccount, assetId: ByteStr, quantity: Long, fee: Long, timestamp: Long): Either[ValidationError, TransactionT] = {
    signed(sender, assetId, quantity, fee, timestamp, sender)
<<<<<<< HEAD

  val byteDescription: ByteEntity[BurnTransactionV1] = {
    (
      ConstantByte(1, value = typeId, name = "Transaction type") ~
        PublicKeyAccountBytes(2, "Sender's public key") ~
        ByteStrDefinedLength(3, "Asset ID", AssetIdLength) ~
        LongBytes(4, "Quantity") ~
        LongBytes(5, "Fee") ~
        LongBytes(6, "Timestamp") ~
        SignatureBytes(7, "Signature")
    ).map {
      case ((((((_, sender), assetId), quantity), fee), timestamp), signature) =>
        BurnTransactionV1(
          sender = sender,
          assetId = assetId,
          quantity = quantity,
          fee = fee,
          timestamp = timestamp,
          signature = signature
        )
    }
=======
>>>>>>> 6cadcddb
  }
}<|MERGE_RESOLUTION|>--- conflicted
+++ resolved
@@ -62,9 +62,9 @@
 
   def selfSigned(sender: PrivateKeyAccount, assetId: ByteStr, quantity: Long, fee: Long, timestamp: Long): Either[ValidationError, TransactionT] = {
     signed(sender, assetId, quantity, fee, timestamp, sender)
-<<<<<<< HEAD
+  }
 
-  val byteDescription: ByteEntity[BurnTransactionV1] = {
+  val byteTailDescription: ByteEntity[BurnTransactionV1] = {
     (
       ConstantByte(1, value = typeId, name = "Transaction type") ~
         PublicKeyAccountBytes(2, "Sender's public key") ~
@@ -84,7 +84,5 @@
           signature = signature
         )
     }
-=======
->>>>>>> 6cadcddb
   }
 }