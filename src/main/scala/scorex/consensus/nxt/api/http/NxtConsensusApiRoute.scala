package scorex.consensus.nxt.api.http

import javax.ws.rs.Path

import akka.http.scaladsl.model.StatusCodes
import akka.http.scaladsl.server.Route
import io.swagger.annotations._
import play.api.libs.json.Json
import scorex.account.Account
import scorex.api.http.{ApiError, ApiRoute, CommonApiFunctions, InvalidAddress}
import scorex.app.RunnableApplication
import scorex.consensus.nxt.WavesConsensusModule
import scorex.crypto.encode.Base58
import scorex.transaction.state.database.blockchain.StoredState


@Path("/consensus")
@Api(value = "/consensus")
class NxtConsensusApiRoute(application: RunnableApplication) extends ApiRoute with CommonApiFunctions {

  val settings = application.settings.restAPISettings
  private val consensusModule = application.consensusModule.asInstanceOf[WavesConsensusModule]
  private val blockStorage = application.blockStorage

  override val route: Route =
    pathPrefix("consensus") {
      algo ~ basetarget ~ baseTargetId ~ generationSignature ~ generationSignatureId ~ generatingBalance
    }

  @Path("/generatingbalance/{address}")
  @ApiOperation(value = "Generating balance", notes = "Account's generating balance(the same as balance atm)", httpMethod = "GET")
  @ApiImplicitParams(Array(
    new ApiImplicitParam(name = "address", value = "Address", required = true, dataType = "string", paramType = "path")
  ))
  def generatingBalance: Route = (path("generatingbalance" / Segment) & get) { address =>
    val account = Account.fromBase58String(address)
    if (account.isLeft) {
      complete(InvalidAddress)
    } else {
      complete(Json.obj(
        "address" -> account.right.get.address,
<<<<<<< HEAD
        "balance" -> consensusModule.generatingBalance(account.right.get, Some(blockStorage.state.stateHeight))(application.transactionModule)))
=======
        "balance" -> consensusModule.generatingBalance(account.right.get, application.transactionModule.blockStorage.state.stateHeight)(application.transactionModule)))
>>>>>>> 5219eb86
    }
  }

  @Path("/generationsignature/{blockId}")
  @ApiOperation(value = "Generation signature", notes = "Generation signature of a block with specified id", httpMethod = "GET")
  @ApiImplicitParams(Array(
    new ApiImplicitParam(name = "blockId", value = "Block id ", required = true, dataType = "string", paramType = "path")
  ))
  def generationSignatureId: Route = (path("generationsignature" / Segment) & get) { encodedSignature =>
    withBlock(blockStorage.history, encodedSignature) { block =>
      val gs = block.consensusDataField.value.generationSignature
      complete(Json.obj("generationSignature" -> Base58.encode(gs)))
    }
  }

  @Path("/generationsignature")
  @ApiOperation(value = "Generation signature last", notes = "Generation signature of a last block", httpMethod = "GET")
  def generationSignature: Route = (path("generationsignature") & get) {
    val lastBlock = blockStorage.history.lastBlock
    val gs = lastBlock.consensusDataField.value.generationSignature
    complete(Json.obj("generationSignature" -> Base58.encode(gs)))
  }

  @Path("/basetarget/{blockId}")
  @ApiOperation(value = "Base target", notes = "base target of a block with specified id", httpMethod = "GET")
  @ApiImplicitParams(Array(
    new ApiImplicitParam(name = "blockId", value = "Block id ", required = true, dataType = "string", paramType = "path")
  ))
  def baseTargetId: Route = (path("basetarget" / Segment) & get) { encodedSignature =>
    withBlock(blockStorage.history, encodedSignature) { block =>
      complete(Json.obj(
        "baseTarget" -> block.consensusDataField.value.baseTarget
      ))
    }
  }

  @Path("/basetarget")
  @ApiOperation(value = "Base target last", notes = "Base target of a last block", httpMethod = "GET")
  def basetarget: Route = (path("basetarget") & get) {
    val lastBlock = blockStorage.history.lastBlock
    val bt = lastBlock.consensusDataField.value.baseTarget
    complete(Json.obj("baseTarget" -> bt))
  }

  @Path("/algo")
  @ApiOperation(value = "Consensus algo", notes = "Shows which consensus algo being using", httpMethod = "GET")
  def algo: Route = (path("algo") & get) {
    complete((Json.obj("consensusAlgo" -> "proof-of-stake (PoS)")))
  }
}<|MERGE_RESOLUTION|>--- conflicted
+++ resolved
@@ -39,11 +39,7 @@
     } else {
       complete(Json.obj(
         "address" -> account.right.get.address,
-<<<<<<< HEAD
-        "balance" -> consensusModule.generatingBalance(account.right.get, Some(blockStorage.state.stateHeight))(application.transactionModule)))
-=======
-        "balance" -> consensusModule.generatingBalance(account.right.get, application.transactionModule.blockStorage.state.stateHeight)(application.transactionModule)))
->>>>>>> 5219eb86
+        "balance" -> consensusModule.generatingBalance(account.right.get, blockStorage.state.stateHeight)(application.transactionModule)))
     }
   }
 
