--- conflicted
+++ resolved
@@ -7,14 +7,8 @@
 import scorex.api.http._
 import scorex.lagonaki.server.LagonakiApplication
 import scorex.transaction.LagonakiTransaction.ValidationResult
-<<<<<<< HEAD
-import spray.http.MediaTypes._
-import spray.routing.HttpService
-import spray.routing.HttpService._
-=======
 import scorex.transaction.state.wallet.Payment
 import spray.http.MediaTypes._
->>>>>>> 5a49054a
 
 import scala.util.{Failure, Success, Try}
 
@@ -29,9 +23,6 @@
 
   @ApiOperation(value = "Send payment", notes = "Send payment to another wallet", httpMethod = "POST", produces = "application/json", consumes = "application/json")
   @ApiImplicitParams(Array(
-<<<<<<< HEAD
-    new ApiImplicitParam(name = "body", value = "Json with data", dataType = "json", defaultValue = "{\"amount\":400, \"fee\":1, \"sender\":\"senderId\",\"recipient\":\"recipientId\"}", required = true, paramType = "body")
-=======
     new ApiImplicitParam(
       name = "body",
       value = "Json with data",
@@ -40,7 +31,6 @@
       dataType = "Payment",
       defaultValue = "{\n\t\"amount\":400,\n\t\"fee\":1,\n\t\"sender\":\"senderId\",\n\t\"recipient\":\"recipientId\"\n}"
     )
->>>>>>> 5a49054a
   ))
   @ApiResponses(Array(
     new ApiResponse(code = 200, message = "Json with response or error")
@@ -87,13 +77,10 @@
     }
   }
 
-<<<<<<< HEAD
-=======
   // Workaround to show datatype of post request without using it in another route
   // Related: https://github.com/swagger-api/swagger-core/issues/606
   // Why is this still showing even though it's set to hidden? See https://github.com/martypitt/swagger-springmvc/issues/447
   @ApiOperation(value = "IGNORE", notes = "", hidden = true, httpMethod = "GET", response = classOf[Payment])
   protected def showPayment = Unit
 
->>>>>>> 5a49054a
 }