package scorex.transaction.assets.exchange

import com.google.common.primitives.{Ints, Longs}
import io.swagger.annotations.ApiModelProperty
import play.api.libs.json.{JsObject, Json}
import scorex.account.{PrivateKeyAccount, PublicKeyAccount}
import scorex.crypto.EllipticCurveImpl
import scorex.crypto.encode.Base58
import scorex.crypto.hash.FastCryptographicHash
import scorex.serialization.{BytesSerializable, Deser, JsonSerializable}
import scorex.transaction.TransactionParser._
import scorex.transaction._
import scorex.transaction.assets.exchange.Validation.booleanOperators

import scala.util.Try

sealed trait OrderType {
  def bytes: Array[Byte]
}

object OrderType {

  case object BUY extends OrderType {
    def bytes: Array[Byte] = Array(0.toByte)
    override def toString: String = "buy"
  }

  case object SELL extends OrderType {
    def bytes: Array[Byte] = Array(1.toByte)
    override def toString: String = "sell"
  }

  def apply(value: Int): OrderType = value match {
    case 0 => OrderType.BUY
    case 1 => OrderType.SELL
    case _ => throw new RuntimeException("Unexpected OrderType")
  }

  def apply(value: String): OrderType = value match {
    case "buy" => OrderType.BUY
    case "sell" => OrderType.SELL
    case _ => throw new RuntimeException("Unexpected OrderType")
  }

  def reverse(orderType: OrderType): OrderType = orderType match {
    case BUY => SELL
    case SELL => BUY
  }
}

/**
  * Order to matcher service for asset exchange
  */
case class Order(@ApiModelProperty(dataType = "java.lang.String") senderPublicKey: PublicKeyAccount,
                 @ApiModelProperty(dataType = "java.lang.String", example = "") matcherPublicKey: PublicKeyAccount,
                 assetPair: AssetPair,
                 @ApiModelProperty(dataType = "java.lang.String", example = "buy")orderType: OrderType,
                 @ApiModelProperty(value = "Price for AssetPair.second in AssetPair.first * 10^8",
                   example = "100000000") price: Long,
                 @ApiModelProperty("Amount in AssetPair.second") amount: Long,
                 @ApiModelProperty(value = "Creation timestamp") timestamp: Long,
                 @ApiModelProperty(value = "Order time to live, max = 30 days") expiration: Long,
                 @ApiModelProperty(example = "100000") matcherFee: Long,
                 @ApiModelProperty(dataType = "java.lang.String") signature: Array[Byte])
  extends BytesSerializable
    with JsonSerializable {

  import Order._

  @ApiModelProperty(hidden = true)
  lazy val signatureValid = EllipticCurveImpl.verify(signature, toSign, senderPublicKey.publicKey)

  def isValid(atTime: Long): Validation = {
    (amount > 0) :| "amount should be > 0" &&
      (price > 0) :| "price should be > 0" &&
      assetPair.isValid &&
      (amount < MaxAmount) :| "amount too large" &&
      getSpendAmount(price, amount).isSuccess :| "SpendAmount too large" &&
      (getSpendAmount(price, amount).getOrElse(0L) > 0) :| "SpendAmount should be > 0" &&
      getReceiveAmount(price, amount).isSuccess :| "ReceiveAmount too large" &&
      (getReceiveAmount(price, amount).getOrElse(0L) > 0) :| "ReceiveAmount should be > 0" &&
      (matcherFee > 0) :| "matcherFee should be > 0" &&
      (matcherFee < MaxAmount) :| "matcherFee too large" &&
      (timestamp > 0) :| "timestamp should be > 0" &&
      (timestamp <= atTime) :| "timestamp should be before created before execution" &&
      (expiration - atTime <= MaxLiveTime) :| "expiration should be earlier than 30 days" &&
      (expiration >= atTime) :| "expiration should be > currentTime" &&
      signatureValid :| "signature should be valid"
  }

  @ApiModelProperty(hidden = true)
  lazy val toSign: Array[Byte] = senderPublicKey.publicKey ++ matcherPublicKey.publicKey ++
    assetPair.bytes ++ orderType.bytes ++
    Longs.toByteArray(price) ++ Longs.toByteArray(amount) ++
    Longs.toByteArray(timestamp) ++ Longs.toByteArray(expiration) ++
    Longs.toByteArray(matcherFee)

  @ApiModelProperty(hidden = true)
  lazy val id: Array[Byte] = FastCryptographicHash(toSign)

  @ApiModelProperty(hidden = true)
  lazy val idStr: String = Base58.encode(id)

  override def bytes: Array[Byte] = toSign ++ signature

  @ApiModelProperty(hidden = true)
  def getReceiveAssetId: Option[AssetId] = orderType match {
    case OrderType.BUY => assetPair.amountAsset
    case OrderType.SELL => assetPair.priceAsset
  }

  @ApiModelProperty(hidden = true)
  def getSpendAssetId: Option[AssetId] = orderType match {
    case OrderType.BUY => assetPair.priceAsset
    case OrderType.SELL => assetPair.amountAsset
  }

  @ApiModelProperty(hidden = true)
  def getSpendAmount(matchPrice: Long, matchAmount: Long): Try[Long] = Try {
    if (orderType == OrderType.SELL) matchAmount
    else {
      val spend = BigInt(matchAmount) * matchPrice / PriceConstant
      if (getSpendAssetId.isEmpty && !(spend + matcherFee).isValidLong) {
        throw new ArithmeticException("BigInteger out of long range")
      } else spend.bigInteger.longValueExact()
    }
  }

  @ApiModelProperty(hidden = true)
  def getReceiveAmount(matchPrice: Long, matchAmount: Long): Try[Long] = Try {
    if (orderType == OrderType.BUY) matchAmount
    else {
      (BigInt(matchAmount) * matchPrice / PriceConstant ).bigInteger.longValueExact()
    }
  }

  override def json: JsObject = Json.obj(
    "id" -> Base58.encode(id),
    "senderPublicKey" -> Base58.encode(senderPublicKey.publicKey),
    "matcherPublicKey" -> Base58.encode(matcherPublicKey.publicKey),
    "assetPair" -> assetPair.json,
    "orderType" -> orderType.toString,
    "price" -> price,
    "amount" -> amount,
    "timestamp" -> timestamp,
    "expiration" -> expiration,
    "matcherFee" -> matcherFee,
    "signature" -> Base58.encode(signature)
  )

  override def canEqual(that: Any): Boolean = that.isInstanceOf[Order]

  override def equals(obj: Any): Boolean = {
    obj match {
      case o: Order => o.canEqual(this) &&
        senderPublicKey == o.senderPublicKey &&
        matcherPublicKey == o.matcherPublicKey &&
        assetPair == o.assetPair
        orderType == o.orderType
        price == o.price &&
        amount == o.amount &&
        expiration == o.expiration &&
        matcherFee == o.matcherFee &&
        (signature sameElements o.signature)
      case _ => false
    }
  }

  override def hashCode(): Int = super.hashCode()
}

object Order {
  val MaxLiveTime: Long = 30L * 24L * 60L * 60L * 1000L
  val PriceConstant = 100000000L
  val MaxAmount: Long = PriceConstant * PriceConstant
  private val AssetIdLength = 32


  def buy(sender: PrivateKeyAccount, matcher: PublicKeyAccount, pair: AssetPair,
          price: Long, amount: Long, timestamp: Long, expiration: Long, matcherFee: Long): Order = {
    val unsigned = Order(sender, matcher, pair, OrderType.BUY, price, amount, timestamp, expiration, matcherFee, Array())
    val sig = EllipticCurveImpl.sign(sender, unsigned.toSign)
    unsigned.copy(signature = sig)
  }

  def sell(sender: PrivateKeyAccount, matcher: PublicKeyAccount, pair: AssetPair,
           price: Long, amount: Long, timestamp: Long, expiration: Long, matcherFee: Long): Order = {
    val unsigned = Order(sender, matcher, pair, OrderType.SELL, price, amount, timestamp, expiration, matcherFee, Array())
    val sig = EllipticCurveImpl.sign(sender, unsigned.toSign)
    unsigned.copy(signature = sig)
  }

  def apply(sender: PrivateKeyAccount, matcher: PublicKeyAccount, pair: AssetPair, orderType: OrderType,
            price: Long, amount: Long, timestamp: Long, expiration: Long, matcherFee: Long): Order = {
    val unsigned = Order(sender, matcher, pair, orderType, price, amount, timestamp, expiration, matcherFee, Array())
    val sig = EllipticCurveImpl.sign(sender, unsigned.toSign)
    unsigned.copy(signature = sig)
  }

  def parseBytes(bytes: Array[Byte]): Try[Order] = Try {
    import EllipticCurveImpl._
    var from = 0
<<<<<<< HEAD
    val sender = PublicKeyAccount(bytes.slice(from, from + KeyLength));
    from += KeyLength
    val matcher = PublicKeyAccount(bytes.slice(from, from + KeyLength));
    from += KeyLength
    val (spendAssetId, s0) = Deser.parseOption(bytes, from, AssetIdLength);
    from = s0
    val (receiveAssetId, s1) = Deser.parseOption(bytes, from, AssetIdLength);
=======
    val sender = new PublicKeyAccount(bytes.slice(from, from + KeyLength))
    from += KeyLength
    val matcher = new PublicKeyAccount(bytes.slice(from, from + KeyLength))
    from += KeyLength
    val (amountAssetId, s0) = parseOption(bytes, from, AssetIdLength)
    from = s0
    val (priceAssetId, s1) = parseOption(bytes, from, AssetIdLength)
>>>>>>> 21333ac4
    from = s1
    val orderType = bytes(from)
    from += 1
    val price = Longs.fromByteArray(bytes.slice(from, from + 8))
    from += 8
    val amount = Longs.fromByteArray(bytes.slice(from, from + 8))
    from += 8
    val timestamp = Longs.fromByteArray(bytes.slice(from, from + 8))
    from += 8
    val expiration = Longs.fromByteArray(bytes.slice(from, from + 8))
    from += 8
    val matcherFee = Longs.fromByteArray(bytes.slice(from, from + 8))
    from += 8
    val signature = bytes.slice(from, from + SignatureLength)
    from += SignatureLength
    Order(sender, matcher, AssetPair(amountAssetId, priceAssetId), OrderType(orderType), price, amount, timestamp, expiration, matcherFee, signature)
  }

  def sign(unsigned: Order, sender: PrivateKeyAccount): Order = {
    require(unsigned.senderPublicKey == sender)
    val sig = EllipticCurveImpl.sign(sender, unsigned.toSign)
    unsigned.copy(signature = sig)
  }

  def splitByType(o1: Order, o2: Order): (Order, Order) = {
    require(o1.orderType != o2.orderType)
    if (o1.orderType == OrderType.BUY) (o1, o2)
    else (o2, o1)
  }

  def assetIdBytes(assetId: Option[AssetId]): Array[Byte] = {
    assetId.map(a => (1: Byte) +: a).getOrElse(Array(0: Byte))
  }
}<|MERGE_RESOLUTION|>--- conflicted
+++ resolved
@@ -200,23 +200,13 @@
   def parseBytes(bytes: Array[Byte]): Try[Order] = Try {
     import EllipticCurveImpl._
     var from = 0
-<<<<<<< HEAD
-    val sender = PublicKeyAccount(bytes.slice(from, from + KeyLength));
+    val sender = PublicKeyAccount(bytes.slice(from, from + KeyLength))
     from += KeyLength
-    val matcher = PublicKeyAccount(bytes.slice(from, from + KeyLength));
+    val matcher = PublicKeyAccount(bytes.slice(from, from + KeyLength))
     from += KeyLength
-    val (spendAssetId, s0) = Deser.parseOption(bytes, from, AssetIdLength);
+    val (amountAssetId, s0) = Deser.parseOption(bytes, from, AssetIdLength)
     from = s0
-    val (receiveAssetId, s1) = Deser.parseOption(bytes, from, AssetIdLength);
-=======
-    val sender = new PublicKeyAccount(bytes.slice(from, from + KeyLength))
-    from += KeyLength
-    val matcher = new PublicKeyAccount(bytes.slice(from, from + KeyLength))
-    from += KeyLength
-    val (amountAssetId, s0) = parseOption(bytes, from, AssetIdLength)
-    from = s0
-    val (priceAssetId, s1) = parseOption(bytes, from, AssetIdLength)
->>>>>>> 21333ac4
+    val (priceAssetId, s1) = Deser.parseOption(bytes, from, AssetIdLength)
     from = s1
     val orderType = bytes(from)
     from += 1
