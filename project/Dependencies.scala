--- conflicted
+++ resolved
@@ -23,13 +23,8 @@
   private val googleGuava        = "com.google.guava" % "guava" % "27.0.1-jre"
   private val kamonCore          = kamonModule("core", "1.1.5")
   private val machinist          = "org.typelevel" %% "machinist" % "0.6.6"
-<<<<<<< HEAD
   val logback            = "ch.qos.logback" % "logback-classic" % "1.2.3"
-  val janino             = "org.codehaus.janino" % "janino" % "3.0.12"
-=======
-  private val logback            = "ch.qos.logback" % "logback-classic" % "1.2.3"
   val janino                     = "org.codehaus.janino" % "janino" % "3.0.12"
->>>>>>> 3e982a59
 
   private val catsEffect = catsModule("effect", "1.2.0")
   private val catsCore   = catsModule("core")
