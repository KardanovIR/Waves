package com.wavesplatform.it.async

import com.wavesplatform.it.api.AsyncHttpApi._
import com.wavesplatform.it.api._
import com.wavesplatform.it.transactions.BaseTransactionSuite
import com.wavesplatform.it.util._
import com.wavesplatform.state2._
import org.asynchttpclient.util.HttpConstants
import play.api.libs.json.{JsArray, JsObject, JsValue, Json}
import scorex.api.http.assets.MassTransferRequest
import scorex.crypto.encode.Base58
import scorex.transaction.assets.MassTransferTransaction.Transfer

import scala.concurrent.Await
import scala.concurrent.duration._

class TransactionsApiSuite extends BaseTransactionSuite {

  private val timeout = 2.minutes

  test("height should always be reported for transactions") {
    val f = for {
      txId <- sender.transfer(firstAddress, secondAddress, 1.waves, fee = 1.waves).map(_.id)
      _    <- nodes.waitForHeightAraiseAndTxPresent(txId)

      jsv1 <- sender.get(s"/transactions/info/$txId").as[JsValue]
      hasPositiveHeight1 = (jsv1 \ "height").asOpt[Int].map(_ > 0)
      _                  = assert(hasPositiveHeight1.getOrElse(false))

      jsv2 <- sender.get(s"/transactions/address/$firstAddress/limit/1").as[JsArray]
      hasPositiveHeight2 = (jsv2(0)(0) \ "height").asOpt[Int].map(_ > 0)
      _                  = assert(hasPositiveHeight2.getOrElse(false))
    } yield succeed

    Await.result(f, timeout)
  }

  test("/transactions/sign should handle erroneous input") {
    def assertSignBadJson(json: JsObject) =
      assertBadRequestAndMessage(sender.postJsonWithApiKey("/transactions/sign", json), "failed to parse json message")

<<<<<<< HEAD
    val json = Json.obj(
      "type" -> 10,
      "sender" -> firstAddress,
      "alias" -> "alias",
      "fee" -> 100000)
=======
    val json = Json.obj("type" -> 10, "sender" -> firstAddress, "alias" -> "alias", "fee" -> 100000)
>>>>>>> 32ee2a37
    val f = for {
      _ <- assertSignBadJson(json - "type")
      _ <- assertSignBadJson(json + ("type" -> Json.toJson(-100)))
      _ <- assertSignBadJson(json - "alias")
    } yield succeed

    Await.result(f, timeout)
  }

  test("/transactions/sign should respect timestamp if specified") {
    val timestamp = 1500000000000L
    val json      = Json.obj("type" -> 10, "sender" -> firstAddress, "alias" -> "alias", "fee" -> 100000, "timestamp" -> timestamp)
    val f = for {
      r <- sender.postJsonWithApiKey("/transactions/sign", json)
      _ = assert(r.getStatusCode == HttpConstants.ResponseStatusCodes.OK_200)
      _ = assert((Json.parse(r.getResponseBody) \ "timestamp").as[Long] == timestamp)
    } yield succeed

    Await.result(f, timeout)
  }

  test("/transactions/broadcast should handle erroneous input") {
    def assertBroadcastBadJson(json: JsObject, expectedMessage: String) =
      assertBadRequestAndMessage(sender.postJson("/transactions/broadcast", json), expectedMessage)

    val timestamp = System.currentTimeMillis
    val json = Json.obj(
      "type"            -> 10,
      "senderPublicKey" -> "8LbAU5BSrGkpk5wbjLMNjrbc9VzN9KBBYv9X8wGpmAJT",
      "alias"           -> "alias",
      "fee"             -> 100000,
      "timestamp"       -> timestamp,
      "signature"       -> "A" * 64
    )
    val f = for {
      _ <- assertBroadcastBadJson(json - "type", "failed to parse json message")
      _ <- assertBroadcastBadJson(json - "type" + ("type" -> Json.toJson(88)), "failed to parse json message")
      _ <- assertBroadcastBadJson(json - "alias", "failed to parse json message")
      _ <- assertBroadcastBadJson(json, "invalid signature")
    } yield succeed

    Await.result(f, timeout)
  }

  test("/transactions/sign should produce issue/reissue/burn/transfer transactions that are good for /transactions/broadcast") {
    val issueId = signAndBroadcast(
      Json.obj("type"        -> 3,
               "name"        -> "Gigacoin",
               "quantity"    -> 100.waves,
               "description" -> "Gigacoin",
               "sender"      -> firstAddress,
               "decimals"    -> 8,
               "reissuable"  -> true,
               "fee"         -> 1.waves))

    signAndBroadcast(
      Json.obj("type" -> 5, "quantity" -> 200.waves, "assetId" -> issueId, "sender" -> firstAddress, "reissuable" -> false, "fee" -> 1.waves))

    signAndBroadcast(Json.obj("type" -> 6, "quantity" -> 100.waves, "assetId" -> issueId, "sender" -> firstAddress, "fee" -> 1.waves))

    signAndBroadcast(
      Json.obj(
        "type"       -> 4,
        "sender"     -> firstAddress,
        "recipient"  -> secondAddress,
        "fee"        -> 100000,
        "assetId"    -> issueId,
        "amount"     -> 1.waves,
        "attachment" -> Base58.encode("asset transfer".getBytes)
      ))
  }

  test("/transactions/sign should produce transfer transaction that is good for /transactions/broadcast") {
    signAndBroadcast(
      Json.obj("type"       -> 4,
               "sender"     -> firstAddress,
               "recipient"  -> secondAddress,
               "fee"        -> 100000,
               "amount"     -> 1.waves,
               "attachment" -> Base58.encode("falafel".getBytes)))
  }

  test("/transactions/sign should produce mass transfer transaction that is good for /transactions/broadcast") {
<<<<<<< HEAD
    signAndBroadcast(Json.obj(
      "type" -> 11,
      "version" -> 1,
      "sender" -> firstAddress,
      "transfers" -> Json.toJson(Seq(Transfer(secondAddress, 1.waves), Transfer(thirdAddress, 2.waves))),
      "fee" -> 200000,
      "attachment" -> Base58.encode("masspay".getBytes)),
      usesProofs = true)
=======
    signAndBroadcast(
      Json.obj(
        "type"       -> 11,
        "version"    -> 1,
        "sender"     -> firstAddress,
        "transfers"  -> Json.toJson(Seq(Transfer(secondAddress, 1.waves), Transfer(thirdAddress, 2.waves))),
        "fee"        -> 200000,
        "attachment" -> Base58.encode("masspay".getBytes)
      ),
      usesProofs = true
    )
>>>>>>> 32ee2a37
  }

  test("/transactions/sign should produce lease/cancel transactions that are good for /transactions/broadcast") {
    val leaseId =
      signAndBroadcast(Json.obj("type" -> 8, "sender" -> firstAddress, "amount" -> 1.waves, "recipient" -> secondAddress, "fee" -> 100000))

    signAndBroadcast(Json.obj("type" -> 9, "sender" -> firstAddress, "txId" -> leaseId, "fee" -> 100000))
  }

  test("/transactions/sign should produce alias transaction that is good for /transactions/broadcast") {
    signAndBroadcast(Json.obj("type" -> 10, "sender" -> firstAddress, "alias" -> "myalias", "fee" -> 100000))
  }

  test("/transactions/sign should produce data transaction that is good for /transactions/broadcast") {
<<<<<<< HEAD
    signAndBroadcast(Json.obj(
      "type" -> 12,
      "version" -> 1,
      "sender" -> firstAddress,
      "data" -> List(
        LongDataEntry("int", 923275292849183L),
        BooleanDataEntry("bool", true),
        BinaryDataEntry("blob", ByteStr(Array.tabulate(445)(_.toByte)))),
      "fee" -> 100000),
      usesProofs = true)
=======
    signAndBroadcast(
      Json.obj(
        "type"    -> 12,
        "version" -> 1,
        "sender"  -> firstAddress,
        "data" -> List(IntegerDataEntry("int", 923275292849183L),
                       BooleanDataEntry("bool", true),
                       BinaryDataEntry("blob", Array.tabulate(445)(_.toByte))),
        "fee" -> 100000
      ),
      usesProofs = true
    )
>>>>>>> 32ee2a37
  }

  private def signAndBroadcast(json: JsObject, usesProofs: Boolean = false): String = {
    val f = for {
      rs <- sender.postJsonWithApiKey("/transactions/sign", json)
      _    = assert(rs.getStatusCode == HttpConstants.ResponseStatusCodes.OK_200)
      body = Json.parse(rs.getResponseBody)
      signed: Boolean = if (usesProofs) {
        val proofs = (body \ "proofs").as[Seq[String]]
        proofs.lengthCompare(1) == 0 && proofs.head.nonEmpty
      } else (body \ "signature").as[String].nonEmpty
      _ = assert(signed)
      rb <- sender.postJson("/transactions/broadcast", body)
      _  = assert(rb.getStatusCode == HttpConstants.ResponseStatusCodes.OK_200)
      id = (Json.parse(rb.getResponseBody) \ "id").as[String]
      _  = assert(id.nonEmpty)
      _ <- nodes.waitForHeightAraiseAndTxPresent(id)
    } yield id

    Await.result(f, timeout)
  }

  private def extractTransactionByType(json: JsValue, t: Int): Seq[JsValue] =
    json.validate[Seq[JsObject]].getOrElse(Seq.empty[JsValue]).filter(_("type").as[Int] == t)

  test("reporting MassTransfer transactions") {
    implicit val mtFormat = Json.format[MassTransferRequest]

    val transfers = List(Transfer(firstAddress, 5.waves), Transfer(secondAddress, 2.waves), Transfer(thirdAddress, 3.waves))
    val f = for {
      txId <- sender.massTransfer(firstAddress, transfers, 250000).map(_.id)
      _    <- nodes.waitForHeightAraiseAndTxPresent(txId)

      // /transactions/txInfo should return complete list of transfers
      txInfo <- sender.get(s"/transactions/info/$txId").as[MassTransferRequest]
      _ = assert(txInfo.transfers.size == 3)

      // /transactions/address should return complete transfers list for the sender...
      txSender <- sender.get(s"/transactions/address/$firstAddress/limit/1").as[JsArray].map(js => extractTransactionByType(js.apply(0), 11).head)
      _                   = assert(txSender.as[MassTransferRequest].transfers.size == 3)
      _                   = assert((txSender \ "transferCount").as[Int] == 3)
      _                   = assert((txSender \ "totalAmount").as[Long] == 10.waves)
      transfersAfterTrans = txSender.as[MassTransferRequest].transfers

      _ = assert((transfers.equals(transfersAfterTrans)))

      // ...and compact list for recipients
      txRecipient <- sender.get(s"/transactions/address/$secondAddress/limit/1").as[JsArray].map(js => extractTransactionByType(js.apply(0), 11).head)
      _                = assert(txRecipient.as[MassTransferRequest].transfers.size == 1)
      _                = assert((txRecipient \ "transferCount").as[Int] == 3)
      _                = assert((txRecipient \ "totalAmount").as[Long] == 10.waves)
      transferToSecond = txRecipient.as[MassTransferRequest].transfers.head

      _ = assert(transfers contains transferToSecond)

    } yield succeed

    Await.result(f, timeout)
  }
}<|MERGE_RESOLUTION|>--- conflicted
+++ resolved
@@ -39,15 +39,7 @@
     def assertSignBadJson(json: JsObject) =
       assertBadRequestAndMessage(sender.postJsonWithApiKey("/transactions/sign", json), "failed to parse json message")
 
-<<<<<<< HEAD
-    val json = Json.obj(
-      "type" -> 10,
-      "sender" -> firstAddress,
-      "alias" -> "alias",
-      "fee" -> 100000)
-=======
     val json = Json.obj("type" -> 10, "sender" -> firstAddress, "alias" -> "alias", "fee" -> 100000)
->>>>>>> 32ee2a37
     val f = for {
       _ <- assertSignBadJson(json - "type")
       _ <- assertSignBadJson(json + ("type" -> Json.toJson(-100)))
@@ -131,28 +123,14 @@
   }
 
   test("/transactions/sign should produce mass transfer transaction that is good for /transactions/broadcast") {
-<<<<<<< HEAD
     signAndBroadcast(Json.obj(
       "type" -> 11,
       "version" -> 1,
       "sender" -> firstAddress,
       "transfers" -> Json.toJson(Seq(Transfer(secondAddress, 1.waves), Transfer(thirdAddress, 2.waves))),
       "fee" -> 200000,
-      "attachment" -> Base58.encode("masspay".getBytes)),
-      usesProofs = true)
-=======
-    signAndBroadcast(
-      Json.obj(
-        "type"       -> 11,
-        "version"    -> 1,
-        "sender"     -> firstAddress,
-        "transfers"  -> Json.toJson(Seq(Transfer(secondAddress, 1.waves), Transfer(thirdAddress, 2.waves))),
-        "fee"        -> 200000,
-        "attachment" -> Base58.encode("masspay".getBytes)
-      ),
-      usesProofs = true
-    )
->>>>>>> 32ee2a37
+      "attachment" -> Base58.encode("masspay".getBytes)
+    ),usesProofs = true)
   }
 
   test("/transactions/sign should produce lease/cancel transactions that are good for /transactions/broadcast") {
@@ -167,7 +145,6 @@
   }
 
   test("/transactions/sign should produce data transaction that is good for /transactions/broadcast") {
-<<<<<<< HEAD
     signAndBroadcast(Json.obj(
       "type" -> 12,
       "version" -> 1,
@@ -178,20 +155,6 @@
         BinaryDataEntry("blob", ByteStr(Array.tabulate(445)(_.toByte)))),
       "fee" -> 100000),
       usesProofs = true)
-=======
-    signAndBroadcast(
-      Json.obj(
-        "type"    -> 12,
-        "version" -> 1,
-        "sender"  -> firstAddress,
-        "data" -> List(IntegerDataEntry("int", 923275292849183L),
-                       BooleanDataEntry("bool", true),
-                       BinaryDataEntry("blob", Array.tabulate(445)(_.toByte))),
-        "fee" -> 100000
-      ),
-      usesProofs = true
-    )
->>>>>>> 32ee2a37
   }
 
   private def signAndBroadcast(json: JsObject, usesProofs: Boolean = false): String = {
