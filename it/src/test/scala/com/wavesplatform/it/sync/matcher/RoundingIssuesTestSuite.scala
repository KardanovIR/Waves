--- conflicted
+++ resolved
@@ -25,17 +25,10 @@
     val aliceBalanceBefore = matcherNode.accountBalances(aliceAcc.address)._1
     val bobBalanceBefore   = matcherNode.accountBalances(bobAcc.address)._1
 
-<<<<<<< HEAD
-    val counter   = matcherNode.prepareOrder(aliceAcc, wavesUsdPair, OrderType.BUY, 238, 3100000000L)
+    val counter   = matcherNode.prepareOrder(aliceAcc, wavesUsdPair, OrderType.BUY, 3100000000L, 238)
     val counterId = matcherNode.placeOrder(counter).message.id
 
-    val submitted   = matcherNode.prepareOrder(bobAcc, wavesUsdPair, OrderType.SELL, 235, 425532L)
-=======
-    val counter   = matcherNode.prepareOrder(aliceNode, wavesUsdPair, OrderType.BUY, 3100000000L, 238)
-    val counterId = matcherNode.placeOrder(counter).message.id
-
-    val submitted   = matcherNode.prepareOrder(bobNode, wavesUsdPair, OrderType.SELL, 425532L, 235)
->>>>>>> 70eef129
+    val submitted   = matcherNode.prepareOrder(bobAcc, wavesUsdPair, OrderType.SELL, 425532L, 235)
     val submittedId = matcherNode.placeOrder(submitted).message.id
 
     val filledAmount = 420169L
@@ -61,17 +54,10 @@
   }
 
   "reserved balance should not be negative" in {
-<<<<<<< HEAD
-    val counter   = matcherNode.prepareOrder(bobAcc, ethBtcPair, OrderType.BUY, 31887L, 923431000L)
+    val counter   = matcherNode.prepareOrder(bobAcc, ethBtcPair, OrderType.BUY, 923431000L, 31887L)
     val counterId = matcherNode.placeOrder(counter).message.id
 
-    val submitted   = matcherNode.prepareOrder(aliceAcc, ethBtcPair, OrderType.SELL, 31887L, 223345000L)
-=======
-    val counter   = matcherNode.prepareOrder(bobNode, ethBtcPair, OrderType.BUY, 923431000L, 31887L)
-    val counterId = matcherNode.placeOrder(counter).message.id
-
-    val submitted   = matcherNode.prepareOrder(aliceNode, ethBtcPair, OrderType.SELL, 223345000L, 31887L)
->>>>>>> 70eef129
+    val submitted   = matcherNode.prepareOrder(aliceAcc, ethBtcPair, OrderType.SELL, 223345000L, 31887L)
     val submittedId = matcherNode.placeOrder(submitted).message.id
 
     val filledAmount = 223344937L
@@ -89,23 +75,13 @@
   }
 
   "should correctly fill 2 counter orders" in {
-<<<<<<< HEAD
-    val counter1 = matcherNode.prepareOrder(bobAcc, wavesUsdPair, OrderType.SELL, 60L, 98333333L)
+    val counter1 = matcherNode.prepareOrder(bobAcc, wavesUsdPair, OrderType.SELL, 98333333L, 60L)
     matcherNode.placeOrder(counter1).message.id
 
-    val counter2   = matcherNode.prepareOrder(bobAcc, wavesUsdPair, OrderType.SELL, 70L, 100000000L)
+    val counter2   = matcherNode.prepareOrder(bobAcc, wavesUsdPair, OrderType.SELL, 100000000L, 70L)
     val counter2Id = matcherNode.placeOrder(counter2).message.id
 
-    val submitted   = matcherNode.prepareOrder(aliceAcc, wavesUsdPair, OrderType.BUY, 1000L, 100000000L)
-=======
-    val counter1 = matcherNode.prepareOrder(bobNode, wavesUsdPair, OrderType.SELL, 98333333L, 60L)
-    matcherNode.placeOrder(counter1).message.id
-
-    val counter2   = matcherNode.prepareOrder(bobNode, wavesUsdPair, OrderType.SELL, 100000000L, 70L)
-    val counter2Id = matcherNode.placeOrder(counter2).message.id
-
-    val submitted   = matcherNode.prepareOrder(aliceNode, wavesUsdPair, OrderType.BUY, 100000000L, 1000L)
->>>>>>> 70eef129
+    val submitted   = matcherNode.prepareOrder(aliceAcc, wavesUsdPair, OrderType.BUY, 100000000L, 1000L)
     val submittedId = matcherNode.placeOrder(submitted).message.id
 
     matcherNode.waitOrderStatusAndAmount(wavesUsdPair, counter2Id, "PartiallyFilled", Some(2857143L), 1.minute)
