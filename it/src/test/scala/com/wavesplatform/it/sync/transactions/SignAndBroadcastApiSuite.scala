package com.wavesplatform.it.sync.transactions

import com.wavesplatform.account.PublicKeyAccount
import com.wavesplatform.api.http.assets.SignedTransferV1Request
import com.wavesplatform.common.state.ByteStr
import com.wavesplatform.common.utils.{Base58, EitherExt2}
import com.wavesplatform.crypto
import com.wavesplatform.it.NTPTime
import com.wavesplatform.it.api.SyncHttpApi._
import com.wavesplatform.it.sync.{someAssetAmount, _}
import com.wavesplatform.it.transactions.BaseTransactionSuite
import com.wavesplatform.it.util._
import com.wavesplatform.state._
import com.wavesplatform.transaction.{CreateAliasTransaction, DataTransaction, GenesisTransaction, PaymentTransaction}
import com.wavesplatform.transaction.assets.{BurnTransaction, IssueTransaction, ReissueTransaction, SponsorFeeTransaction}
import com.wavesplatform.transaction.assets.exchange.{AssetPair, Order, _}
import com.wavesplatform.transaction.lease.{LeaseCancelTransaction, LeaseTransaction}
import com.wavesplatform.transaction.smart.SetScriptTransaction
import com.wavesplatform.transaction.transfer.MassTransferTransaction.Transfer
import com.wavesplatform.transaction.transfer.{MassTransferTransaction, TransferTransaction}
import org.asynchttpclient.util.HttpConstants
import org.scalatest
import play.api.libs.json._

import scala.util.Random

class SignAndBroadcastApiSuite extends BaseTransactionSuite with NTPTime {
  test("height should always be reported for transactions") {
    val txId = sender.transfer(firstAddress, secondAddress, 1.waves, fee = minFee).id

    sender.waitForTransaction(txId)
    val jsv1               = Json.parse(sender.get(s"/transactions/info/$txId").getResponseBody)
    val hasPositiveHeight1 = (jsv1 \ "height").asOpt[Int].map(_ > 0)
    assert(hasPositiveHeight1.getOrElse(false))

    val response           = sender.get(s"/transactions/address/$firstAddress/limit/1")
    val jsv2               = Json.parse(response.getResponseBody).as[JsArray]
    val hasPositiveHeight2 = (jsv2(0)(0) \ "height").asOpt[Int].map(_ > 0)

    assert(hasPositiveHeight2.getOrElse(false))
  }

  test("/transactions/sign should handle erroneous input") {
    def assertSignBadJson(json: JsObject, expectedMessage: String): scalatest.Assertion =
      assertBadRequestAndMessage(sender.postJsonWithApiKey("/transactions/sign", json), expectedMessage)

    for (v <- supportedVersions) {
      val json = Json.obj("type" -> CreateAliasTransaction.typeId, "sender" -> firstAddress, "alias" -> "alias", "fee" -> 100000)
      val js   = if (Option(v).isDefined) json ++ Json.obj("version" -> v) else json
      assertSignBadJson(js - "type", "failed to parse json message")
      assertSignBadJson(js + ("type" -> Json.toJson(-100)), "Bad transaction type")
      assertSignBadJson(js - "alias", "failed to parse json message")
    }

    val obsoleteTx =
      Json.obj("type" -> GenesisTransaction.typeId, "sender" -> firstAddress, "recipient" -> firstAddress, "amount" -> 1, "fee" -> 100000)
    assertSignBadJson(obsoleteTx, "UnsupportedTransactionType")
<<<<<<< HEAD
    assertSignBadJson(obsoleteTx + ("type" -> Json.toJson(2)), "UnsupportedTransactionType")

    val bigBaseTx =
      Json.obj("type" -> 4, "sender" -> firstAddress, "recipient" -> firstAddress, "amount" -> 1, "fee" -> 100000, "attachment" -> "W" * 524291)
=======
    assertSignBadJson(obsoleteTx + ("type" -> Json.toJson(PaymentTransaction.typeId)), "UnsupportedTransactionType")

    val bigBaseTx =
      Json.obj("type"       -> TransferTransaction.typeId,
               "sender"     -> firstAddress,
               "recipient"  -> firstAddress,
               "amount"     -> 1,
               "fee"        -> 100000,
               "attachment" -> "W" * 524291)
>>>>>>> 3dea35f8
    assertSignBadJson(bigBaseTx, "base58Decode input exceeds")
  }

  test("/transaction/calculateFee should handle coding size limit") {
    {
      val json =
        Json.obj(
          "type"            -> TransferTransaction.typeId,
          "senderPublicKey" -> sender.publicKey.toString,
          "recipient"       -> secondAddress,
          "fee"             -> 100000,
          "amount"          -> 1,
          "assetId"         -> "W" * 524291
        )
      assertBadRequestAndMessage(sender.calculateFee(json).feeAmount, "base58Decode input exceeds")
    }
  }

  test("/transactions/sign should respect timestamp if specified") {
    val timestamp = 1500000000000L
    for (v <- supportedVersions) {
      val json =
        Json.obj("type" -> CreateAliasTransaction.typeId, "sender" -> firstAddress, "alias" -> "alias", "fee" -> 100000, "timestamp" -> timestamp)
      val js = if (Option(v).isDefined) json ++ Json.obj("version" -> v) else json
      val r  = sender.postJsonWithApiKey("/transactions/sign", js)
      assert(r.getStatusCode == HttpConstants.ResponseStatusCodes.OK_200)
      assert((Json.parse(r.getResponseBody) \ "timestamp").as[Long] == timestamp)
    }
  }

  test("/transactions/broadcast should handle erroneous input") {
    def assertBroadcastBadJson(json: JsObject, expectedMessage: String): scalatest.Assertion =
      assertBadRequestAndMessage(sender.postJson("/transactions/broadcast", json), expectedMessage)

    val timestamp = System.currentTimeMillis
    val jsonV1 = Json.obj(
      "type"            -> CreateAliasTransaction.typeId,
      "senderPublicKey" -> "8LbAU5BSrGkpk5wbjLMNjrbc9VzN9KBBYv9X8wGpmAJT",
      "alias"           -> "alias",
      "fee"             -> 100000,
      "timestamp"       -> timestamp,
      "signature"       -> "A" * 64
    )

    assertBroadcastBadJson(jsonV1, "invalid signature")

    val jsonV2 = Json.obj(
      "type"            -> CreateAliasTransaction.typeId,
      "version"         -> 2,
      "senderPublicKey" -> "8LbAU5BSrGkpk5wbjLMNjrbc9VzN9KBBYv9X8wGpmAJT",
      "alias"           -> "alias",
      "fee"             -> 100000,
      "timestamp"       -> timestamp,
      "proofs"          -> List("A" * 64)
    )

    assertBroadcastBadJson(jsonV2, "Script doesn't exist and proof doesn't validate")

    for (j <- List(jsonV1, jsonV2)) {
      assertBroadcastBadJson(j - "type", "failed to parse json message")
      assertBroadcastBadJson(j - "type" + ("type" -> Json.toJson(88)), "Bad transaction type")
      assertBroadcastBadJson(j - "alias", "failed to parse json message")
    }
  }

  test("/transactions/sign should produce issue/reissue/burn/transfer transactions that are good for /transactions/broadcast") {
    for (v <- supportedVersions) {
      val isProof = Option(v).nonEmpty
      val issueId = signBroadcastAndCalcFee(
        Json.obj(
          "type"        -> IssueTransaction.typeId,
          "name"        -> "Gigacoin",
          "quantity"    -> 100.waves,
          "description" -> "Gigacoin",
          "sender"      -> firstAddress,
          "decimals"    -> 8,
          "reissuable"  -> true
        ),
        usesProofs = isProof,
        version = v
      )

      signBroadcastAndCalcFee(
        Json.obj("type" -> ReissueTransaction.typeId, "quantity" -> 200.waves, "assetId" -> issueId, "sender" -> firstAddress, "reissuable" -> false),
        usesProofs = isProof,
        version = v
      )

      signBroadcastAndCalcFee(Json.obj("type" -> BurnTransaction.typeId, "quantity" -> 0, "assetId" -> issueId, "sender" -> firstAddress),
                              usesProofs = isProof,
                              version = v)

      signBroadcastAndCalcFee(Json.obj("type" -> BurnTransaction.typeId, "quantity" -> 100.waves, "assetId" -> issueId, "sender" -> firstAddress),
                              usesProofs = isProof,
                              version = v)

      signBroadcastAndCalcFee(
        Json.obj(
          "type"       -> TransferTransaction.typeId,
          "sender"     -> firstAddress,
          "recipient"  -> secondAddress,
          "assetId"    -> issueId,
          "amount"     -> 1.waves,
          "attachment" -> Base58.encode("asset transfer".getBytes)
        ),
        usesProofs = isProof,
        version = v
      )
    }
  }

  test("/transactions/sign should produce transfer transaction that is good for /transactions/broadcast") {
    for (v <- supportedVersions) {
      signBroadcastAndCalcFee(
        Json.obj(
          "type"       -> TransferTransaction.typeId,
          "sender"     -> firstAddress,
          "recipient"  -> secondAddress,
          "amount"     -> transferAmount,
          "attachment" -> Base58.encode("falafel".getBytes)
        ),
        usesProofs = Option(v).nonEmpty,
        version = v
      )
    }
  }

  test("/transactions/sign should produce mass transfer transaction that is good for /transactions/broadcast") {
    signBroadcastAndCalcFee(
      Json.obj(
        "type"       -> MassTransferTransaction.typeId,
        "version"    -> 1,
        "sender"     -> firstAddress,
        "transfers"  -> Json.toJson(Seq(Transfer(secondAddress, 1.waves), Transfer(thirdAddress, 2.waves))),
        "attachment" -> Base58.encode("masspay".getBytes)
      ),
      usesProofs = true,
      version = 1
    )
  }

  test("/transactions/sign should produce lease/cancel transactions that are good for /transactions/broadcast") {
    for (v <- supportedVersions) {
      val isProof = Option(v).nonEmpty
      val leaseId =
        signBroadcastAndCalcFee(
          Json.obj("type" -> LeaseTransaction.typeId, "sender" -> firstAddress, "amount" -> leasingAmount, "recipient" -> secondAddress),
          usesProofs = isProof,
          version = v)

      signBroadcastAndCalcFee(Json.obj("type" -> LeaseCancelTransaction.typeId, "sender" -> firstAddress, "txId" -> leaseId),
                              usesProofs = isProof,
                              version = v)
    }
  }

  test("/transactions/sign should produce alias transaction that is good for /transactions/broadcast") {
    for (v <- supportedVersions) {
      val isProof = Option(v).nonEmpty
      val rnd     = Random.alphanumeric.take(9).mkString.toLowerCase
      signBroadcastAndCalcFee(Json.obj("type" -> CreateAliasTransaction.typeId, "sender" -> firstAddress, "alias" -> s"myalias$rnd"),
                              usesProofs = isProof,
                              version = v)
    }
  }

  test("/transactions/sign should produce data transaction that is good for /transactions/broadcast") {
    signBroadcastAndCalcFee(
      Json.obj(
        "type"    -> DataTransaction.typeId,
        "version" -> 1,
        "sender"  -> firstAddress,
        "data" -> List(
          IntegerDataEntry("int", 923275292849183L),
          BooleanDataEntry("bool", value = true),
          BinaryDataEntry("blob", ByteStr(Array.tabulate(445)(_.toByte))),
          StringDataEntry("str", "AAA-AAA")
        )
      ),
      usesProofs = true,
      version = 1
    )
  }

  test("/transactions/sign should produce script transaction that is good for /transactions/broadcast") {
    signBroadcastAndCalcFee(
      Json.obj(
        "type"    -> SetScriptTransaction.typeId,
        "version" -> 1,
        "sender"  -> firstAddress,
        "script"  -> ""
      ),
      usesProofs = true,
      version = 1
    )
  }

  test("/transactions/sign should produce sponsor transactions that are good for /transactions/broadcast") {
    for (v <- supportedVersions) {
      val isProof = Option(v).nonEmpty

      val assetId = signBroadcastAndCalcFee(
        Json.obj(
          "type"        -> IssueTransaction.typeId,
          "name"        -> "Sponsored Coin",
          "quantity"    -> 100.waves,
          "description" -> "Sponsored Coin",
          "sender"      -> firstAddress,
          "decimals"    -> 2,
          "reissuable"  -> false
        ),
        usesProofs = isProof,
        version = v
      )

      signBroadcastAndCalcFee(
        Json.obj(
          "type"                 -> SponsorFeeTransaction.typeId,
          "version"              -> 1,
          "sender"               -> firstAddress,
          "assetId"              -> assetId,
          "minSponsoredAssetFee" -> 100
        ),
        usesProofs = true,
        version = 1
      )

      signBroadcastAndCalcFee(
        Json.obj(
          "type"                 -> SponsorFeeTransaction.typeId,
          "version"              -> 1,
          "sender"               -> firstAddress,
          "assetId"              -> assetId,
          "minSponsoredAssetFee" -> JsNull
        ),
        usesProofs = true,
        version = 1
      )
    }
  }

  test("/transactions/sign/{signerAddress} should sign a transaction by key of signerAddress") {
    val json = Json.obj(
      "type"      -> TransferTransaction.typeId,
      "sender"    -> firstAddress,
      "recipient" -> secondAddress,
      "fee"       -> minFee,
      "amount"    -> transferAmount
    )

    val signedRequestResponse = sender.postJsonWithApiKey(s"/transactions/sign/$thirdAddress", json)
    assert(signedRequestResponse.getStatusCode == HttpConstants.ResponseStatusCodes.OK_200)
    val signedRequestJson = Json.parse(signedRequestResponse.getResponseBody)
    val signedRequest     = signedRequestJson.as[SignedTransferV1Request]
    assert(PublicKeyAccount.fromBase58String(signedRequest.senderPublicKey).explicitGet().address == firstAddress)
    assert(signedRequest.recipient == secondAddress)
    assert(signedRequest.fee == minFee)
    assert(signedRequest.amount == transferAmount)
    val signature  = Base58.decode((signedRequestJson \ "signature").as[String]).get
    val tx         = signedRequest.toTx.explicitGet()
    val privateKey = pkByAddress(thirdAddress)
    assert(crypto.verify(signature, tx.bodyBytes(), privateKey.publicKey))
  }

  test("/transactions/broadcast should produce ExchangeTransaction with custom asset") {
    val issueTx = signBroadcastAndCalcFee(
      Json.obj(
        "type"        -> IssueTransaction.typeId,
        "name"        -> "ExchangeCoin",
        "quantity"    -> 1000 * someAssetAmount,
        "description" -> "ExchangeCoin Description",
        "sender"      -> firstAddress,
        "decimals"    -> 2,
        "reissuable"  -> true
      ),
      usesProofs = false,
      version = 1
    )

    for ((o1ver, o2ver, tver) <- Seq(
           (1: Byte, 1: Byte, 1: Byte),
           (1: Byte, 1: Byte, 2: Byte),
           (1: Byte, 2: Byte, 2: Byte),
           (2: Byte, 1: Byte, 2: Byte),
           (2: Byte, 2: Byte, 2: Byte)
         )) {
      val buyer               = pkByAddress(firstAddress)
      val seller              = pkByAddress(secondAddress)
      val matcher             = pkByAddress(thirdAddress)
      val ts                  = ntpTime.correctedTime()
      val expirationTimestamp = ts + Order.MaxLiveTime
      val buyPrice            = 1 * Order.PriceConstant
      val sellPrice           = (0.50 * Order.PriceConstant).toLong
      val mf                  = 300000L
      val buyAmount           = 2
      val sellAmount          = 3
      val assetPair           = AssetPair.createAssetPair("WAVES", issueTx).get
      val buy                 = Order.buy(buyer, matcher, assetPair, buyAmount, buyPrice, ts, expirationTimestamp, mf, o1ver)
      val sell                = Order.sell(seller, matcher, assetPair, sellAmount, sellPrice, ts, expirationTimestamp, mf, o2ver)

      val amount = math.min(buy.amount, sell.amount)
      val tx =
        if (tver == 1) {
          ExchangeTransactionV1
            .create(
              matcher = matcher,
              buyOrder = buy.asInstanceOf[OrderV1],
              sellOrder = sell.asInstanceOf[OrderV1],
              amount = amount,
              price = sellPrice,
              buyMatcherFee = (BigInt(mf) * amount / buy.amount).toLong,
              sellMatcherFee = (BigInt(mf) * amount / sell.amount).toLong,
              fee = mf,
              timestamp = ts
            )
            .explicitGet()
            .json()
        } else {
          ExchangeTransactionV2
            .create(
              matcher = matcher,
              buyOrder = buy,
              sellOrder = sell,
              amount = amount,
              price = sellPrice,
              buyMatcherFee = (BigInt(mf) * amount / buy.amount).toLong,
              sellMatcherFee = (BigInt(mf) * amount / sell.amount).toLong,
              fee = mf,
              timestamp = ts
            )
            .explicitGet()
            .json()
        }

      val txId = sender.signedBroadcast(tx).id
      sender.waitForTransaction(txId)
      assertBadRequestAndMessage(sender.signedBroadcast(tx), "is already in the state on a height")
    }
  }

  private def signBroadcastAndCalcFee(json: JsObject, usesProofs: Boolean, version: Byte): String = {
    val jsWithPK  = json ++ Json.obj("senderPublicKey" -> sender.publicKey.toString)
    val jsWithFee = jsWithPK ++ Json.obj("fee" -> sender.calculateFee(jsWithPK).feeAmount)
    val js        = if (Option(version).isDefined) jsWithFee ++ Json.obj("version" -> version) else jsWithFee
    val rs        = sender.postJsonWithApiKey("/transactions/sign", js)
    assert(rs.getStatusCode == HttpConstants.ResponseStatusCodes.OK_200)
    val body = Json.parse(rs.getResponseBody)
    val signed: Boolean = if (usesProofs) {
      val proofs = (body \ "proofs").as[Seq[String]]
      proofs.lengthCompare(1) == 0 && proofs.head.nonEmpty
    } else (body \ "signature").as[String].nonEmpty
    assert(signed)

    val validation = sender.postJson("/debug/validate", body)
    assert(validation.getStatusCode == HttpConstants.ResponseStatusCodes.OK_200)
    val validationTime = (Json.parse(validation.getResponseBody) \ "validationTime").as[Double]
    log.debug(s"Validation time of tx is $validationTime ")

    val rb = sender.postJson("/transactions/broadcast", body)
    assert(rb.getStatusCode == HttpConstants.ResponseStatusCodes.OK_200)
    val id = (Json.parse(rb.getResponseBody) \ "id").as[String]
    assert(id.nonEmpty)
    sender.waitForTransaction(id)
    id
  }
}<|MERGE_RESOLUTION|>--- conflicted
+++ resolved
@@ -55,12 +55,6 @@
     val obsoleteTx =
       Json.obj("type" -> GenesisTransaction.typeId, "sender" -> firstAddress, "recipient" -> firstAddress, "amount" -> 1, "fee" -> 100000)
     assertSignBadJson(obsoleteTx, "UnsupportedTransactionType")
-<<<<<<< HEAD
-    assertSignBadJson(obsoleteTx + ("type" -> Json.toJson(2)), "UnsupportedTransactionType")
-
-    val bigBaseTx =
-      Json.obj("type" -> 4, "sender" -> firstAddress, "recipient" -> firstAddress, "amount" -> 1, "fee" -> 100000, "attachment" -> "W" * 524291)
-=======
     assertSignBadJson(obsoleteTx + ("type" -> Json.toJson(PaymentTransaction.typeId)), "UnsupportedTransactionType")
 
     val bigBaseTx =
@@ -70,7 +64,6 @@
                "amount"     -> 1,
                "fee"        -> 100000,
                "attachment" -> "W" * 524291)
->>>>>>> 3dea35f8
     assertSignBadJson(bigBaseTx, "base58Decode input exceeds")
   }
 
