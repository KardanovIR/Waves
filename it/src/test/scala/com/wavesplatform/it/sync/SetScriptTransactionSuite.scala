package com.wavesplatform.it.sync

import com.wavesplatform.crypto
import com.wavesplatform.it.api.SyncHttpApi._
import com.wavesplatform.it.transactions.BaseTransactionSuite
import com.wavesplatform.it.util._
import com.wavesplatform.lang.v1.{Parser, TypeChecker}
import com.wavesplatform.state._
import com.wavesplatform.utils.dummyTypeCheckerContext
import org.scalatest.CancelAfterFailure
import play.api.libs.json.JsNumber
import scorex.account.{PrivateKeyAccount}
import scorex.transaction.Proofs
<<<<<<< HEAD
import scorex.transaction.smart.SetScriptTransaction
import scorex.transaction.smart.script.v1.ScriptV1
import scorex.transaction.transfer._
=======
import scorex.transaction.assets.MassTransferTransaction.Transfer
import scorex.transaction.assets.{MassTransferTransaction, VersionedTransferTransaction}
import scorex.transaction.smart.SetScriptTransaction
import scorex.transaction.smart.script.v1.ScriptV1
import scala.concurrent.duration._
>>>>>>> b9f8276f

class SetScriptTransactionSuite extends BaseTransactionSuite with CancelAfterFailure {
  private def pkFromAddress(address: String) = PrivateKeyAccount.fromSeed(sender.seed(address)).right.get

  private val fourthAddress: String = sender.createAddress()

  private val acc0 = pkFromAddress(firstAddress)
  private val acc1 = pkFromAddress(secondAddress)
  private val acc2 = pkFromAddress(thirdAddress)
  private val acc3 = pkFromAddress(fourthAddress)

  private val transferAmount: Long = 1.waves
  private val fee: Long            = 0.001.waves

  test("setup acc0 with 1 waves") {
    val tx =
      TransferTransactionV2
        .selfSigned(
          version = 2,
          assetId = None,
          sender = sender.privateKey,
          recipient = acc0,
          amount = 3 * transferAmount + 3 * (0.00001.waves + 0.00002.waves), // Script fee
          timestamp = System.currentTimeMillis(),
          feeAssetId = None,
          feeAmount = fee,
          attachment = Array.emptyByteArray
        )
        .explicitGet()

    val transferId = sender
      .signedBroadcast(tx.json() + ("type" -> JsNumber(TransferTransactionV2.typeId.toInt)))
      .id
    nodes.waitForHeightAriseAndTxPresent(transferId)
  }

  test("set acc0 as 2of2 multisig") {
    val scriptText = {
      val untyped = Parser(s"""

        let A = base58'${ByteStr(acc1.publicKey)}'
        let B = base58'${ByteStr(acc2.publicKey)}'

        let AC = if(sigVerify(tx.bodyBytes,tx.proof0,A)) then 1 else 0
        let BC = if(sigVerify(tx.bodyBytes,tx.proof1,B)) then 1 else 0

         AC + BC == 2

      """.stripMargin).get.value
      TypeChecker(dummyTypeCheckerContext, untyped).explicitGet()
    }

    val script = ScriptV1(scriptText).explicitGet()
    val setScriptTransaction = SetScriptTransaction
      .selfSigned(SetScriptTransaction.supportedVersions.head, acc0, Some(script), fee, System.currentTimeMillis())
      .explicitGet()

    val setScriptId = sender
      .signedBroadcast(setScriptTransaction.json() + ("type" -> JsNumber(SetScriptTransaction.typeId.toInt)))
      .id

    nodes.waitForHeightAriseAndTxPresent(setScriptId)

    val acc0ScriptInfo = sender.addressScriptInfo(acc0.address)

    acc0ScriptInfo.script.isEmpty shouldBe false
    acc0ScriptInfo.scriptText.isEmpty shouldBe false
  }

  test("can't send from acc0 using old pk") {
    val tx =
      TransferTransactionV2
        .selfSigned(
          version = 2,
          assetId = None,
          sender = acc0,
          recipient = acc3,
          amount = transferAmount,
          timestamp = System.currentTimeMillis(),
          feeAssetId = None,
          feeAmount = fee + 0.00001.waves + 0.00002.waves,
          attachment = Array.emptyByteArray
        )
        .explicitGet()
    assertBadRequest(sender.signedBroadcast(tx.json() + ("type" -> JsNumber(TransferTransactionV2.typeId.toInt))))
  }

  test("can send from acc0 using multisig of acc1 and acc2") {
    val unsigned =
      TransferTransactionV2
        .create(
          version = 2,
          assetId = None,
          sender = acc0,
          recipient = acc3,
          amount = transferAmount,
          timestamp = System.currentTimeMillis(),
<<<<<<< HEAD
          feeAssetId = None,
          feeAmount = fee + 0.00001.waves + 0.00002.waves,
=======
          feeAmount = fee + 0.004.waves,
>>>>>>> b9f8276f
          attachment = Array.emptyByteArray,
          proofs = Proofs.empty
        )
        .explicitGet()
    val sig1 = ByteStr(crypto.sign(acc1, unsigned.bodyBytes()))
    val sig2 = ByteStr(crypto.sign(acc2, unsigned.bodyBytes()))

    val signed = unsigned.copy(proofs = Proofs(Seq(sig1, sig2)))

    val versionedTransferId =
      sender.signedBroadcast(signed.json() + ("type" -> JsNumber(TransferTransactionV2.typeId.toInt))).id

    nodes.waitForHeightAriseAndTxPresent(versionedTransferId)
  }

  test("can clear script at acc0") {
    val unsigned = SetScriptTransaction
      .create(
        version = SetScriptTransaction.supportedVersions.head,
        sender = acc0,
        script = None,
        fee = fee + 0.004.waves,
        timestamp = System.currentTimeMillis(),
        proofs = Proofs.empty
      )
      .explicitGet()
    val sig1 = ByteStr(crypto.sign(acc1, unsigned.bodyBytes()))
    val sig2 = ByteStr(crypto.sign(acc2, unsigned.bodyBytes()))

    val signed = unsigned.copy(proofs = Proofs(Seq(sig1, sig2)))
    val clearScriptId = sender
      .signedBroadcast(signed.json() + ("type" -> JsNumber(SetScriptTransaction.typeId.toInt)))
      .id

    nodes.waitForHeightAriseAndTxPresent(clearScriptId)
  }

  test("can send using old pk of acc0") {
    val tx =
      TransferTransactionV2
        .selfSigned(
          version = 2,
          assetId = None,
          sender = acc0,
          recipient = acc3,
          amount = transferAmount,
          timestamp = System.currentTimeMillis(),
<<<<<<< HEAD
          feeAssetId = None,
          feeAmount = fee + 0.00001.waves + 0.00002.waves,
=======
          feeAmount = fee + 0.004.waves,
>>>>>>> b9f8276f
          attachment = Array.emptyByteArray
        )
        .explicitGet()
    val txId = sender.signedBroadcast(tx.json() + ("type" -> JsNumber(TransferTransactionV2.typeId.toInt))).id
    nodes.waitForHeightAriseAndTxPresent(txId)
  }

  test("make masstransfer after some height") {
    val heightBefore = sender.height

    val scriptText = {
      val untyped = Parser(s"""
        let A = base58'${ByteStr(acc3.publicKey)}'

        let AC = if(sigVerify(tx.bodyBytes,tx.proof0,A)) then true else false
        let heightVerification = if (height > $heightBefore + 10) then true else false

        AC && heightVerification
        """.stripMargin).get.value
      TypeChecker(dummyTypeCheckerContext, untyped).explicitGet()
    }

    val script = ScriptV1(scriptText).explicitGet()
    val setScriptTransaction = SetScriptTransaction
      .selfSigned(SetScriptTransaction.supportedVersions.head, acc0, Some(script), fee, System.currentTimeMillis())
      .explicitGet()

    val setScriptId = sender
      .signedBroadcast(setScriptTransaction.json() + ("type" -> JsNumber(SetScriptTransaction.typeId.toInt)))
      .id

    nodes.waitForHeightAriseAndTxPresent(setScriptId)

    sender.addressScriptInfo(firstAddress).scriptText.isEmpty shouldBe false

    val transfers =
      MassTransferTransaction.parseTransfersList(List(Transfer(thirdAddress, transferAmount), Transfer(secondAddress, transferAmount))).right.get

    val massTransferFee = 0.001.waves + 0.0005.waves * 3

    val unsigned =
      MassTransferTransaction
        .create(1, None, acc0, transfers, System.currentTimeMillis(), massTransferFee, Array.emptyByteArray, Proofs.empty)
        .explicitGet()

    val notarySig = ByteStr(crypto.sign(acc3, unsigned.bodyBytes()))

    val signed = unsigned.copy(proofs = Proofs(Seq(notarySig)))

    assertBadRequestAndResponse(sender.signedBroadcast(signed.json() + ("type" -> JsNumber(MassTransferTransaction.typeId.toInt))),
                                "Reason: TransactionNotAllowedByScript")

    sender.waitForHeight(heightBefore + 11, 2.minutes)

    val massTransferID = sender.signedBroadcast(signed.json() + ("type" -> JsNumber(MassTransferTransaction.typeId.toInt))).id

    nodes.waitForHeightAriseAndTxPresent(massTransferID)
  }
}<|MERGE_RESOLUTION|>--- conflicted
+++ resolved
@@ -9,19 +9,14 @@
 import com.wavesplatform.utils.dummyTypeCheckerContext
 import org.scalatest.CancelAfterFailure
 import play.api.libs.json.JsNumber
-import scorex.account.{PrivateKeyAccount}
+import scorex.account.PrivateKeyAccount
 import scorex.transaction.Proofs
-<<<<<<< HEAD
+import scorex.transaction.transfer._
 import scorex.transaction.smart.SetScriptTransaction
 import scorex.transaction.smart.script.v1.ScriptV1
-import scorex.transaction.transfer._
-=======
-import scorex.transaction.assets.MassTransferTransaction.Transfer
-import scorex.transaction.assets.{MassTransferTransaction, VersionedTransferTransaction}
-import scorex.transaction.smart.SetScriptTransaction
-import scorex.transaction.smart.script.v1.ScriptV1
+import scorex.transaction.transfer.MassTransferTransaction.Transfer
+
 import scala.concurrent.duration._
->>>>>>> b9f8276f
 
 class SetScriptTransactionSuite extends BaseTransactionSuite with CancelAfterFailure {
   private def pkFromAddress(address: String) = PrivateKeyAccount.fromSeed(sender.seed(address)).right.get
@@ -119,12 +114,8 @@
           recipient = acc3,
           amount = transferAmount,
           timestamp = System.currentTimeMillis(),
-<<<<<<< HEAD
-          feeAssetId = None,
-          feeAmount = fee + 0.00001.waves + 0.00002.waves,
-=======
+          feeAssetId = None,
           feeAmount = fee + 0.004.waves,
->>>>>>> b9f8276f
           attachment = Array.emptyByteArray,
           proofs = Proofs.empty
         )
@@ -172,12 +163,8 @@
           recipient = acc3,
           amount = transferAmount,
           timestamp = System.currentTimeMillis(),
-<<<<<<< HEAD
-          feeAssetId = None,
-          feeAmount = fee + 0.00001.waves + 0.00002.waves,
-=======
+          feeAssetId = None,
           feeAmount = fee + 0.004.waves,
->>>>>>> b9f8276f
           attachment = Array.emptyByteArray
         )
         .explicitGet()
