package com.wavesplatform.state

import java.io.File
import java.nio.file.Files

import com.wavesplatform.account.KeyPair
import com.wavesplatform.block.Block
import com.wavesplatform.common.utils.EitherExt2
import com.wavesplatform.database.{LevelDBFactory, LevelDBWriter}
import com.wavesplatform.lagonaki.mocks.TestBlock
import com.wavesplatform.mining.MiningConstraint
import com.wavesplatform.settings.{DBSettings, FunctionalitySettings}
import com.wavesplatform.state.diffs.BlockDiffer
import com.wavesplatform.transaction.{GenesisTransaction, Transaction}
import monix.execution.UncaughtExceptionReporter
import monix.reactive.Observer
import org.iq80.leveldb.{DB, Options}
import org.openjdk.jmh.annotations.{Setup, TearDown}
import org.scalacheck.{Arbitrary, Gen}

import scala.concurrent.duration._

trait BaseState {
  import BaseState._

  private val fsSettings: FunctionalitySettings = updateFunctionalitySettings(FunctionalitySettings.TESTNET)
  private val db: DB = {
    val dir     = Files.createTempDirectory("state-synthetic").toAbsolutePath.toString
    val options = new Options()
    options.createIfMissing(true)
    LevelDBFactory.factory.open(new File(dir), options)
  }

<<<<<<< HEAD
  private val portfolioChanges = Observer.empty(UncaughtExceptionReporter.LogExceptionsToStandardErr)
  val state: LevelDBWriter     = new LevelDBWriter(db, portfolioChanges, fsSettings, DBSettings("", false, false, false, 100000, 2000, (120 * 60 * 1000).millis))
=======
  private val portfolioChanges = Observer.empty(UncaughtExceptionReporter.default)
  val state: LevelDBWriter     = new LevelDBWriter(db, portfolioChanges, fsSettings, DBSettings("", false, false, 100000, 2000, (120 * 60 * 1000).millis))
>>>>>>> 6a19aff6

  private var _richAccount: KeyPair = _
  def richAccount: KeyPair          = _richAccount

  private var _lastBlock: Block = _
  def lastBlock: Block          = _lastBlock

  protected def waves(n: Float): Long = (n * 100000000L).toLong
  protected val accountGen: Gen[KeyPair] =
    Gen.containerOfN[Array, Byte](32, Arbitrary.arbitrary[Byte]).map(seed => KeyPair(seed))

  protected def updateFunctionalitySettings(base: FunctionalitySettings): FunctionalitySettings = base

  protected def txGenP(sender: KeyPair, ts: Long): Gen[Transaction]

  private def genBlock(base: Block, sender: KeyPair): Gen[Block] =
    for {
      transferTxs <- Gen.sequence[Vector[Transaction], Transaction]((1 to TxsInBlock).map { i =>
        txGenP(sender, base.timestamp + i)
      })
    } yield
      TestBlock.create(
        time = transferTxs.last.timestamp,
        ref = base.uniqueId,
        txs = transferTxs
      )

  private val initGen: Gen[(KeyPair, Block)] = for {
    rich <- accountGen
  } yield {
    val genesisTx = GenesisTransaction.create(rich, waves(100000000L), System.currentTimeMillis() - 10000).explicitGet()
    (rich, TestBlock.create(time = genesisTx.timestamp, Seq(genesisTx)))
  }

  protected def nextBlock(txs: Seq[Transaction]): Block = TestBlock.create(
    time = txs.last.timestamp,
    ref = lastBlock.uniqueId,
    txs = txs
  )

  private def append(prev: Option[Block], next: Block): Unit = {
    val preconditionDiff = BlockDiffer.fromBlock(state, prev, next, MiningConstraint.Unlimited).explicitGet().diff
    state.append(preconditionDiff, 0, 0, next)
  }

  def applyBlock(b: Block): Unit = {
    append(Some(lastBlock), b)
    _lastBlock = b
  }

  def genAndApplyNextBlock(): Unit = {
    val b = genBlock(lastBlock, richAccount).sample.get
    applyBlock(b)
  }

  @Setup
  def init(): Unit = {
    val (richAccount, genesisBlock) = initGen.sample.get
    _richAccount = richAccount

    append(None, genesisBlock)
    _lastBlock = genesisBlock
  }

  @TearDown
  def close(): Unit = {
    db.close()
  }
}

object BaseState {
  private val TxsInBlock = 5000
}<|MERGE_RESOLUTION|>--- conflicted
+++ resolved
@@ -31,13 +31,8 @@
     LevelDBFactory.factory.open(new File(dir), options)
   }
 
-<<<<<<< HEAD
-  private val portfolioChanges = Observer.empty(UncaughtExceptionReporter.LogExceptionsToStandardErr)
+  private val portfolioChanges = Observer.empty(UncaughtExceptionReporter.default)
   val state: LevelDBWriter     = new LevelDBWriter(db, portfolioChanges, fsSettings, DBSettings("", false, false, false, 100000, 2000, (120 * 60 * 1000).millis))
-=======
-  private val portfolioChanges = Observer.empty(UncaughtExceptionReporter.default)
-  val state: LevelDBWriter     = new LevelDBWriter(db, portfolioChanges, fsSettings, DBSettings("", false, false, 100000, 2000, (120 * 60 * 1000).millis))
->>>>>>> 6a19aff6
 
   private var _richAccount: KeyPair = _
   def richAccount: KeyPair          = _richAccount
