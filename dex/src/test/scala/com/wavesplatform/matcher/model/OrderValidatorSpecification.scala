package com.wavesplatform.matcher.model

import java.util.concurrent.ConcurrentHashMap

import com.google.common.base.Charsets
import com.wavesplatform.account.{Address, KeyPair}
import com.wavesplatform.common.state.ByteStr
import com.wavesplatform.common.utils.EitherExt2
import com.wavesplatform.features.{BlockchainFeature, BlockchainFeatures}
import com.wavesplatform.lang.directives.values._
import com.wavesplatform.lang.script.Script
import com.wavesplatform.lang.script.v1.ExprScript
import com.wavesplatform.lang.v1.compiler.Terms
import com.wavesplatform.matcher.market.OrderBookActor.MarketStatus
import com.wavesplatform.matcher.model.MatcherModel.{Denormalization, Normalization}
import com.wavesplatform.matcher.model.OrderValidator.Result
import com.wavesplatform.matcher.settings.OrderFeeSettings.{DynamicSettings, FixedSettings, OrderFeeSettings, PercentSettings}
import com.wavesplatform.matcher.settings.{AssetType, DeviationsSettings, OrderRestrictionsSettings}
import com.wavesplatform.matcher.{MatcherTestData, RateCache}
import com.wavesplatform.settings.Constants
import com.wavesplatform.state.diffs.produce
import com.wavesplatform.state.{AssetDescription, Blockchain, LeaseBalance, Portfolio}
import com.wavesplatform.transaction.Asset.{IssuedAsset, Waves}
import com.wavesplatform.transaction.assets.exchange.OrderOps._
import com.wavesplatform.transaction.assets.exchange._
import com.wavesplatform.transaction.smart.script.ScriptCompiler
import com.wavesplatform.transaction.{Asset, Proofs}
import com.wavesplatform.utils.randomBytes
import com.wavesplatform.{NoShrink, TestTime, WithDB}
import org.scalacheck.Gen
import org.scalamock.scalatest.PathMockFactory
import org.scalatest._
import org.scalatestplus.scalacheck.{ScalaCheckPropertyChecks => PropertyChecks}

class OrderValidatorSpecification
    extends WordSpec
    with WithDB
    with Matchers
    with MatcherTestData
    with BeforeAndAfterAll
    with PathMockFactory
    with PropertyChecks
    with NoShrink {

  private val wbtc               = mkAssetId("WBTC")
  private val pairWavesBtc       = AssetPair(Waves, wbtc)
  private lazy val accountScript = ExprScript(V2, Terms.TRUE, checkSize = false).explicitGet()

  private val defaultPortfolio     = Portfolio(0, LeaseBalance.empty, Map(wbtc -> 10 * Constants.UnitsInWave))
  private val defaultAssetDecimals = 8

  "OrderValidator" should {
    "allow buying WAVES for BTC without balance for order fee" in asa() { v =>
      v shouldBe 'right
    }

    "reject new order" when {
      "this order had already been accepted" in asa(orderStatus = _ => true) { v =>
        v should produce("OrderDuplicate")
      }

      "sender's address is blacklisted" in {
        val blacklistedAccount = KeyPair("3irbW78fffj5XDzAMjaEeo3kn8V".getBytes(Charsets.UTF_8))
        val o                  = newBuyOrder(blacklistedAccount)

        val v = msa(Set(blacklistedAccount.toAddress), o)
        v(o) should produce("AddressIsBlacklisted")
      }

      "v1 order from a scripted account" in forAll(accountGen) { scripted =>
        portfolioTest(defaultPortfolio) { (ov, bc) =>
          activate(bc, BlockchainFeatures.SmartAccountTrading -> 100)
          (bc.accountScript _).when(scripted.toAddress).returns(Some(ExprScript(Terms.TRUE).explicitGet()))
          (bc.height _).when().returns(50).once()

          ov(newBuyOrder(scripted)) should produce("ScriptedAccountTradingUnsupported")
        }
      }

      "sender's address has a script, but trading from smart accounts hasn't been activated" in forAll(accountGen) { scripted =>
        portfolioTest(defaultPortfolio) { (ov, bc) =>
          activate(bc, BlockchainFeatures.SmartAccountTrading -> 100)
          (bc.accountScript _).when(scripted.toAddress).returns(Some(ExprScript(Terms.TRUE).explicitGet()))
          (bc.height _).when().returns(50).anyNumberOfTimes()

          ov(newBuyOrder(scripted)) should produce("ScriptedAccountTradingUnsupported")
        }
      }

      "sender's address has a script returning FALSE" in forAll(accountGen) { scripted =>
        portfolioTest(defaultPortfolio) { (ov, bc) =>
          activate(bc, BlockchainFeatures.SmartAccountTrading -> 100)
          (bc.accountScript _).when(scripted.toAddress).returns(Some(ExprScript(Terms.FALSE).explicitGet()))
          (bc.height _).when().returns(150).anyNumberOfTimes()

          ov(newBuyOrder(scripted, version = 2)) should produce("AccountScriptDeniedOrder")
        }
      }

      "order expires too soon" in forAll(Gen.choose[Long](1, OrderValidator.MinExpiration), accountGen) { (offset, pk) =>
        val tt       = new TestTime
        val unsigned = newBuyOrder
        val signed   = Order.sign(unsigned.updateExpiration(tt.getTimestamp() + offset).updateSender(pk), pk)

        OrderValidator.timeAware(tt)(signed) should produce("WrongExpiration")
      }

      "amount is invalid" in {
        val pk = KeyPair(randomBytes())
        val unsigned = newBuyOrder(pk) match {
          case x: OrderV1 => x.copy(amount = 0L)
          case x: OrderV2 => x.copy(amount = 0L)
        }
        val signed = Order.sign(unsigned, pk)
        OrderValidator.timeAware(ntpTime)(signed) should produce("amount should be > 0")
      }

      "order signature is invalid" in portfolioTest(defaultPortfolio) { (ov, bc) =>
        val pk = KeyPair(randomBytes())
        (bc.accountScript _).when(pk.toAddress).returns(None)
        val order = newBuyOrder(pk) match {
          case x: OrderV1 => x.copy(proofs = Proofs(Seq(ByteStr(Array.emptyByteArray))))
          case x: OrderV2 => x.copy(proofs = Proofs(Seq(ByteStr(Array.emptyByteArray))))
        }
        ov(order) should produce("InvalidSignature")
      }

      "order exists" in {
        val pk = KeyPair(randomBytes())
        val ov = OrderValidator.accountStateAware(pk, defaultPortfolio.balanceOf, 1, _ => true)(_)
        ov(newBuyOrder(pk, 1000)) should produce("OrderDuplicate")
      }

      "order price has invalid non-zero trailing decimals" in forAll(assetIdGen(1), accountGen, Gen.choose(1, 7)) {
        case (amountAsset, sender, amountDecimals) =>
          portfolioTest(Portfolio(11 * Constants.UnitsInWave, LeaseBalance.empty, Map.empty)) { (ov, bc) =>
            (bc.hasScript _).when(sender.toAddress).returns(false)
            (bc.assetDescription _).when(amountAsset).returns(mkAssetDescription(amountDecimals))

            val price = BigDecimal(10).pow(-amountDecimals - 1)
            ov(
              buy(
                AssetPair(amountAsset, Waves),
                10 * Constants.UnitsInWave,
                price,
                matcherFee = Some((0.003 * Constants.UnitsInWave).toLong)
              )) should produce("Invalid price")
          }
      }

      "matcherFeeAssetId is blacklisted" in {
        val preconditions = for {
          matcherFeeAsset <- arbitraryAssetIdGen map (asset => IssuedAsset(asset.compatId.get))
          (_, order)      <- orderV3WithPredefinedFeeAssetGenerator(Some(matcherFeeAsset))
        } yield order -> matcherFeeAsset

        forAll(preconditions) {
          case (order, matcherFeeAssetId) =>
            validateByMatcherSettings(matcherSettings.orderFee, Set(matcherFeeAssetId))(order) should produce("FeeAssetBlacklisted")
        }
      }

      "matcherFeeAssetId doesn't meet matcher's settings requirements (percent mode and arbitrary asset)" in {
        val preconditions = for {
          (_, order)      <- orderV3WithPredefinedFeeAssetGenerator()
          percentSettings <- percentSettingsGenerator
        } yield order -> percentSettings

        // in percent mode it's not allowed to pay fee in arbitrary asset (only in one of the assets of the pair)

        forAll(preconditions) {
          case (order, percentFeeSettings) => validateByMatcherSettings(percentFeeSettings)(order) should produce("UnexpectedFeeAsset")
        }
      }

      "matcherFeeAssetId doesn't meet matcher's settings requirements (fixed mode and incorrect asset)" in {
        val preconditions =
          for {
            order            <- orderV3Generator
            fixedFeeAsset    <- arbitraryAssetIdGen
            fixedFeeSettings <- fixedSettingsGenerator(fixedFeeAsset)
          } yield (order, fixedFeeSettings)

        forAll(preconditions) {
          case (order, fixedFeeSettings) => validateByMatcherSettings(fixedFeeSettings)(order) should produce("UnexpectedFeeAsset")
        }
      }

      "matcherFeeAssetId doesn't meet matcher's settings requirements (dynamic mode and incorrect asset)" in {
        forAll(orderV3WithPredefinedFeeAssetGenerator()) {
          case (_, order) => validateByMatcherSettings(DynamicSettings(order.matcherFee))(order) should produce("UnexpectedFeeAsset")
        }
      }

      "matcherFee is too small (percent mode)" in {
        def setFeeLessThanMinBy(percentSettings: PercentSettings)(order: Order): Order = {
          order
            .updateFee(OrderValidator.getMinValidFeeForSettings(order, percentSettings, order.price, rateCache) - 1)
            .updateMatcherFeeAssetId(OrderValidator.getValidFeeAssetForSettings(order, percentSettings, rateCache).head)
        }

        val preconditions =
          for {
            percentFeeSettings <- percentSettingsGenerator
            order              <- orderV3Generator map setFeeLessThanMinBy(percentFeeSettings) // incorrect fee (less than minimal admissible by 1) but correct asset
          } yield (order, percentFeeSettings)

        forAll(preconditions) {
          case (order, percentFeeSettings) => validateByMatcherSettings(percentFeeSettings)(order) should produce("FeeNotEnough")
        }
      }

      "matcherFee is too small (fixed mode)" in forAll(orderV3Generator) { order =>
        validateByMatcherSettings(FixedSettings(order.matcherFeeAssetId, order.matcherFee + 1))(order) should produce("FeeNotEnough")
      }

      "matcherFee is too small (dynamic mode)" in forAll(orderV3WithPredefinedFeeAssetGenerator(Some(Waves))) {
        case (_, order) => validateByMatcherSettings(DynamicSettings(order.matcherFee + 1))(order) should produce("FeeNotEnough")
      }

      "matcherFee is less than calculated by ExchangeTransactionCreator one" in forAll(orderWithFeeSettingsGenerator) {
        case (order, sender, orderFeeSettings) =>
          val baseFee = orderFeeSettings match {
            case DynamicSettings(fee) => fee
            case _                    => matcherSettings.exchangeTxBaseFee
          }

          val orderValidator = setScriptsAndValidate(orderFeeSettings)(None, None, None, None) _ // assets and accounts don't have any scripts
          val minFee         = ExchangeTransactionCreator.minFee(stub[Blockchain], MatcherAccount, order.assetPair, baseFee)
          val correctedOrder = Order.sign(order.updateFee(minFee - 1), sender)

          orderFeeSettings match {
            case _: DynamicSettings => orderValidator(correctedOrder) should produce("FeeNotEnough")
            case _                  => orderValidator(correctedOrder) shouldBe 'right
          }
      }

      "matcherFee is insufficient in case of scripted account or asset" in forAll(orderWithoutWavesInPairAndWithFeeSettingsGenerator) {
        case (order, _, orderFeeSettings) =>
          val trueScript = ExprScript(Terms.TRUE).explicitGet()

          def setAssetsAndMatcherAccountScriptsAndValidate(amountAssetScript: Option[Script],
                                                           priceAssetScript: Option[Script],
                                                           matcherAccountScript: Option[Script]): Result[Order] =
            setScriptsAndValidate(orderFeeSettings)(amountAssetScript, priceAssetScript, None, matcherAccountScript)(order)

          orderFeeSettings match {
            case _: DynamicSettings =>
              setAssetsAndMatcherAccountScriptsAndValidate(Some(trueScript), None, None) should produce("FeeNotEnough")
              setAssetsAndMatcherAccountScriptsAndValidate(None, Some(trueScript), None) should produce("FeeNotEnough")
              setAssetsAndMatcherAccountScriptsAndValidate(None, None, Some(trueScript)) should produce("FeeNotEnough")

              setAssetsAndMatcherAccountScriptsAndValidate(None, None, None) shouldBe 'right

            case _ =>
              setAssetsAndMatcherAccountScriptsAndValidate(Some(trueScript), None, None) shouldBe 'right
              setAssetsAndMatcherAccountScriptsAndValidate(None, Some(trueScript), None) shouldBe 'right
              setAssetsAndMatcherAccountScriptsAndValidate(None, None, Some(trueScript)) shouldBe 'right

              setAssetsAndMatcherAccountScriptsAndValidate(None, None, None) shouldBe 'right
          }
      }

      "buy order's price is too high (market aware)" in {
        val preconditions =
          for {
            bestAmount <- maxWavesAmountGen
            bestPrice  <- Gen.choose(1, (Long.MaxValue / bestAmount) - 100)

            bestAsk                = LevelAgg(bestAmount, bestPrice)
            deviationSettings      = DeviationsSettings(enabled = true, 50, 70, 50)
            tooHighPriceInBuyOrder = (bestAsk.price * (1 + (deviationSettings.maxPriceLoss / 100))).toLong + 50L

            (order, orderFeeSettings) <- orderWithFeeSettingsGenerator(OrderType.BUY, tooHighPriceInBuyOrder)
          } yield {
            val assetPair2MarketStatus = new ConcurrentHashMap[AssetPair, MarketStatus]
            assetPair2MarketStatus.put(order.assetPair, MarketStatus(None, None, Some(bestAsk)))
            (order, orderFeeSettings, deviationSettings, Option(assetPair2MarketStatus.get(order.assetPair)))
          }

        forAll(preconditions) {
          case (order, orderFeeSettings, deviationSettings, nonEmptyMarketStatus) =>
            OrderValidator.marketAware(orderFeeSettings, deviationSettings, nonEmptyMarketStatus, rateCache)(order) should produce(
              "DeviantOrderPrice")
        }
      }

      "sell order's price is out of deviation bounds (market aware)" in {
        val fixedWavesFeeSettings = DynamicSettings(300000L)

        // seller cannot sell with price which:
        //   1. less than 50% of best bid (sell order price must be >= 2000)
        //   2. higher than 170% of best ask (sell order price must be <= 8500)

        val deviationSettings = DeviationsSettings(true, maxPriceProfit = 70, maxPriceLoss = 50, 50)
        val bestBid           = LevelAgg(1000L, 4000L)
        val bestAsk           = LevelAgg(1000L, 5000L)

        val tooLowPrice      = 1999L // = 50% of best bid (4000) - 1, hence invalid
        val lowButValidPrice = 2000L // = 50% of best bid (4000)

        val tooHighPrice      = 8501L // = 170% of best ask (5000) + 1, hence invalid
        val highButValidPrice = 8500L // = 170% of best ask (5000)

        val assetPair2MarketStatus = new ConcurrentHashMap[AssetPair, MarketStatus]
        assetPair2MarketStatus.put(pairWavesBtc, MarketStatus(None, Some(bestBid), Some(bestAsk)))
        val nonEmptyMarketStatus = assetPair2MarketStatus.get(pairWavesBtc)

        val tooLowPriceOrder =
          Order(
            sender = KeyPair("seed".getBytes),
            matcher = MatcherAccount,
            pair = pairWavesBtc,
            orderType = OrderType.SELL,
            amount = 1000,
            price = tooLowPrice,
            timestamp = System.currentTimeMillis() - 10000L,
            expiration = System.currentTimeMillis() + 10000L,
            matcherFee = 1000L,
            version = 3: Byte,
            matcherFeeAssetId = Waves
          )

        val lowButValidPriceOrder  = tooLowPriceOrder.updatePrice(lowButValidPrice)
        val tooHighPriceOrder      = tooLowPriceOrder.updatePrice(tooHighPrice)
        val highButValidPriceOrder = tooLowPriceOrder.updatePrice(highButValidPrice)

        val orderValidator = OrderValidator.marketAware(fixedWavesFeeSettings, deviationSettings, Option(nonEmptyMarketStatus), rateCache) _

        orderValidator(tooLowPriceOrder) should produce("DeviantOrderPrice")
        orderValidator(lowButValidPriceOrder) shouldBe 'right

        orderValidator(tooHighPriceOrder) should produce("DeviantOrderPrice")
        orderValidator(highButValidPriceOrder) shouldBe 'right
      }

      "order's fee is out of deviation bounds (market aware)" in {
        val percentSettings   = PercentSettings(AssetType.PRICE, 10)
        val deviationSettings = DeviationsSettings(true, 100, 100, maxFeeDeviation = 10)

        val bestAsk = LevelAgg(1000L, 4000L)

        val assetPair2MarketStatus = new ConcurrentHashMap[AssetPair, MarketStatus]
        assetPair2MarketStatus.put(pairWavesBtc, MarketStatus(None, None, Some(bestAsk)))
        val nonEmptyMarketStatus = assetPair2MarketStatus.get(pairWavesBtc)

        val order =
          Order(
            sender = KeyPair("seed".getBytes),
            matcher = MatcherAccount,
            pair = pairWavesBtc,
            orderType = OrderType.BUY,
            amount = 1000,
            price = 1000,
            timestamp = System.currentTimeMillis() - 10000L,
            expiration = System.currentTimeMillis() + 10000L,
            matcherFee = 1000L,
            version = 3: Byte,
            matcherFeeAssetId = wbtc
          )

        val validFee =
          OrderValidator
            .getMinValidFeeForSettings(order, percentSettings, bestAsk.price, rateCache, 1 - (deviationSettings.maxFeeDeviation / 100))

        val validOrder   = order.updateFee(validFee)
        val invalidOrder = order.updateFee(validFee - 1L)

        val orderValidator = OrderValidator.marketAware(percentSettings, deviationSettings, Option(nonEmptyMarketStatus), rateCache) _

        orderValidator(invalidOrder) should produce("DeviantOrderMatcherFee")
        orderValidator(validOrder) shouldBe 'right
      }

      "assetPair is not in whitelist" in {
        val preconditions = for {
          (order, _, orderFeeSettings) <- orderWithFeeSettingsGenerator
          amountAsset                  <- arbitraryAssetIdGen
          priceAsset                   <- arbitraryAssetIdGen
        } yield (order, orderFeeSettings, AssetPair(amountAsset, priceAsset))

        forAll(preconditions) {
          case (order, orderFeeSettings, assetPair) =>
            validateByMatcherSettings(orderFeeSettings, allowedAssetPairs = Set(assetPair))(order) should produce("AssetPairIsNotAllowed")
            validateByMatcherSettings(orderFeeSettings, allowedAssetPairs = Set(order.assetPair))(order) shouldBe 'right
            validateByMatcherSettings(orderFeeSettings, allowedAssetPairs = Set.empty[AssetPair])(order) shouldBe 'right // empty allowedAssetPairs set means that all pairs are allowed
        }
      }

      "it's version is not allowed by matcher" in forAll(orderWithFeeSettingsGenerator) {
        case (order, _, orderFeeSettings) =>
<<<<<<< HEAD
          if (order.version == 3) {
            validateByMatcherSettings(orderFeeSettings, allowOrderV3 = false)(order) should produce("OrderV3IsNotAllowed")
            validateByMatcherSettings(orderFeeSettings)(order) shouldBe 'right
          } else {
            validateByMatcherSettings(orderFeeSettings, allowOrderV3 = false)(order) shouldBe 'right
=======
          if (order.version > 1) {
            validateByMatcherSettings(orderFeeSettings, allowedOrderVersions = Set(1))(order) should produce("OrderVersionIsNotAllowed")
            validateByMatcherSettings(orderFeeSettings)(order) shouldBe 'right
          } else {
            validateByMatcherSettings(orderFeeSettings, allowedOrderVersions = Set(1))(order) shouldBe 'right
>>>>>>> 1a53bbb2
            validateByMatcherSettings(orderFeeSettings)(order) shouldBe 'right
          }
      }

      "amount or price does not meet matcher's settings requirements" in {
        def decimalsGen(asset: Asset): Gen[Int] = asset.fold(Gen.const(defaultAssetDecimals))(_ => Gen.choose(0, defaultAssetDecimals))
        val sizeGen: Gen[Double]                = Gen.choose(1, 10000000).map(s => BigDecimal(s) / BigDecimal(10).pow(8)).map(_.toDouble)

        val preconditions = for {
          (order, sender, orderFeeSettings) <- orderWithFeeSettingsGenerator
          amountAssetDecimals               <- decimalsGen(order.assetPair.amountAsset)
          priceAssetDecimals                <- decimalsGen(order.assetPair.priceAsset)
          stepSize                          <- sizeGen
          tickSize                          <- sizeGen
        } yield (order, sender, orderFeeSettings, amountAssetDecimals, priceAssetDecimals, stepSize, tickSize)

        forAll(preconditions) {
          case (order, sender, orderFeeSettings, amountAssetDecimals, priceAssetDecimals, stepSize, tickSize) =>
            def normalizeAmount(value: Double): Long = Normalization.normalizeAmountAndFee(value, amountAssetDecimals) // value * 10 ^ amountAssetDecimals
            def normalizePrice(value: Double): Long  = Normalization.normalizePrice(value, amountAssetDecimals, priceAssetDecimals)

            def denormalizeAmount(value: Long): Double = Denormalization.denormalizeAmountAndFee(value, amountAssetDecimals)
            def denormalizePrice(value: Long): Double  = Denormalization.denormalizePrice(value, amountAssetDecimals, priceAssetDecimals)

            val normalizedStepSize = normalizeAmount(stepSize).max(2) // if normalized size == 1 then all amounts/prices are multiple of size
            val normalizedTickSize = normalizePrice(tickSize).max(2)

            def getRestrictionsByOrder(order: Order, mergeSmallPrices: Boolean = false): OrderRestrictionsSettings = OrderRestrictionsSettings(
              stepAmount = denormalizeAmount(normalizedStepSize),
              minAmount = denormalizeAmount(order.amount / 2),
              maxAmount = denormalizeAmount(order.amount * 2),
              stepPrice = denormalizePrice(normalizedTickSize),
              minPrice = denormalizePrice(order.price / 2),
              maxPrice = denormalizePrice(order.price * 2)
            )

            def updateOrderAmount(ord: Order, amt: Long): Order = Order.sign(ord.updateAmount(amt), sender)
            def updateOrderPrice(ord: Order, prc: Long): Order  = Order.sign(ord.updatePrice(prc), sender)

            val correctPrice  = (order.price / normalizedTickSize * normalizedTickSize).max(normalizedTickSize)                                     // price is a multiple of the tick size
            val correctAmount = (Order.correctAmount(order.amount, correctPrice) / normalizedStepSize * normalizedStepSize).max(normalizedStepSize) // amount is a multiple of the step size

            val defaultOrder        = Order.sign(order.updatePrice(correctPrice).updateAmount(correctAmount), sender)
            val defaultRestrictions = getRestrictionsByOrder(defaultOrder)

            val emptyRestrictionsMap            = Map.empty[AssetPair, OrderRestrictionsSettings]
            val restrictionsMapWithNonOrderPair = Map(AssetPair.createAssetPair("ETH", "BTC").get -> defaultRestrictions)
            val defaultRestrictionsMap          = Map(defaultOrder.assetPair -> defaultRestrictions)

            val orderValidator: Map[AssetPair, OrderRestrictionsSettings] => Order => Result[Order] =
              map => setScriptsAndValidate(orderFeeSettings, orderRestrictions = map)(None, None, None, None, amountAssetDecimals, priceAssetDecimals)

            orderValidator(emptyRestrictionsMap)(defaultOrder) shouldBe 'right
            orderValidator(restrictionsMapWithNonOrderPair)(defaultOrder) shouldBe 'right
            orderValidator(defaultRestrictionsMap)(defaultOrder) shouldBe 'right

            val orderWithNonMultipleAmount = updateOrderAmount(defaultOrder, defaultOrder.amount + 1)

            val restrictionsMapWithBigMinAmount =
              Map(defaultOrder.assetPair -> defaultRestrictions.copy(minAmount = denormalizeAmount((defaultOrder.amount * 1.5).toLong)))

            val restrictionsMapWithSmallMaxAmount =
              Map(defaultOrder.assetPair -> defaultRestrictions.copy(maxAmount = denormalizeAmount((defaultOrder.amount / 1.5).toLong)))

            orderValidator(defaultRestrictionsMap)(orderWithNonMultipleAmount) should produce("OrderInvalidAmount")
            orderValidator(restrictionsMapWithBigMinAmount)(defaultOrder) should produce("OrderInvalidAmount")
            orderValidator(restrictionsMapWithSmallMaxAmount)(defaultOrder) should produce("OrderInvalidAmount")

            val insignificantDecimals     = (priceAssetDecimals - amountAssetDecimals).max(0)
            val orderWithNonMultiplePrice = updateOrderPrice(defaultOrder, defaultOrder.price + BigDecimal(10).pow(insignificantDecimals).toLongExact)

            val restrictionsMapWithBigMinPrice =
              Map(defaultOrder.assetPair -> defaultRestrictions.copy(minPrice = denormalizePrice((defaultOrder.price * 1.5).toLong)))

            val restrictionsMapWithSmallMaxPrice =
              Map(defaultOrder.assetPair -> defaultRestrictions.copy(maxPrice = denormalizePrice((defaultOrder.price / 1.5).toLong)))

            orderValidator(restrictionsMapWithBigMinPrice)(defaultOrder) should produce("OrderInvalidPrice")
            orderValidator(restrictionsMapWithSmallMaxPrice)(defaultOrder) should produce("OrderInvalidPrice")

            orderValidator(defaultRestrictionsMap)(orderWithNonMultiplePrice) should produce("OrderInvalidPrice")
        }
      }

      "matcherFee is too small according to rate for matcherFeeAssetId" in forAll(orderV3WithDynamicFeeSettingsAndRateCacheGen) {
        case (order, dynamicSettings, rates) =>
          validateByMatcherSettings(dynamicSettings, rateCache = rates)(order) shouldBe 'right

          val updatedRate = rates.getRate(order.matcherFeeAssetId).map(_ + 1).get
          rates.upsertRate(order.matcherFeeAssetId, updatedRate)

          validateByMatcherSettings(dynamicSettings, rateCache = rates)(order) should produce("FeeNotEnough")
      }
    }

    "verify script of matcherFeeAssetId" in {
      forAll(orderV3WithFeeSettingsGenerator) {
        case (order, orderFeeSettings) =>
          def setFeeAssetScriptAndValidate(matcherFeeAssetScript: Option[Script]): Result[Order] =
            setScriptsAndValidate(orderFeeSettings)(None, None, matcherFeeAssetScript, None)(order)

          val (invalidScript, _) = ScriptCompiler.compile("(5 / 0) == 2").explicitGet()
          val falseScript        = ExprScript(Terms.FALSE).explicitGet()

          orderFeeSettings match {
            case _: FixedSettings =>
              setFeeAssetScriptAndValidate(Some(invalidScript)) should produce("AssetScriptReturnedError")
              setFeeAssetScriptAndValidate(Some(falseScript)) should produce("AssetScriptDeniedOrder")
              setFeeAssetScriptAndValidate(None) shouldBe 'right
            case _ =>
              // case _: FixedWavesSettings => it's impossible to set script for Waves
              // case _: PercentSettings    => matcherFeeAssetId script won't be validated since matcherFeeAssetId equals to one of the asset of the pair
              //                               (in that case additional validation of matcherFeeAssetId's script is not required)

              setFeeAssetScriptAndValidate(Some(invalidScript)) shouldBe 'right
              setFeeAssetScriptAndValidate(Some(falseScript)) shouldBe 'right
              setFeeAssetScriptAndValidate(None) shouldBe 'right
          }
      }
    }

    "validate order with any number of signatures from a scripted account" in forAll(Gen.choose(0, 5)) { proofsNumber =>
      validateOrderProofsTest((1 to proofsNumber).map(x => ByteStr(Array(x.toByte))))
    }

    "meaningful error for undefined functions in matcher" in portfolioTest(defaultPortfolio) { (ov, bc) =>
      activate(bc, BlockchainFeatures.SmartAccountTrading -> 0)

      val pk     = KeyPair(randomBytes())
      val o      = newBuyOrder(pk, version = 2)
      val script = ScriptCompiler("true && (height > 0)", isAssetScript = false).explicitGet()._1
      (bc.accountScript _).when(pk.toAddress).returns(Some(script))
      ov(o) should produce("height is inaccessible when running script on matcher")
    }

    "validate order with smart token" when {
      val asset1 = mkAssetId("asset1")
      val asset2 = mkAssetId("asset2")
      val pair   = AssetPair(asset1, asset2)
      val portfolio = Portfolio(10 * Constants.UnitsInWave,
                                LeaseBalance.empty,
                                Map(
                                  asset1 -> 10 * Constants.UnitsInWave,
                                  asset2 -> 10 * Constants.UnitsInWave
                                ))

      val permitScript = ExprScript(Terms.TRUE).explicitGet()
      val denyScript   = ExprScript(Terms.FALSE).explicitGet()

      "two assets are smart and they permit an order" when test { (ov, bc, o) =>
        (bc.assetScript _).when(asset1).returns(Some(permitScript))
        (bc.assetScript _).when(asset2).returns(Some(permitScript))

        ov(o) shouldBe 'right
      }

      "first asset is smart and it deny an order" when test { (ov, bc, o) =>
        (bc.assetScript _).when(asset1).returns(Some(denyScript))
        (bc.assetScript _).when(asset2).returns(None)

        ov(o) should produce("AssetScriptDeniedOrder")
      }

      "second asset is smart and it deny an order" when test { (ov, bc, o) =>
        (bc.assetScript _).when(asset1).returns(None)
        (bc.assetScript _).when(asset2).returns(Some(denyScript))

        ov(o) should produce("AssetScriptDeniedOrder")
      }

      def test(f: (Order => OrderValidator.Result[Order], Blockchain, Order) => Any): Unit = (1 to 2).foreach { version =>
        s"v$version" in portfolioTest(portfolio) { (ov, bc) =>
          val features = Seq(BlockchainFeatures.SmartAssets -> 0) ++ {
            if (version == 1) Seq.empty
            else Seq(BlockchainFeatures.SmartAccountTrading -> 0)
          }
          activate(bc, features: _*)
          (bc.assetDescription _).when(asset1).returns(mkAssetDescription(8))
          (bc.assetDescription _).when(asset2).returns(mkAssetDescription(8))

          val pk = KeyPair(randomBytes())
          val o = buy(
            pair = pair,
            amount = 100 * Constants.UnitsInWave,
            price = 0.0022,
            sender = Some(pk),
            matcherFee = Some((0.003 * Constants.UnitsInWave).toLong),
            ts = Some(System.currentTimeMillis()),
            version = version.toByte
          )
          (bc.accountScript _).when(o.sender.toAddress).returns(None)
          f(ov, bc, o)
        }
      }
    }

    "deny OrderV2 if SmartAccountTrading hasn't been activated yet" in forAll(accountGen) { account =>
      portfolioTest(defaultPortfolio) { (ov, bc) =>
        activate(bc, BlockchainFeatures.SmartAccountTrading -> 100)
        (bc.accountScript _).when(account.toAddress).returns(Some(accountScript)).anyNumberOfTimes()
        (bc.height _).when().returns(0).anyNumberOfTimes()

        ov(newBuyOrder(account, version = 2)) should produce("OrderVersionUnsupported")
      }
    }

    "deny blockchain functions in account script" in forAll(accountGen) { account =>
      portfolioTest(defaultPortfolio) { (ov, bc) =>
        activate(bc, BlockchainFeatures.SmartAccountTrading -> 0)
        (bc.height _).when().returns(0).anyNumberOfTimes()

        val scriptText =
          """match tx {
            |  case o: Order => height >= 0
            |  case _ => true
            |}""".stripMargin
        val script = ScriptCompiler(scriptText, isAssetScript = false).explicitGet()._1
        (bc.accountScript _).when(account.toAddress).returns(Some(script)).anyNumberOfTimes()

        ov(newBuyOrder(account, version = 2)) should produce("height is inaccessible when running script on matcher")
      }
    }
  }

  "sunny day test when order meets matcher's settings requirements" in forAll(orderWithFeeSettingsGenerator) {
    case (order, _, orderFeeSettings) => validateByMatcherSettings(orderFeeSettings)(order) shouldBe 'right
  }

  private def portfolioTest(p: Portfolio)(f: (Order => OrderValidator.Result[Order], Blockchain) => Any): Unit = {
    val bc = stub[Blockchain]
    (bc.assetScript _).when(wbtc).returns(None)
    (bc.assetDescription _).when(wbtc).returns(mkAssetDescription(8)).anyNumberOfTimes()
    val tc = exchangeTransactionCreator(bc)
    val ov = mkOrderValidator(bc, tc)
    f(ov, bc)
  }

  private def validateOrderProofsTest(proofs: Seq[ByteStr]): Unit = {
    val bc = stub[Blockchain]
    val pk = KeyPair(randomBytes())

    activate(bc, BlockchainFeatures.SmartAccountTrading -> 0)
    (bc.accountScript _).when(pk.toAddress).returns(Some(accountScript)).anyNumberOfTimes()
    (bc.height _).when().returns(1).anyNumberOfTimes()
    (bc.assetScript _).when(wbtc).returns(None)
    (bc.assetDescription _).when(wbtc).returns(mkAssetDescription(8)).anyNumberOfTimes()

    val order = OrderV2(
      senderPublicKey = pk,
      matcherPublicKey = MatcherAccount,
      assetPair = pairWavesBtc,
      amount = 100 * Constants.UnitsInWave,
      price = (0.0022 * Order.PriceConstant).toLong,
      timestamp = System.currentTimeMillis(),
      expiration = System.currentTimeMillis() + 60 * 60 * 1000L,
      matcherFee = (0.003 * Constants.UnitsInWave).toLong,
      orderType = OrderType.BUY,
      proofs = Proofs.empty
    )

    val tc = exchangeTransactionCreator(bc)
    val ov = mkOrderValidator(bc, tc)
    ov(order) shouldBe 'right
  }

  private def mkAssetDescription(decimals: Int): Option[AssetDescription] =
    Some(AssetDescription(MatcherAccount, Array.emptyByteArray, Array.emptyByteArray, decimals, reissuable = false, BigInt(0), None, 0))

  private def newBuyOrder: Order =
    buy(pair = pairWavesBtc, amount = 100 * Constants.UnitsInWave, price = 0.0022, matcherFee = Some((0.003 * Constants.UnitsInWave).toLong))

  private def newBuyOrder(pk: KeyPair, ts: Long = 0, version: Byte = 1) =
    buy(
      pair = pairWavesBtc,
      amount = 100 * Constants.UnitsInWave,
      price = 0.0022,
      sender = Some(pk),
      matcherFee = Some((0.003 * Constants.UnitsInWave).toLong),
      ts = Some(ts),
      version = version
    )

  private def activate(bc: Blockchain, features: (BlockchainFeature, Int)*): Unit = {
    (bc.activatedFeatures _).when().returns(features.map(x => x._1.id -> x._2).toMap).anyNumberOfTimes()
  }

  private def mkOrderValidator(bc: Blockchain, tc: ExchangeTransactionCreator) =
    OrderValidator.blockchainAware(bc,
                                   tc.createTransaction,
                                   MatcherAccount,
                                   ntpTime,
                                   matcherSettings.orderFee,
                                   matcherSettings.orderRestrictions,
                                   rateCache)(_)

  private def tradableBalance(p: Portfolio)(assetId: Asset): Long = assetId.fold(p.spendableBalance)(p.assets.getOrElse(_, 0L))

  private def exchangeTransactionCreator(blockchain: Blockchain) = new ExchangeTransactionCreator(blockchain, MatcherAccount, matcherSettings)

  private def asa[A](
      p: Portfolio = defaultPortfolio,
      orderStatus: ByteStr => Boolean = _ => false,
      o: Order = newBuyOrder
  )(f: OrderValidator.Result[Order] => A): A =
    f(OrderValidator.accountStateAware(o.sender, tradableBalance(p), 0, orderStatus)(o))

  private def msa(ba: Set[Address], o: Order) =
    OrderValidator.matcherSettingsAware(o.matcherPublicKey, ba, Set.empty, matcherSettings, rateCache) _

  private def validateByMatcherSettings(orderFeeSettings: OrderFeeSettings,
                                        blacklistedAssets: Set[IssuedAsset] = Set.empty[IssuedAsset],
                                        allowedAssetPairs: Set[AssetPair] = Set.empty[AssetPair],
                                        allowedOrderVersions: Set[Byte] = Set(1, 2, 3),
                                        rateCache: RateCache = rateCache): Order => Result[Order] =
    order =>
      OrderValidator
        .matcherSettingsAware(
          MatcherAccount,
          Set.empty,
          blacklistedAssets,
          matcherSettings.copy(orderFee = orderFeeSettings, allowedAssetPairs = allowedAssetPairs, allowedOrderVersions = allowedOrderVersions),
          rateCache
        )(order)

  private def setScriptsAndValidate(orderFeeSettings: OrderFeeSettings,
                                    orderRestrictions: Map[AssetPair, OrderRestrictionsSettings] = matcherSettings.orderRestrictions)(
      amountAssetScript: Option[Script],
      priceAssetScript: Option[Script],
      matcherFeeAssetScript: Option[Script],
      matcherAccountScript: Option[Script],
      amountAssetDecimals: Int = defaultAssetDecimals,
      priceAssetDecimals: Int = defaultAssetDecimals,
      matcherFeeAssetDecimals: Int = defaultAssetDecimals)(order: Order): OrderValidator.Result[Order] = {

    val blockchain = stub[Blockchain]

    activate(blockchain, BlockchainFeatures.SmartAccountTrading -> 0, BlockchainFeatures.OrderV3 -> 0, BlockchainFeatures.SmartAssets -> 0)

    def prepareAssets(assetsAndScripts: (Asset, Option[Script], Int)*): Unit = assetsAndScripts foreach {
      case (asset: IssuedAsset, scriptOption, decimals) =>
        (blockchain.assetDescription _).when(asset).returns(mkAssetDescription(decimals))
        (blockchain.assetScript _).when(asset).returns(scriptOption)
        (blockchain.hasAssetScript _).when(asset).returns(scriptOption.isDefined)
      case _ =>
    }

    prepareAssets(
      (order.assetPair.amountAsset, amountAssetScript, amountAssetDecimals),
      (order.assetPair.priceAsset, priceAssetScript, priceAssetDecimals),
      (order.matcherFeeAssetId, matcherFeeAssetScript, matcherFeeAssetDecimals)
    )

    (blockchain.accountScript _).when(MatcherAccount.toAddress).returns(matcherAccountScript)
    (blockchain.hasScript _).when(MatcherAccount.toAddress).returns(matcherAccountScript.isDefined)

    (blockchain.accountScript _).when(order.sender.toAddress).returns(None)
    (blockchain.hasScript _).when(order.sender.toAddress).returns(false)

    val transactionCreator = exchangeTransactionCreator(blockchain).createTransaction _

    OrderValidator
      .blockchainAware(blockchain, transactionCreator, MatcherAccount.toAddress, ntpTime, orderFeeSettings, orderRestrictions, rateCache)(order)
  }
}<|MERGE_RESOLUTION|>--- conflicted
+++ resolved
@@ -389,19 +389,11 @@
 
       "it's version is not allowed by matcher" in forAll(orderWithFeeSettingsGenerator) {
         case (order, _, orderFeeSettings) =>
-<<<<<<< HEAD
-          if (order.version == 3) {
-            validateByMatcherSettings(orderFeeSettings, allowOrderV3 = false)(order) should produce("OrderV3IsNotAllowed")
-            validateByMatcherSettings(orderFeeSettings)(order) shouldBe 'right
-          } else {
-            validateByMatcherSettings(orderFeeSettings, allowOrderV3 = false)(order) shouldBe 'right
-=======
           if (order.version > 1) {
             validateByMatcherSettings(orderFeeSettings, allowedOrderVersions = Set(1))(order) should produce("OrderVersionIsNotAllowed")
             validateByMatcherSettings(orderFeeSettings)(order) shouldBe 'right
           } else {
             validateByMatcherSettings(orderFeeSettings, allowedOrderVersions = Set(1))(order) shouldBe 'right
->>>>>>> 1a53bbb2
             validateByMatcherSettings(orderFeeSettings)(order) shouldBe 'right
           }
       }
