package com.wavesplatform.matcher.settings

import java.io.File

import cats.data.NonEmptyList
import com.typesafe.config.Config
import com.wavesplatform.matcher.api.OrderBookSnapshotHttpCache
import com.wavesplatform.matcher.model.OrderValidator
import com.wavesplatform.matcher.settings.DeviationsSettings._
import com.wavesplatform.matcher.settings.EventsQueueSettings.eventsQueueSettingsReader
import com.wavesplatform.matcher.settings.OrderFeeSettings.{OrderFeeSettings, _}
import com.wavesplatform.matcher.settings.OrderHistorySettings._
import com.wavesplatform.matcher.settings.OrderRestrictionsSettings.orderRestrictionsSettingsReader
import com.wavesplatform.matcher.settings.PostgresConnection._
import com.wavesplatform.settings.utils.ConfigOps._
import com.wavesplatform.settings.utils.ConfigSettingsValidator
import com.wavesplatform.transaction.assets.exchange.AssetPair
import com.wavesplatform.transaction.assets.exchange.AssetPair._
import net.ceedubs.ficus.Ficus._
import net.ceedubs.ficus.readers.ArbitraryTypeReader.arbitraryTypeValueReader
import net.ceedubs.ficus.readers.{NameMapper, ValueReader}
import com.wavesplatform.matcher.settings.RawMatchingRules.rawMatchingRulesNelReader

import scala.concurrent.duration.FiniteDuration
import scala.util.matching.Regex

case class MatcherSettings(account: String,
                           bindAddress: String,
                           port: Int,
                           exchangeTxBaseFee: Long,
                           actorResponseTimeout: FiniteDuration,
                           dataDir: String,
                           recoverOrderHistory: Boolean,
                           journalDataDir: String,
                           snapshotsDataDir: String,
                           snapshotsInterval: Int,
                           limitEventsDuringRecovery: Option[Int],
                           snapshotsLoadingTimeout: FiniteDuration,
                           startEventsProcessingTimeout: FiniteDuration,
                           orderBooksRecoveringTimeout: FiniteDuration,
                           priceAssets: Seq[String],
                           blacklistedAssets: Set[String],
                           blacklistedNames: Seq[Regex],
                           maxOrdersPerRequest: Int,
                           // this is not a Set[Address] because to parse an address, global AddressScheme must be initialized
                           blacklistedAddresses: Set[String],
                           orderBookSnapshotHttpCache: OrderBookSnapshotHttpCache.Settings,
                           balanceWatchingBufferInterval: FiniteDuration,
                           eventsQueue: EventsQueueSettings,
                           orderFee: OrderFeeSettings,
                           deviation: DeviationsSettings,
                           orderRestrictions: Map[AssetPair, OrderRestrictionsSettings],
<<<<<<< HEAD
                           matchingRules: Map[AssetPair, NonEmptyList[RawMatchingRules]],
=======
                           whiteListOnly: Boolean,
>>>>>>> cbc0337c
                           allowedAssetPairs: Set[AssetPair],
                           allowedOrderVersions: Set[Byte],
                           exchangeTransactionBroadcast: ExchangeTransactionBroadcastSettings,
                           postgresConnection: PostgresConnection,
                           orderHistory: Option[OrderHistorySettings])

object MatcherSettings {

  implicit val chosenCase: NameMapper                              = net.ceedubs.ficus.readers.namemappers.implicits.hyphenCase
  implicit val matcherSettingsReader: ValueReader[MatcherSettings] = (cfg, path) => fromConfig(cfg getConfig path)

  private[this] def fromConfig(config: Config): MatcherSettings = {

    import ConfigSettingsValidator.AdhocValidation.validateAssetPairKey

    val account     = config.as[String]("account")
    val bindAddress = config.as[String]("bind-address")
    val port        = config.as[Int]("port")

    val exchangeTxBaseFee = config.getValidatedByPredicate[Long]("exchange-tx-base-fee")(
      predicate = _ >= OrderValidator.exchangeTransactionCreationFee,
      errorMsg = s"base fee must be >= ${OrderValidator.exchangeTransactionCreationFee}"
    )

    val actorResponseTimeout         = config.as[FiniteDuration]("actor-response-timeout")
    val dataDirectory                = config.as[String]("data-directory")
    val journalDirectory             = config.as[String]("journal-directory")
    val snapshotsDirectory           = config.as[String]("snapshots-directory")
    val snapshotsInterval            = config.as[Int]("snapshots-interval")
    val snapshotsLoadingTimeout      = config.as[FiniteDuration]("snapshots-loading-timeout")
    val startEventsProcessingTimeout = config.as[FiniteDuration]("start-events-processing-timeout")
    val orderBooksRecoveringTimeout  = config.as[FiniteDuration]("order-books-recovering-timeout")
    val maxOrdersPerRequest          = config.as[Int]("rest-order-limit")
    val baseAssets                   = config.as[List[String]]("price-assets")

    val blacklistedAssets = config.as[List[String]]("blacklisted-assets")
    val blacklistedNames  = config.as[List[String]]("blacklisted-names").map(_.r)

    val blacklistedAddresses       = config.as[Set[String]]("blacklisted-addresses")
    val orderBookSnapshotHttpCache = config.as[OrderBookSnapshotHttpCache.Settings]("order-book-snapshot-http-cache")

    val balanceWatchingBufferInterval = config.as[FiniteDuration]("balance-watching-buffer-interval")

    val eventsQueue         = config.as[EventsQueueSettings](s"events-queue")
    val recoverOrderHistory = !new File(dataDirectory).exists()

    val limitEventsDuringRecovery = config.getAs[Int]("limit-events-during-recovery")
    require(limitEventsDuringRecovery.forall(_ >= snapshotsInterval), "limit-events-during-recovery should be >= snapshotsInterval")

    val orderFee          = config.as[OrderFeeSettings]("order-fee")
    val deviation         = config.as[DeviationsSettings]("max-price-deviations")
    val orderRestrictions = config.getValidatedMap[AssetPair, OrderRestrictionsSettings]("order-restrictions")(validateAssetPairKey)
    val matchingRules     = config.getValidatedMap[AssetPair, NonEmptyList[RawMatchingRules]]("matching-rules")(validateAssetPairKey)
    val allowedAssetPairs = config.getValidatedSet[AssetPair]("allowed-asset-pairs")

    val whiteListOnly           = config.as[Boolean]("white-list-only")
    val allowedOrderVersions    = config.as[Set[Int]]("allowed-order-versions").map(_.toByte)
    val broadcastUntilConfirmed = config.as[ExchangeTransactionBroadcastSettings]("exchange-transaction-broadcast")

    val postgresConnection = config.as[PostgresConnection]("postgres")
    val orderHistory       = config.as[Option[OrderHistorySettings]]("order-history")

    MatcherSettings(
      account,
      bindAddress,
      port,
      exchangeTxBaseFee,
      actorResponseTimeout,
      dataDirectory,
      recoverOrderHistory,
      journalDirectory,
      snapshotsDirectory,
      snapshotsInterval,
      limitEventsDuringRecovery,
      snapshotsLoadingTimeout,
      startEventsProcessingTimeout,
      orderBooksRecoveringTimeout,
      baseAssets,
      blacklistedAssets.toSet,
      blacklistedNames,
      maxOrdersPerRequest,
      blacklistedAddresses,
      orderBookSnapshotHttpCache,
      balanceWatchingBufferInterval,
      eventsQueue,
      orderFee,
      deviation,
      orderRestrictions,
<<<<<<< HEAD
      matchingRules,
=======
      whiteListOnly,
>>>>>>> cbc0337c
      allowedAssetPairs,
      allowedOrderVersions,
      broadcastUntilConfirmed,
      postgresConnection,
      orderHistory
    )
  }
}<|MERGE_RESOLUTION|>--- conflicted
+++ resolved
@@ -50,11 +50,8 @@
                            orderFee: OrderFeeSettings,
                            deviation: DeviationsSettings,
                            orderRestrictions: Map[AssetPair, OrderRestrictionsSettings],
-<<<<<<< HEAD
                            matchingRules: Map[AssetPair, NonEmptyList[RawMatchingRules]],
-=======
                            whiteListOnly: Boolean,
->>>>>>> cbc0337c
                            allowedAssetPairs: Set[AssetPair],
                            allowedOrderVersions: Set[Byte],
                            exchangeTransactionBroadcast: ExchangeTransactionBroadcastSettings,
@@ -63,8 +60,8 @@
 
 object MatcherSettings {
 
-  implicit val chosenCase: NameMapper                              = net.ceedubs.ficus.readers.namemappers.implicits.hyphenCase
-  implicit val matcherSettingsReader: ValueReader[MatcherSettings] = (cfg, path) => fromConfig(cfg getConfig path)
+  implicit val chosenCase: NameMapper                    = net.ceedubs.ficus.readers.namemappers.implicits.hyphenCase
+  implicit val valueReader: ValueReader[MatcherSettings] = (cfg, path) => fromConfig(cfg getConfig path)
 
   private[this] def fromConfig(config: Config): MatcherSettings = {
 
@@ -143,11 +140,8 @@
       orderFee,
       deviation,
       orderRestrictions,
-<<<<<<< HEAD
       matchingRules,
-=======
       whiteListOnly,
->>>>>>> cbc0337c
       allowedAssetPairs,
       allowedOrderVersions,
       broadcastUntilConfirmed,
