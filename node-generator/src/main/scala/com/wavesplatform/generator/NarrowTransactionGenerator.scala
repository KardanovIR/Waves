--- conflicted
+++ resolved
@@ -141,11 +141,7 @@
                     sender,
                     IssuedAsset(assetTx.id()),
                     Random.nextInt(Int.MaxValue),
-<<<<<<< HEAD
-                    true,
-=======
-                    reissuable = true,
->>>>>>> 8a4c1bd2
+                    reissuable =true,
                     100400000L,
                     timestamp
                   )
