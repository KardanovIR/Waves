package com.wavesplatform.db

import com.typesafe.config.ConfigFactory
import com.wavesplatform.account.KeyPair
import com.wavesplatform.block.Block
import com.wavesplatform.common.utils.EitherExt2
import com.wavesplatform.lagonaki.mocks.TestBlock
import com.wavesplatform.lang.script.Script
import com.wavesplatform.lang.v2.estimator.ScriptEstimatorV2
import com.wavesplatform.settings.{TestFunctionalitySettings, WavesSettings, loadConfig}
import com.wavesplatform.state.utils.TestLevelDB
import com.wavesplatform.state.{BlockchainUpdaterImpl, _}
import com.wavesplatform.transaction.smart.SetScriptTransaction
import com.wavesplatform.transaction.smart.script.ScriptCompiler
import com.wavesplatform.transaction.{BlockchainUpdater, GenesisTransaction}
import com.wavesplatform.utils.Time
import com.wavesplatform.{TransactionGen, WithDB}
import org.scalacheck.Gen
import org.scalatest.{FreeSpec, Matchers}

class ScriptCacheTest extends FreeSpec with Matchers with WithDB with TransactionGen {

  val CACHE_SIZE = 1
  val AMOUNT     = 10000000000L
  val FEE        = 5000000

  def mkScripts(num: Int): List[Script] = {
    (0 until num).map { ind =>
      val (script, _) = ScriptCompiler(
        s"""
           |let ind = $ind
           |true
          """.stripMargin,
        isAssetScript = false,
        ScriptEstimatorV2
      ).explicitGet()

      script
    }.toList
  }

  def blockGen(scripts: List[Script], t: Time): Gen[(Seq[KeyPair], Seq[Block])] = {
    val ts = t.correctedTime()
    Gen
      .listOfN(scripts.length, accountGen)
      .map { accounts =>
        for {
          account <- accounts
          i = accounts.indexOf(account)
        } yield (account, GenesisTransaction.create(account.toAddress, AMOUNT, ts + i).explicitGet())
      }
      .map { ag =>
        val (accounts, genesisTxs) = ag.unzip

        val setScriptTxs =
          (accounts zip scripts)
            .map {
              case (account, script) =>
                SetScriptTransaction
                  .selfSigned(account, Some(script), FEE, ts + accounts.length + accounts.indexOf(account) + 1)
                  .explicitGet()
            }

        val genesisBlock = TestBlock.create(genesisTxs)

        val nextBlock =
          TestBlock
            .create(
              time = setScriptTxs.last.timestamp + 1,
              ref = genesisBlock.uniqueId,
              txs = setScriptTxs
            )

        (accounts, genesisBlock +: nextBlock +: Nil)
      }
  }

  "ScriptCache" - {
    "return correct script after overflow" in {
      val scripts = mkScripts(CACHE_SIZE * 10)

      withBlockchain(blockGen(scripts, _)) {
        case (accounts, bc) =>
          val allScriptCorrect = (accounts zip scripts)
            .map {
              case (account, script) =>
                val address = account.toAddress

                val scriptFromCache =
                  bc.accountScript(address)
                    .toRight(s"No script for acc: $account")
                    .explicitGet()

                scriptFromCache == script && bc.hasScript(address)
            }
            .forall(identity)

          allScriptCorrect shouldBe true
      }
    }

    "Return correct script after rollback" in {
      val scripts @ List(script) = mkScripts(1)

      withBlockchain(blockGen(scripts, _)) {
        case (List(account), bcu) =>
          bcu.accountScript(account.toAddress) shouldEqual Some(script)

          val lastBlock = bcu.lastBlock.get

          val newScriptTx = SetScriptTransaction
            .selfSigned(account, None, FEE, lastBlock.timestamp + 1)
            .explicitGet()

          val blockWithEmptyScriptTx = TestBlock
            .create(
              time = lastBlock.timestamp + 2,
              ref = lastBlock.uniqueId,
              txs = Seq(newScriptTx)
            )

          bcu
            .processBlock(blockWithEmptyScriptTx)
            .explicitGet()

          bcu.accountScript(account.toAddress) shouldEqual None
          bcu.removeAfter(lastBlock.uniqueId)
          bcu.accountScript(account.toAddress) shouldEqual Some(script)
      }
    }

  }

  def withBlockchain(gen: Time => Gen[(Seq[KeyPair], Seq[Block])])(f: (Seq[KeyPair], BlockchainUpdater with NG) => Unit): Unit = {
    val settings0     = WavesSettings.fromRootConfig(loadConfig(ConfigFactory.load()))
    val settings      = settings0.copy(featuresSettings = settings0.featuresSettings.copy(autoShutdownOnUnsupportedFeature = false))
<<<<<<< HEAD
    val defaultWriter = new LevelDBWriter(db, ignoreSpendableBalanceChanged, TestFunctionalitySettings.Stub, settings0.dbSettings.copy(maxCacheSize = CACHE_SIZE))
    val bcu           = new BlockchainUpdaterImpl(defaultWriter, ignoreSpendableBalanceChanged, settings, ntpTime, ignoreBlockchainUpdated)
=======
    val defaultWriter = TestLevelDB.withFunctionalitySettings(db, ignoreSpendableBalanceChanged, TestFunctionalitySettings.Stub, settings0.dbSettings.copy(maxCacheSize = CACHE_SIZE))
    val bcu           = new BlockchainUpdaterImpl(defaultWriter, ignoreSpendableBalanceChanged, settings, ntpTime)
>>>>>>> 6537360e
    try {
      val (accounts, blocks) = gen(ntpTime).sample.get

      blocks.foreach { block =>
        bcu.processBlock(block).explicitGet()
      }

      f(accounts, bcu)
      bcu.shutdown()
    } finally {
      bcu.shutdown()
      db.close()
    }
  }
}<|MERGE_RESOLUTION|>--- conflicted
+++ resolved
@@ -134,13 +134,8 @@
   def withBlockchain(gen: Time => Gen[(Seq[KeyPair], Seq[Block])])(f: (Seq[KeyPair], BlockchainUpdater with NG) => Unit): Unit = {
     val settings0     = WavesSettings.fromRootConfig(loadConfig(ConfigFactory.load()))
     val settings      = settings0.copy(featuresSettings = settings0.featuresSettings.copy(autoShutdownOnUnsupportedFeature = false))
-<<<<<<< HEAD
-    val defaultWriter = new LevelDBWriter(db, ignoreSpendableBalanceChanged, TestFunctionalitySettings.Stub, settings0.dbSettings.copy(maxCacheSize = CACHE_SIZE))
+    val defaultWriter = TestLevelDB.withFunctionalitySettings(db, ignoreSpendableBalanceChanged, TestFunctionalitySettings.Stub, settings0.dbSettings.copy(maxCacheSize = CACHE_SIZE))
     val bcu           = new BlockchainUpdaterImpl(defaultWriter, ignoreSpendableBalanceChanged, settings, ntpTime, ignoreBlockchainUpdated)
-=======
-    val defaultWriter = TestLevelDB.withFunctionalitySettings(db, ignoreSpendableBalanceChanged, TestFunctionalitySettings.Stub, settings0.dbSettings.copy(maxCacheSize = CACHE_SIZE))
-    val bcu           = new BlockchainUpdaterImpl(defaultWriter, ignoreSpendableBalanceChanged, settings, ntpTime)
->>>>>>> 6537360e
     try {
       val (accounts, blocks) = gen(ntpTime).sample.get
 
