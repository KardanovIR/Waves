package com.wavesplatform.db

import java.nio.file.Files

import com.typesafe.config.ConfigFactory
import com.wavesplatform.account.Address
import com.wavesplatform.database.{LevelDBWriter, openDB}
import com.wavesplatform.history.Domain
import com.wavesplatform.settings.{FunctionalitySettings, WavesSettings, loadConfig}
import com.wavesplatform.state.{BlockchainUpdated, BlockchainUpdaterImpl}
import com.wavesplatform.transaction.Asset
import com.wavesplatform.utils.Implicits.SubjectOps
import com.wavesplatform.{NTPTime, TestHelpers}
import monix.reactive.Observer
import monix.reactive.subjects.Subject
import org.scalatest.Suite

trait WithState extends WithDBSettings {
  protected val ignoreSpendableBalanceChanged: Subject[(Address, Asset), (Address, Asset)] = Subject.empty
  protected val ignoreBlockchainUpdated: Subject[BlockchainUpdated, BlockchainUpdated]     = Subject.empty
  protected def withLevelDBWriter[A](fs: FunctionalitySettings)(test: LevelDBWriter => A): A = {
    val path = Files.createTempDirectory("leveldb-test")
    val db   = openDB(path.toAbsolutePath.toString)
<<<<<<< HEAD
    try f(new LevelDBWriter(db, ignoreSpendableBalanceChanged, fs, dbSettings.copy(directory = path.toAbsolutePath.toString)))
=======
    try test(new LevelDBWriter(db, Observer.stopped, fs, dbSettings))
>>>>>>> 6a19aff6
    finally {
      db.close()
      TestHelpers.deleteRecursively(path)
    }
  }
}

trait WithDomain extends WithState with NTPTime { _: Suite =>
  def withDomain[A](settings: WavesSettings = WavesSettings.fromRootConfig(loadConfig(ConfigFactory.load())))(test: Domain => A): A =
    withLevelDBWriter(settings.blockchainSettings.functionalitySettings) { blockchain =>
      val bcu = new BlockchainUpdaterImpl(blockchain, Observer.stopped, settings, ntpTime, ignoreBlockchainUpdated)
      try test(Domain(bcu))
      finally bcu.shutdown()
    }
}<|MERGE_RESOLUTION|>--- conflicted
+++ resolved
@@ -21,11 +21,7 @@
   protected def withLevelDBWriter[A](fs: FunctionalitySettings)(test: LevelDBWriter => A): A = {
     val path = Files.createTempDirectory("leveldb-test")
     val db   = openDB(path.toAbsolutePath.toString)
-<<<<<<< HEAD
-    try f(new LevelDBWriter(db, ignoreSpendableBalanceChanged, fs, dbSettings.copy(directory = path.toAbsolutePath.toString)))
-=======
-    try test(new LevelDBWriter(db, Observer.stopped, fs, dbSettings))
->>>>>>> 6a19aff6
+    try test(new LevelDBWriter(db, Observer.stopped, fs, dbSettings.copy(directory = path.toAbsolutePath.toString)))
     finally {
       db.close()
       TestHelpers.deleteRecursively(path)
