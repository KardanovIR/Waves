--- conflicted
+++ resolved
@@ -30,7 +30,7 @@
 import scorex.crypto.encode.Base64
 
 class FunctionComplexityTest(estimator: ScriptEstimator) extends PropSpec with PropertyChecks with Matchers with TypedScriptGen {
-  private val environment = new WavesEnvironment(chainId, Coeval(???), null, EmptyBlockchain, Coeval(null))
+  private val environment = new WavesEnvironment(chainId, Coeval(???), null, EmptyBlockchain, Coeval(null), ???)
 
   private def estimate(
     expr: Terms.EXPR,
@@ -48,12 +48,7 @@
           PureContext.build(Global, V1).withEnvironment[Environment],
           CryptoContext.build(Global, V1).withEnvironment[Environment],
           WavesContext.build(
-<<<<<<< HEAD
             DirectiveSet(V1, Account, Expression).explicitGet()
-=======
-            directives,
-            new WavesEnvironment('T'.toByte, Coeval(???), Coeval(???), EmptyBlockchain, Coeval(???), directives),
->>>>>>> d9aff144
           )
         ))
   }
@@ -67,12 +62,7 @@
           PureContext.build(Global, V2).withEnvironment[Environment],
           CryptoContext.build(Global, V2).withEnvironment[Environment],
           WavesContext.build(
-<<<<<<< HEAD
             DirectiveSet(V2, Account, Expression).explicitGet()
-=======
-            directives,
-            new WavesEnvironment('T'.toByte, Coeval(???), Coeval(???), EmptyBlockchain, Coeval(???), directives)
->>>>>>> d9aff144
           )
         ))
   }
@@ -86,12 +76,7 @@
           PureContext.build(Global, V3).withEnvironment[Environment],
           CryptoContext.build(Global, V3).withEnvironment[Environment],
           WavesContext.build(
-<<<<<<< HEAD
             DirectiveSet(V3, Account, Expression).explicitGet()
-=======
-            directives,
-            new WavesEnvironment('T'.toByte, Coeval(???), Coeval(???), EmptyBlockchain, Coeval(???), directives)
->>>>>>> d9aff144
           )
         ))
   }
