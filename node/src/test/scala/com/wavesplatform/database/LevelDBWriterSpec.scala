package com.wavesplatform.database

import com.google.common.primitives.{Ints, Shorts}
import com.typesafe.config.ConfigFactory
import com.wavesplatform.account.{Address, KeyPair}
import com.wavesplatform.block.Block
import com.wavesplatform.common.utils.EitherExt2
import com.wavesplatform.db.DBCacheSettings
import com.wavesplatform.features.BlockchainFeatures
import com.wavesplatform.lagonaki.mocks.TestBlock
import com.wavesplatform.lang.script.v1.ExprScript
import com.wavesplatform.lang.v1.compiler.Terms
import com.wavesplatform.settings.{TestFunctionalitySettings, WavesSettings, loadConfig}
import com.wavesplatform.state.diffs.ENOUGH_AMT
import com.wavesplatform.state.utils.{BlockchainAddressTransactionsList, _}
import com.wavesplatform.state.{BlockchainUpdaterImpl, Height, TransactionId, TxNum}
import com.wavesplatform.transaction.Asset.Waves
import com.wavesplatform.transaction.smart.SetScriptTransaction
import com.wavesplatform.transaction.transfer.{TransferTransaction, TransferTransactionV1}
import com.wavesplatform.transaction.{GenesisTransaction, Transaction}
import com.wavesplatform.utils.Time
import com.wavesplatform.{RequestGen, TransactionGen, WithDB}
import org.scalacheck.Gen
import org.scalatest.{FreeSpec, Matchers}
import org.scalatestplus.scalacheck.ScalaCheckDrivenPropertyChecks

//noinspection NameBooleanParameters
class LevelDBWriterSpec
    extends FreeSpec
    with Matchers
    with TransactionGen
    with WithDB
    with DBCacheSettings
    with RequestGen
    with ScalaCheckDrivenPropertyChecks {
  "Slice" - {
    "drops tail" in {
      LevelDBWriter.slice(Seq(10, 7, 4), 7, 10) shouldEqual Seq(10, 7)
    }
    "drops head" in {
      LevelDBWriter.slice(Seq(10, 7, 4), 4, 8) shouldEqual Seq(7, 4)
    }
    "includes Genesis" in {
      LevelDBWriter.slice(Seq(10, 7), 5, 11) shouldEqual Seq(10, 7, 1)
    }
  }
  "Merge" - {
    import TestFunctionalitySettings.Enabled
    "correctly joins height ranges" in {
      val fs     = Enabled.copy(preActivatedFeatures = Map(BlockchainFeatures.SmartAccountTrading.id -> 0))
      val writer = TestLevelDB.withFunctionalitySettings(db, ignoreSpendableBalanceChanged, fs, dbSettings)
      writer.merge(Seq(15, 12, 3), Seq(12, 5)) shouldEqual Seq((15, 12), (12, 12), (3, 5))
      writer.merge(Seq(12, 5), Seq(15, 12, 3)) shouldEqual Seq((12, 15), (12, 12), (5, 3))
      writer.merge(Seq(8, 4), Seq(8, 4)) shouldEqual Seq((8, 8), (4, 4))
    }
  }
  "hasScript" - {
    "returns false if a script was not set" in {
      val writer = TestLevelDB.withFunctionalitySettings(db, ignoreSpendableBalanceChanged, TestFunctionalitySettings.Stub, dbSettings)
      writer.hasScript(accountGen.sample.get.toAddress) shouldBe false
    }

    "returns false if a script was set and then unset" in {
      assume(BlockchainFeatures.implemented.contains(BlockchainFeatures.SmartAccounts.id))
      resetTest { (_, account) =>
        val writer = TestLevelDB.withFunctionalitySettings(db, ignoreSpendableBalanceChanged, TestFunctionalitySettings.Stub, dbSettings)
        writer.hasScript(account) shouldBe false
      }
    }

    "returns true" - {
      "if there is a script in db" in {
        assume(BlockchainFeatures.implemented.contains(BlockchainFeatures.SmartAccounts.id))
        test { (_, account) =>
          val writer = TestLevelDB.withFunctionalitySettings(db, ignoreSpendableBalanceChanged, TestFunctionalitySettings.Stub, dbSettings)
          writer.hasScript(account) shouldBe true
        }
      }

      "if there is a script in cache" in {
        assume(BlockchainFeatures.implemented.contains(BlockchainFeatures.SmartAccounts.id))
        test { (defaultWriter, account) =>
          defaultWriter.hasScript(account) shouldBe true
        }
      }
    }

    def gen(ts: Long): Gen[(KeyPair, Seq[Block])] = baseGen(ts).map {
      case (master, blocks) =>
        val nextBlock = TestBlock.create(ts + 1, blocks.last.uniqueId, Seq())
        (master, blocks :+ nextBlock)
    }

    def resetGen(ts: Long): Gen[(KeyPair, Seq[Block])] = baseGen(ts).map {
      case (master, blocks) =>
        val unsetScriptTx = SetScriptTransaction
          .selfSigned(master, None, 5000000, ts + 1)
          .explicitGet()

        val block1 = TestBlock.create(ts + 1, blocks.last.uniqueId, Seq(unsetScriptTx))
        val block2 = TestBlock.create(ts + 2, block1.uniqueId, Seq())
        (master, blocks ++ List(block1, block2))
    }

    def baseGen(ts: Long): Gen[(KeyPair, Seq[Block])] = accountGen.map { master =>
      val genesisTx = GenesisTransaction.create(master, ENOUGH_AMT, ts).explicitGet()
      val setScriptTx = SetScriptTransaction
        .selfSigned(master, Some(ExprScript(Terms.TRUE).explicitGet()), 5000000, ts)
        .explicitGet()

      val block = TestBlock.create(ts, Seq(genesisTx, setScriptTx))
      (master, Seq(block))
    }

    def test(f: (LevelDBWriter, KeyPair) => Unit): Unit = baseTest(t => gen(t.correctedTime()))(f)

    def resetTest(f: (LevelDBWriter, KeyPair) => Unit): Unit = baseTest(t => resetGen(t.correctedTime()))(f)

  }

  def baseTest(gen: Time => Gen[(KeyPair, Seq[Block])])(f: (LevelDBWriter, KeyPair) => Unit): Unit = {
    val defaultWriter = TestLevelDB.withFunctionalitySettings(db, ignoreSpendableBalanceChanged, TestFunctionalitySettings.Stub, dbSettings)
    val settings0     = WavesSettings.fromRootConfig(loadConfig(ConfigFactory.load()))
    val settings      = settings0.copy(featuresSettings = settings0.featuresSettings.copy(autoShutdownOnUnsupportedFeature = false))
    val bcu           = new BlockchainUpdaterImpl(defaultWriter, ignoreSpendableBalanceChanged, settings, ntpTime, ignoreBlockchainUpdated)
    try {
      val (account, blocks) = gen(ntpTime).sample.get

      blocks.foreach { block =>
        bcu.processBlock(block).explicitGet()
      }

      bcu.shutdown()
      f(defaultWriter, account)
    } finally {
      bcu.shutdown()
      db.close()
    }
  }

  def testWithBlocks(gen: Time => Gen[(KeyPair, Seq[Block])])(f: (LevelDBWriter, Seq[Block], KeyPair) => Unit): Unit = {
    val defaultWriter = TestLevelDB.withFunctionalitySettings(db, ignoreSpendableBalanceChanged, TestFunctionalitySettings.Stub, dbSettings)
    val settings0     = WavesSettings.fromRootConfig(loadConfig(ConfigFactory.load()))
    val settings      = settings0.copy(featuresSettings = settings0.featuresSettings.copy(autoShutdownOnUnsupportedFeature = false))
    val bcu           = new BlockchainUpdaterImpl(defaultWriter, ignoreSpendableBalanceChanged, settings, ntpTime, ignoreBlockchainUpdated)
    try {
      val (account, blocks) = gen(ntpTime).sample.get

      blocks.foreach { block =>
        bcu.processBlock(block).explicitGet()
      }

      bcu.shutdown()
      f(defaultWriter, blocks, account)
    } finally {
      bcu.shutdown()
      db.close()
    }
  }

  def createTransfer(master: KeyPair, recipient: Address, ts: Long): TransferTransaction = {
    TransferTransactionV1
      .selfSigned(Waves, master, recipient, ENOUGH_AMT / 5, ts, Waves, 1000000, Array.emptyByteArray)
      .explicitGet()
  }

  def preconditions(ts: Long): Gen[(KeyPair, List[Block])] = {
    for {
      master    <- accountGen
      recipient <- accountGen
      genesisBlock = TestBlock
        .create(ts, Seq(GenesisTransaction.create(master, ENOUGH_AMT, ts).explicitGet()))
      block1 = TestBlock
        .create(
          ts + 3,
          genesisBlock.uniqueId,
          Seq(
            createTransfer(master, recipient.toAddress, ts + 1),
            createTransfer(master, recipient.toAddress, ts + 2)
          )
        )
      emptyBlock = TestBlock.create(ts + 5, block1.uniqueId, Seq())
    } yield (master, List(genesisBlock, block1, emptyBlock))
  }

  "correctly reassemble block from header and transactions" in {
    val rw        = TestLevelDB.withFunctionalitySettings(db, ignoreSpendableBalanceChanged, TestFunctionalitySettings.Stub, dbSettings)
    val settings0 = WavesSettings.fromRootConfig(loadConfig(ConfigFactory.load()))
    val settings  = settings0.copy(featuresSettings = settings0.featuresSettings.copy(autoShutdownOnUnsupportedFeature = false))
    val bcu       = new BlockchainUpdaterImpl(rw, ignoreSpendableBalanceChanged, settings, ntpTime, ignoreBlockchainUpdated)
    try {
      val master    = KeyPair("master".getBytes())
      val recipient = KeyPair("recipient".getBytes())

      val ts = System.currentTimeMillis()

      val genesisBlock = TestBlock
        .create(ts, Seq(GenesisTransaction.create(master, ENOUGH_AMT, ts).explicitGet()))
      val block1 = TestBlock
        .create(
          ts + 3,
          genesisBlock.uniqueId,
          Seq(
            createTransfer(master, recipient.toAddress, ts + 1),
            createTransfer(master, recipient.toAddress, ts + 2)
          )
        )
      val block2 = TestBlock.create(ts + 5, block1.uniqueId, Seq())
      val block3 = TestBlock
        .create(
          ts + 10,
          block2.uniqueId,
          Seq(
            createTransfer(master, recipient.toAddress, ts + 6),
            createTransfer(master, recipient.toAddress, ts + 7)
          )
        )

      bcu.processBlock(genesisBlock) shouldBe 'right
      bcu.processBlock(block1) shouldBe 'right
      bcu.processBlock(block2) shouldBe 'right
      bcu.processBlock(block3) shouldBe 'right

      bcu.blockAt(1).get shouldBe genesisBlock
      bcu.blockAt(2).get shouldBe block1
      bcu.blockAt(3).get shouldBe block2
      bcu.blockAt(4).get shouldBe block3

      for (i <- 1 to db.get(Keys.height)) {
        db.get(Keys.blockHeaderAndSizeAt(Height(i))).isDefined shouldBe true
      }

      bcu.blockBytes(1).get shouldBe genesisBlock.bytes()
      bcu.blockBytes(2).get shouldBe block1.bytes()
      bcu.blockBytes(3).get shouldBe block2.bytes()
      bcu.blockBytes(4).get shouldBe block3.bytes()

    } finally {
      bcu.shutdown()
      db.close()
    }
  }

<<<<<<< HEAD
  "allActiveLeases" - {
    "should return correct set of leases" in {
      def precs: Gen[(KeyPair, Seq[LeaseTransaction], Seq[Block])] = {

        val ts = ntpTime.correctedTime()

        for {
          leaser <- accountGen
          genesisBlock = TestBlock
            .create(ts, Seq(GenesisTransaction.create(leaser, ENOUGH_AMT, ts).explicitGet()))
          leases <- Gen.listOfN(
            100,
            for {
              rec   <- accountGen
              lease <- createLease(leaser, ENOUGH_AMT / 1000, 1 * 10 ^ 8, ts, rec.toAddress)
            } yield lease
          )
          zero = (Seq.empty[LeaseTransaction], Seq[Block](genesisBlock))
          (leaseTxs, blocks) = leases.distinct
            .sliding(10, 10)
            .foldLeft(zero) {
              case ((ls, b :: bs), txs) =>
                val nextBlock = TestBlock
                  .create(
                    ts + 10 + (b :: bs).length,
                    b.uniqueId,
                    txs
                  )

                (ls ++ txs, nextBlock :: b :: bs)
            }
        } yield (leaser, leaseTxs, blocks.reverse)
      }

      val defaultWriter = new LevelDBWriter(db, ignoreSpendableBalanceChanged, TestFunctionalitySettings.Stub, dbSettings)
      val settings0     = WavesSettings.fromRootConfig(loadConfig(ConfigFactory.load()))
      val settings      = settings0.copy(featuresSettings = settings0.featuresSettings.copy(autoShutdownOnUnsupportedFeature = false))
      val bcu           = new BlockchainUpdaterImpl(defaultWriter, ignoreSpendableBalanceChanged, settings, ntpTime, ignoreBlockchainUpdated)
      try {

        val (leaser, leases, blocks) = precs.sample.get

        blocks.foreach { block =>
          bcu.processBlock(block).explicitGet()
        }

        bcu.allActiveLeases.toSet shouldBe leases.toSet

        val emptyBlock = TestBlock
          .create(
            blocks.last.timestamp + 2,
            blocks.last.uniqueId,
            Seq.empty
          )

        // some leases in liquid state, we should add one block over to store them in db
        bcu.processBlock(emptyBlock)

        defaultWriter.allActiveLeases.toSet shouldBe leases.toSet

        val l = leases(Random.nextInt(leases.length - 1))

        val lc = LeaseCancelTransactionV1
          .selfSigned(
            leaser,
            l.id(),
            1 * 10 ^ 8,
            ntpTime.correctedTime() + 1000
          )
          .explicitGet()

        val b = TestBlock
          .create(
            emptyBlock.timestamp + 2,
            emptyBlock.uniqueId,
            Seq(lc)
          )

        val b2 = TestBlock
          .create(
            b.timestamp + 3,
            b.uniqueId,
            Seq.empty
          )

        bcu.processBlock(b)
        bcu.processBlock(b2)

        bcu.allActiveLeases.toSet shouldBe (leases.toSet - l)
        defaultWriter.allActiveLeases.toSet shouldBe (leases.toSet - l)

        bcu.shutdown()
      } finally {
        bcu.shutdown()
        db.close()
      }
    }
  }

=======
>>>>>>> 6537360e
  "addressTransactions" - {

    "return txs in correct ordering without fromId" in {
      baseTest(time => preconditions(time.correctedTime())) { (writer, account) =>
        val txs = writer
          .addressTransactions(account.toAddress, Set(TransferTransactionV1.typeId), 3, None)
          .explicitGet()

        val ordering = Ordering
          .by[(Int, Transaction), (Int, Long)]({ case (h, t) => (-h, -t.timestamp) })

        txs.length shouldBe 2

        txs.sorted(ordering) shouldBe txs
      }
    }

    "correctly applies transaction type filter" in {
      baseTest(time => preconditions(time.correctedTime())) { (writer, account) =>
        val txs = writer
          .addressTransactions(account.toAddress, Set(GenesisTransaction.typeId), 10, None)
          .explicitGet()

        txs.length shouldBe 1
      }
    }

    "return Left if fromId argument is a non-existent transaction" in {
      baseTest(time => preconditions(time.correctedTime())) { (writer, account) =>
        val nonExistentTxId = GenesisTransaction.create(account, ENOUGH_AMT, 1).explicitGet().id()

        val txs = writer
          .addressTransactions(account.toAddress, Set(TransferTransactionV1.typeId), 3, Some(nonExistentTxId))

        txs shouldBe Left(s"Transaction $nonExistentTxId does not exist")
      }
    }

    "return txs in correct ordering starting from a given id" in {
      baseTest(time => preconditions(time.correctedTime())) { (writer, account) =>
        // using pagination
        val firstTx = writer
          .addressTransactions(account.toAddress, Set(TransferTransactionV1.typeId), 1, None)
          .explicitGet()
          .head

        val secondTx = writer
          .addressTransactions(account.toAddress, Set(TransferTransactionV1.typeId), 1, Some(firstTx._2.id()))
          .explicitGet()
          .head

        // without pagination
        val txs = writer
          .addressTransactions(account.toAddress, Set(TransferTransactionV1.typeId), 2, None)
          .explicitGet()

        txs shouldBe Seq(firstTx, secondTx)
      }
    }

    "return an empty Seq when paginating from the last transaction" in {
      baseTest(time => preconditions(time.correctedTime())) { (writer, account) =>
        val txs = writer
          .addressTransactions(account.toAddress, Set(TransferTransactionV1.typeId), 2, None)
          .explicitGet()

        val txsFromLast = writer
          .addressTransactions(account.toAddress, Set(TransferTransactionV1.typeId), 2, Some(txs.last._2.id()))
          .explicitGet()

        txs.length shouldBe 2
        txsFromLast shouldBe Seq.empty
      }
    }

    "don't parse irrelevant transactions in transferById" in {
      val writer = TestLevelDB.withFunctionalitySettings(db, ignoreSpendableBalanceChanged, TestFunctionalitySettings.Stub, dbSettings)

      forAll(randomTransactionGen) { tx =>
        val transactionId = tx.id()
        db.put(Keys.transactionHNById(TransactionId @@ transactionId).keyBytes, Ints.toByteArray(1) ++ Shorts.toByteArray(0))
        db.put(Keys.transactionBytesAt(Height @@ 1, TxNum @@ 0.toShort).keyBytes, Array[Byte](1, 2, 3, 4, 5, 6))

        writer.transferById(transactionId) shouldBe None

        db.put(Keys.transactionBytesAt(Height @@ 1, TxNum @@ 0.toShort).keyBytes, Array[Byte](TransferTransaction.typeId, 2, 3, 4, 5, 6))
        intercept[ArrayIndexOutOfBoundsException](writer.transferById(transactionId))
      }
    }
  }
}<|MERGE_RESOLUTION|>--- conflicted
+++ resolved
@@ -241,108 +241,6 @@
     }
   }
 
-<<<<<<< HEAD
-  "allActiveLeases" - {
-    "should return correct set of leases" in {
-      def precs: Gen[(KeyPair, Seq[LeaseTransaction], Seq[Block])] = {
-
-        val ts = ntpTime.correctedTime()
-
-        for {
-          leaser <- accountGen
-          genesisBlock = TestBlock
-            .create(ts, Seq(GenesisTransaction.create(leaser, ENOUGH_AMT, ts).explicitGet()))
-          leases <- Gen.listOfN(
-            100,
-            for {
-              rec   <- accountGen
-              lease <- createLease(leaser, ENOUGH_AMT / 1000, 1 * 10 ^ 8, ts, rec.toAddress)
-            } yield lease
-          )
-          zero = (Seq.empty[LeaseTransaction], Seq[Block](genesisBlock))
-          (leaseTxs, blocks) = leases.distinct
-            .sliding(10, 10)
-            .foldLeft(zero) {
-              case ((ls, b :: bs), txs) =>
-                val nextBlock = TestBlock
-                  .create(
-                    ts + 10 + (b :: bs).length,
-                    b.uniqueId,
-                    txs
-                  )
-
-                (ls ++ txs, nextBlock :: b :: bs)
-            }
-        } yield (leaser, leaseTxs, blocks.reverse)
-      }
-
-      val defaultWriter = new LevelDBWriter(db, ignoreSpendableBalanceChanged, TestFunctionalitySettings.Stub, dbSettings)
-      val settings0     = WavesSettings.fromRootConfig(loadConfig(ConfigFactory.load()))
-      val settings      = settings0.copy(featuresSettings = settings0.featuresSettings.copy(autoShutdownOnUnsupportedFeature = false))
-      val bcu           = new BlockchainUpdaterImpl(defaultWriter, ignoreSpendableBalanceChanged, settings, ntpTime, ignoreBlockchainUpdated)
-      try {
-
-        val (leaser, leases, blocks) = precs.sample.get
-
-        blocks.foreach { block =>
-          bcu.processBlock(block).explicitGet()
-        }
-
-        bcu.allActiveLeases.toSet shouldBe leases.toSet
-
-        val emptyBlock = TestBlock
-          .create(
-            blocks.last.timestamp + 2,
-            blocks.last.uniqueId,
-            Seq.empty
-          )
-
-        // some leases in liquid state, we should add one block over to store them in db
-        bcu.processBlock(emptyBlock)
-
-        defaultWriter.allActiveLeases.toSet shouldBe leases.toSet
-
-        val l = leases(Random.nextInt(leases.length - 1))
-
-        val lc = LeaseCancelTransactionV1
-          .selfSigned(
-            leaser,
-            l.id(),
-            1 * 10 ^ 8,
-            ntpTime.correctedTime() + 1000
-          )
-          .explicitGet()
-
-        val b = TestBlock
-          .create(
-            emptyBlock.timestamp + 2,
-            emptyBlock.uniqueId,
-            Seq(lc)
-          )
-
-        val b2 = TestBlock
-          .create(
-            b.timestamp + 3,
-            b.uniqueId,
-            Seq.empty
-          )
-
-        bcu.processBlock(b)
-        bcu.processBlock(b2)
-
-        bcu.allActiveLeases.toSet shouldBe (leases.toSet - l)
-        defaultWriter.allActiveLeases.toSet shouldBe (leases.toSet - l)
-
-        bcu.shutdown()
-      } finally {
-        bcu.shutdown()
-        db.close()
-      }
-    }
-  }
-
-=======
->>>>>>> 6537360e
   "addressTransactions" - {
 
     "return txs in correct ordering without fromId" in {
