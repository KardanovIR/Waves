--- conflicted
+++ resolved
@@ -459,19 +459,13 @@
 
           val ctx = {
             utils.functionCosts(V3)
-            val directives = DirectiveSet(V3, Account, Expression).explicitGet()
             Monoid
               .combineAll(
                 Seq(
                   PureContext.build(Global, V3).withEnvironment[Environment],
                   CryptoContext.build(Global, V3).withEnvironment[Environment],
                   WavesContext.build(
-<<<<<<< HEAD
                     DirectiveSet(V3, Account, Expression).explicitGet()
-=======
-                    directives,
-                    new WavesEnvironment('T'.toByte, Coeval(???), Coeval(???), EmptyBlockchain, Coeval(???), directives)
->>>>>>> d9aff144
                   )
                 ))
           }
