--- conflicted
+++ resolved
@@ -199,17 +199,10 @@
         FUNCTION_CALL(
           User(FieldNames.ScriptTransfer),
           List(
-<<<<<<< HEAD
             recipientAddress match {
               case recipientAddress: Address => FUNCTION_CALL(User("Address"), List(CONST_BYTESTR(recipientAddress.bytes).explicitGet()))
               case recipientAddress: Alias   => FUNCTION_CALL(User("Alias"), List(CONST_STRING(recipientAddress.name).explicitGet()))
             },
-=======
-            (recipientAddress match {
-              case recipientAddress: Address => FUNCTION_CALL(User("Address"), List(CONST_BYTESTR(recipientAddress.bytes).explicitGet()))
-              case recipientAddress: Alias   => FUNCTION_CALL(User("Alias"), List(CONST_STRING(recipientAddress.name).explicitGet()))
-            }),
->>>>>>> b81c43c9
             CONST_LONG(recipientAmount),
             a.fold(REF("unit"): EXPR)(asset => CONST_BYTESTR(asset.id).explicitGet())
           )
@@ -451,17 +444,8 @@
           master,
           fc,
           payment.toSeq,
-<<<<<<< HEAD
           if (sponsored) sponsoredFee else fee,
           if (sponsored) sponsorTx.asset else Waves,
-=======
-          if (sponsored) sponsoredFee
-          else
-            fee,
-          if (sponsored) sponsorTx.asset
-          else
-            Waves,
->>>>>>> b81c43c9
           ts + 3
         )
         .explicitGet()
@@ -1575,7 +1559,6 @@
     compileContractFromExpr(expr, V4)
   }
 
-<<<<<<< HEAD
   private def throwContract(funcName: String): DApp = {
     val expr = {
       val script =
@@ -1593,47 +1576,25 @@
   }
 
   property("issuing asset with existed id should produce error") {
-    import InvokeScriptTransactionDiffTest.LevelDBWriterPredefAsset
-
     val uniqueAssetIdScenario =
       for {
         master  <- accountGen
         invoker <- accountGen
         ts      <- timestampGen
-        genesis1Tx = GenesisTransaction.create(master, ENOUGH_AMT, ts).explicitGet()
-        genesis2Tx = GenesisTransaction.create(invoker, ENOUGH_AMT, ts).explicitGet()
+
         assetTx     <- issueGen
         fee         <- ciFee(nonNftIssue = 1)
         funcBinding <- funcNameGen
         contract    = issueContract(funcBinding)
         script      = ContractScript(V4, contract)
-        setScriptTx = SetScriptTransaction.selfSigned(1.toByte, master, script.toOption, fee, ts + 2).explicitGet()
+
         fc          = Terms.FUNCTION_CALL(FunctionHeader.User(funcBinding), List.empty)
         invokeTx = InvokeScriptTransaction
           .selfSigned(TxVersion.V2, invoker, master, Some(fc), Seq(), fee, Waves, ts + 3)
           .explicitGet()
-      } yield (assetTx, invokeTx, Seq(genesis1Tx, genesis2Tx, setScriptTx))
-
-=======
-  private val uniqueAssetIdScenario =
-    for {
-      master  <- accountGen
-      invoker <- accountGen
-      ts      <- timestampGen
-      assetTx     <- issueGen
-      fee         <- ciFee()
-      funcBinding <- funcNameGen
-      contract    = issueContract(funcBinding)
-      script      = ContractScript(V4, contract)
-      fc          = Terms.FUNCTION_CALL(FunctionHeader.User(funcBinding), List.empty)
-      invokeTx = InvokeScriptTransaction
-        .selfSigned(TxVersion.V2, invoker, master, Some(fc), Seq(), fee, Waves, ts + 3)
-        .explicitGet()
-    } yield (assetTx, invokeTx, master, script, funcBinding)
-
-  property("issuing asset with existed id should produce error") {
+      } yield (assetTx, invokeTx, master, script, funcBinding)
+
     val blockchain: Blockchain = mock[Blockchain]
->>>>>>> b81c43c9
     forAll(uniqueAssetIdScenario) {
       case (asset, invoke, master, script, funcBinding) =>
         (blockchain.settings _).expects().returning(TestSettings.Default.blockchainSettings)
@@ -1653,11 +1614,10 @@
         InvokeScriptTransactionDiff
           .apply(blockchain, invoke.timestamp)(invoke)
           .resultE should produce("is already issued")
-
-    }
-  }
-
-  private def reissueContract(funcName: String, asset: ByteStr): DApp = {
+    }
+  }
+
+   def reissueContract(funcName: String, asset: ByteStr): DApp = {
     val expr = {
       val script =
         s"""
@@ -1673,8 +1633,7 @@
 
     compileContractFromExpr(expr, V4)
   }
-
-  private val reissueAssetIdScenario =
+    val reissueAssetIdScenario =
     for {
       master  <- accountGen
       invoker <- accountGen
@@ -1890,7 +1849,6 @@
         }
     }
   }
-<<<<<<< HEAD
 
   property(s"accepts failed transactions after ${BlockchainFeatures.AcceptFailedScriptTransaction} activation") {
     def failInvariant(funcBinding: String, sponsorTx: SponsorFeeTransaction, issueTx: IssueTransaction): Gen[(TxAmount, Asset, DApp, List[EXPR])] = {
@@ -2008,25 +1966,4 @@
         }
     }
   }
-}
-
-object InvokeScriptTransactionDiffTest {
-  import com.wavesplatform.database.LevelDBWriter
-  import com.wavesplatform.settings.{BlockchainSettings, DBSettings}
-  import monix.reactive.Observer
-  import org.iq80.leveldb.DB
-
-  private class LevelDBWriterPredefAsset(
-      val asset: IssueTransaction,
-      val db: DB,
-      val spendableBalanceChanged: Observer[(Address, Asset)],
-      override val settings: BlockchainSettings,
-      override val dbSettings: DBSettings
-  ) extends LevelDBWriter(db, spendableBalanceChanged, settings, dbSettings, 10) {
-    import asset._
-    override def assetDescription(ia: IssuedAsset): Option[AssetDescription] =
-      Some(AssetDescription(id(), sender, name, description, decimals, reissuable, quantity, Height(2), script.map(_ -> 1L), 0, false))
-  }
-=======
->>>>>>> b81c43c9
 }