--- conflicted
+++ resolved
@@ -148,22 +148,9 @@
         .signed(TxVersion.V2, acc, o1a, o2a, 100000000L, 100000000L, 1, 1, (1 + 1) / 2, 10000L - 100)
         .explicitGet()
 
-<<<<<<< HEAD
-      setContractB = SetScriptTransaction.selfSigned(acc, Some(allAllowed), fee, ts).explicitGet()
+      setContractB = SetScriptTransaction.selfSigned(1.toByte, acc, Some(allAllowed), fee, ts).explicitGet()
       issueScrB = IssueTransaction
         .selfSigned(TxVersion.V2, acc, assetName, description, quantity + 1000000000L, decimals, true, Some(allAllowed), iFee, timestamp)
-=======
-      setContractB = SetScriptTransaction.selfSigned(1.toByte, acc, Some(allAllowed), fee, ts).explicitGet()
-      issueScrB = IssueTransaction.selfSigned(TxVersion.V2, acc,
-          assetName,
-          description,
-          quantity + 1000000000L,
-          decimals,
-          true,
-          Some(allAllowed),
-          iFee,
-          timestamp)
->>>>>>> aebef5a6
         .explicitGet()
       assetPairB = AssetPair(IssuedAsset(issueScrB.id()), IssuedAsset(issueScr.id()))
       o1b        = Order.buy(2: Byte, master, master, assetPairB, 100000001L, 100000001L, timestamp, 10000L, 1)
@@ -272,22 +259,9 @@
         .signed(TxVersion.V2, acc, o1a, o2a, 100000000L, 100000000L, 1, 1, (1 + 1) / 2, 10000L - 100)
         .explicitGet()
 
-<<<<<<< HEAD
-      setContractB = SetScriptTransaction.selfSigned(acc, Some(allAllowed), fee, ts).explicitGet()
+      setContractB = SetScriptTransaction.selfSigned(1.toByte, acc, Some(allAllowed), fee, ts).explicitGet()
       issueScrB = IssueTransaction
         .selfSigned(TxVersion.V2, acc, assetName, description, quantity + 1000000000L, decimals, true, Some(allAllowed), iFee, timestamp)
-=======
-      setContractB = SetScriptTransaction.selfSigned(1.toByte, acc, Some(allAllowed), fee, ts).explicitGet()
-      issueScrB = IssueTransaction.selfSigned(TxVersion.V2, acc,
-          assetName,
-          description,
-          quantity + 1000000000L,
-          decimals,
-          true,
-          Some(allAllowed),
-          iFee,
-          timestamp)
->>>>>>> aebef5a6
         .explicitGet()
       assetPairB = AssetPair(IssuedAsset(issueScrB.id()), IssuedAsset(issueScr.id()))
       o1b        = Order.buy(2: Byte, master, master, assetPairB, 100000001L, 100000001L, timestamp, 10000L, 1)
