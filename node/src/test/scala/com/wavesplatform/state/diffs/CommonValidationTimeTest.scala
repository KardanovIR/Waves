--- conflicted
+++ resolved
@@ -24,13 +24,8 @@
         .explicitGet()
     } yield (prevBlockTs, blockTs, height, transfer1)) {
       case (prevBlockTs, blockTs, height, transfer1) =>
-<<<<<<< HEAD
-        withStateAndHistory(Enabled) { blockchain: Blockchain =>
+        withLevelDBWriter(Enabled) { blockchain: Blockchain =>
           val result = TransactionDiffer(Some(prevBlockTs), blockTs)(blockchain, transfer1).resultE
-=======
-        withLevelDBWriter(Enabled) { blockchain: Blockchain =>
-          val result = TransactionDiffer(Some(prevBlockTs), blockTs, height)(blockchain, transfer1).resultE
->>>>>>> f2a3fa77
           result should produce("in the past relative to previous block timestamp")
         }
     }
@@ -50,13 +45,8 @@
     } yield (prevBlockTs, blockTs, height, transfer1)) {
       case (prevBlockTs, blockTs, height, transfer1) =>
         val functionalitySettings = Enabled.copy(allowTransactionsFromFutureUntil = blockTs - 1)
-<<<<<<< HEAD
-        withStateAndHistory(functionalitySettings) { blockchain: Blockchain =>
+        withLevelDBWriter(functionalitySettings) { blockchain: Blockchain =>
           TransactionDiffer(Some(prevBlockTs), blockTs)(blockchain, transfer1).resultE should
-=======
-        withLevelDBWriter(functionalitySettings) { blockchain: Blockchain =>
-          TransactionDiffer(Some(prevBlockTs), blockTs, height)(blockchain, transfer1).resultE should
->>>>>>> f2a3fa77
             produce("in the future relative to block timestamp")
         }
     }
