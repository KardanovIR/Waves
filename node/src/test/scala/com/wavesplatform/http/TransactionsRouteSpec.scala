package com.wavesplatform.http

import akka.http.scaladsl.model.StatusCodes
import akka.http.scaladsl.server.Route
import com.wavesplatform.account.PublicKey
import com.wavesplatform.api.http.ApiError.{InvalidAddress, InvalidSignature, TooBigArrayAllocation}
import com.wavesplatform.api.http.TransactionsApiRoute
import com.wavesplatform.common.state.ByteStr
import com.wavesplatform.common.utils.{Base58, EitherExt2}
import com.wavesplatform.features.BlockchainFeatures
import com.wavesplatform.http.ApiMarshallers._
import com.wavesplatform.lang.directives.values.V1
import com.wavesplatform.lang.script.v1.ExprScript
import com.wavesplatform.lang.v1.FunctionHeader
import com.wavesplatform.lang.v1.compiler.Terms.{CONST_BOOLEAN, CONST_LONG, FUNCTION_CALL, TRUE}
import com.wavesplatform.network.UtxPoolSynchronizer
import com.wavesplatform.settings.{BlockchainSettings, GenesisSettings, TestFunctionalitySettings, WalletSettings}
import com.wavesplatform.state.{AssetDescription, Blockchain}
import com.wavesplatform.transaction.Asset.IssuedAsset
import com.wavesplatform.transaction.smart.InvokeScriptTransaction
import com.wavesplatform.transaction.smart.InvokeScriptTransaction.Payment
import com.wavesplatform.utx.UtxPool
import com.wavesplatform.wallet.Wallet
import com.wavesplatform.{BlockGen, NoShrink, TestTime, TransactionGen}
import monix.execution.Scheduler
import org.scalacheck.Gen
import org.scalacheck.Gen._
import org.scalamock.scalatest.MockFactory
import org.scalatest.Matchers
import org.scalatestplus.scalacheck.{ScalaCheckPropertyChecks => PropertyChecks}
import play.api.libs.json._

class TransactionsRouteSpec
    extends RouteSpec("/transactions")
    with RestAPISettingsHelper
    with MockFactory
    with Matchers
    with TransactionGen
    with BlockGen
    with PropertyChecks
    with NoShrink {

  implicit def scheduler = Scheduler.global

  private val wallet              = Wallet(WalletSettings(None, Some("qwerty"), None))
  private val blockchain          = mock[Blockchain]
  private val utx                 = mock[UtxPool]
  private val utxPoolSynchronizer = mock[UtxPoolSynchronizer]
  private val route               = TransactionsApiRoute(restAPISettings, wallet, blockchain, utx, utxPoolSynchronizer, new TestTime).route

  private val invalidBase58Gen = alphaNumStr.map(_ + "0")

  routePath("/calculateFee") - {
    "transfer with Waves fee" - {
      "TransferTransaction" in {
        val sender: PublicKey = accountGen.sample.get
        val transferTx = Json.obj(
          "type"            -> 4,
          "version"         -> 2,
          "amount"          -> 1000000,
          "senderPublicKey" -> Base58.encode(sender),
          "recipient"       -> accountGen.sample.get.toAddress
        )

        val featuresSettings = TestFunctionalitySettings.Enabled.copy(
          preActivatedFeatures = TestFunctionalitySettings.Enabled.preActivatedFeatures + (BlockchainFeatures.FeeSponsorship.id -> 100)
        )
        val blockchain = mock[Blockchain]
        (blockchain.height _).expects().returning(1).anyNumberOfTimes()
        (blockchain.hasScript _).expects(sender.toAddress).returning(false).anyNumberOfTimes()
        (blockchain.activatedFeatures _).expects().returning(featuresSettings.preActivatedFeatures)
        (blockchain.settings _).expects().returning(BlockchainSettings('T', featuresSettings, GenesisSettings.TESTNET))

        val route = TransactionsApiRoute(restAPISettings, wallet, blockchain, utx, utxPoolSynchronizer, new TestTime).route

        Post(routePath("/calculateFee"), transferTx) ~> route ~> check {
          status shouldEqual StatusCodes.OK
          (responseAs[JsObject] \ "feeAssetId").asOpt[String] shouldBe empty
          (responseAs[JsObject] \ "feeAmount").as[Long] shouldEqual 100000
        }
      }

      "MassTransferTransaction" in {
        val sender: PublicKey = accountGen.sample.get
        val transferTx = Json.obj(
          "type"            -> 11,
          "version"         -> 1,
          "senderPublicKey" -> Base58.encode(sender),
          "transfers" -> Json.arr(
            Json.obj(
              "recipient" -> accountGen.sample.get.toAddress,
              "amount"    -> 1000000
            ),
            Json.obj(
              "recipient" -> accountGen.sample.get.toAddress,
              "amount"    -> 2000000
            )
          )
        )

        val featuresSettings = TestFunctionalitySettings.Enabled.copy(
          preActivatedFeatures = TestFunctionalitySettings.Enabled.preActivatedFeatures + (BlockchainFeatures.FeeSponsorship.id -> 100)
        )
        val blockchain = mock[Blockchain]
        (blockchain.height _).expects().returning(1).anyNumberOfTimes()
        (blockchain.hasScript _).expects(sender.toAddress).returning(false).anyNumberOfTimes()
        (blockchain.activatedFeatures _).expects().returning(featuresSettings.preActivatedFeatures)
        (blockchain.settings _).expects().returning(BlockchainSettings('T', featuresSettings, GenesisSettings.TESTNET))

        val route = TransactionsApiRoute(restAPISettings, wallet, blockchain, utx, utxPoolSynchronizer, new TestTime).route

        Post(routePath("/calculateFee"), transferTx) ~> route ~> check {
          status shouldEqual StatusCodes.OK
          (responseAs[JsObject] \ "feeAssetId").asOpt[String] shouldBe empty
          (responseAs[JsObject] \ "feeAmount").as[Long] shouldEqual 200000
        }
      }
    }

    "transfer with Asset fee" - {
      "without sponsorship" in {
        val assetId: ByteStr  = issueGen.sample.get.assetId
        val sender: PublicKey = accountGen.sample.get
        val transferTx = Json.obj(
          "type"            -> 4,
          "version"         -> 2,
          "amount"          -> 1000000,
          "feeAssetId"      -> assetId.toString,
          "senderPublicKey" -> Base58.encode(sender),
          "recipient"       -> accountGen.sample.get.toAddress
        )

        val featuresSettings = TestFunctionalitySettings.Enabled.copy(
          preActivatedFeatures = TestFunctionalitySettings.Enabled.preActivatedFeatures + (BlockchainFeatures.FeeSponsorship.id -> 100)
        )
        val blockchain = mock[Blockchain]
        (blockchain.height _).expects().returning(1).anyNumberOfTimes()
        (blockchain.hasScript _).expects(sender.toAddress).returning(false).anyNumberOfTimes()
        (blockchain.activatedFeatures _).expects().returning(featuresSettings.preActivatedFeatures)
        (blockchain.settings _).expects().returning(BlockchainSettings('T', featuresSettings, GenesisSettings.TESTNET))

        val route = TransactionsApiRoute(restAPISettings, wallet, blockchain, utx, utxPoolSynchronizer, new TestTime).route

        Post(routePath("/calculateFee"), transferTx) ~> route ~> check {
          status shouldEqual StatusCodes.OK
          (responseAs[JsObject] \ "feeAssetId").asOpt[String] shouldBe empty
          (responseAs[JsObject] \ "feeAmount").as[Long] shouldEqual 100000
        }
      }

      "with sponsorship" in {
        val assetId: IssuedAsset = IssuedAsset(issueGen.sample.get.assetId)
        val sender: PublicKey    = accountGen.sample.get
        val transferTx = Json.obj(
          "type"            -> 4,
          "version"         -> 2,
          "amount"          -> 1000000,
          "feeAssetId"      -> assetId.id.toString,
          "senderPublicKey" -> Base58.encode(sender),
          "recipient"       -> accountGen.sample.get.toAddress
        )

        val featuresSettings = TestFunctionalitySettings.Enabled.copy(
          preActivatedFeatures = TestFunctionalitySettings.Enabled.preActivatedFeatures + (BlockchainFeatures.FeeSponsorship.id -> 0)
        )
        val blockchain = mock[Blockchain]
        (blockchain.height _).expects().returning(featuresSettings.featureCheckBlocksPeriod).once()
        (blockchain.hasScript _).expects(sender.toAddress).returning(false).once()
        (blockchain.activatedFeatures _).expects().returning(featuresSettings.preActivatedFeatures)
        (blockchain.settings _).expects().returning(BlockchainSettings('T', featuresSettings, GenesisSettings.TESTNET))
        (blockchain.assetDescription _)
          .expects(assetId)
          .returning(
            Some(
              AssetDescription(
                issuer = accountGen.sample.get,
                name = "foo".getBytes("UTF-8"),
                description = "bar".getBytes("UTF-8"),
                decimals = 8,
                reissuable = false,
                totalVolume = Long.MaxValue,
                script = None,
                sponsorship = 5
              )
            )
          )
          .anyNumberOfTimes()

        val route = TransactionsApiRoute(restAPISettings, wallet, blockchain, utx, utxPoolSynchronizer, new TestTime).route

        Post(routePath("/calculateFee"), transferTx) ~> route ~> check {
          status shouldEqual StatusCodes.OK
          (responseAs[JsObject] \ "feeAssetId").as[String] shouldBe assetId.id.toString
          (responseAs[JsObject] \ "feeAmount").as[Long] shouldEqual 5
        }
      }

      "with sponsorship, smart token and smart account" in {
        val assetId: IssuedAsset = IssuedAsset(issueGen.sample.get.assetId)
        val sender: PublicKey    = accountGen.sample.get
        val transferTx = Json.obj(
          "type"            -> 4,
          "version"         -> 2,
          "amount"          -> 1000000,
          "feeAssetId"      -> assetId.id.toString,
          "senderPublicKey" -> Base58.encode(sender),
          "recipient"       -> accountGen.sample.get.toAddress
        )

        val featuresSettings = TestFunctionalitySettings.Enabled.copy(
          preActivatedFeatures = TestFunctionalitySettings.Enabled.preActivatedFeatures + (BlockchainFeatures.FeeSponsorship.id -> 0)
        )

        val blockchain = mock[Blockchain]
        (blockchain.height _).expects().returning(featuresSettings.featureCheckBlocksPeriod).once()
        (blockchain.hasScript _).expects(sender.toAddress).returning(true).once()
        (blockchain.activatedFeatures _).expects().returning(featuresSettings.preActivatedFeatures)
        (blockchain.settings _).expects().returning(BlockchainSettings('T', featuresSettings, GenesisSettings.TESTNET))
        (blockchain.assetDescription _)
          .expects(assetId)
          .returning(
            Some(
              AssetDescription(
                issuer = accountGen.sample.get,
                name = "foo".getBytes("UTF-8"),
                description = "bar".getBytes("UTF-8"),
                decimals = 8,
                reissuable = false,
                totalVolume = Long.MaxValue,
                script = Some(ExprScript(V1, TRUE, checkSize = false).explicitGet()),
                sponsorship = 5
              )
            )
          )
          .anyNumberOfTimes()

        val route = TransactionsApiRoute(restAPISettings, wallet, blockchain, utx, utxPoolSynchronizer, new TestTime).route

        Post(routePath("/calculateFee"), transferTx) ~> route ~> check {
          status shouldEqual StatusCodes.OK
          (responseAs[JsObject] \ "feeAssetId").as[String] shouldBe assetId.id.toString
          (responseAs[JsObject] \ "feeAmount").as[Long] shouldEqual 45
        }
      }
    }
  }

  routePath("/address/{address}/limit/{limit}") - {
    val bytes32StrGen = bytes32gen.map(Base58.encode)
    val addressGen    = accountGen.map(_.address)

    "handles parameter errors with corresponding responses" - {
      "invalid address" in {
        forAll(bytes32StrGen) { badAddress =>
          Get(routePath(s"/address/$badAddress/limit/1")) ~> route should produce(InvalidAddress)
        }
      }

      "invalid limit" - {
        "limit is too big" in {
          forAll(addressGen, choose(MaxTransactionsPerRequest + 1, Int.MaxValue).label("limitExceeded")) {
            case (address, limit) =>
              Get(routePath(s"/address/$address/limit/$limit")) ~> route should produce(TooBigArrayAllocation)
          }
        }
      }

      "invalid after" in {
        forAll(addressGen, choose(1, MaxTransactionsPerRequest).label("limitCorrect"), invalidBase58Gen) {
          case (address, limit, invalidBase58) =>
            Get(routePath(s"/address/$address/limit/$limit?after=$invalidBase58")) ~> route ~> check {
              status shouldEqual StatusCodes.BadRequest
              (responseAs[JsObject] \ "message").as[String] shouldEqual s"Unable to decode transaction id $invalidBase58"
            }
        }
      }
    }

    "returns 200 if correct params provided" - {
      def routeGen: Gen[Route] =
        Gen.const({
          val b = mock[Blockchain]
<<<<<<< HEAD
          (b.addressTransactions(_: Address, _: Set[TransactionParser], _: Option[ByteStr])).expects(*, *, *).returning(CloseableIterator.empty).anyNumberOfTimes()
          (b.addressTransactions(_: Address, _: Set[Byte], _: Int, _: Option[ByteStr])).expects(*, *, *, *).returning(Right(Nil)).anyNumberOfTimes()
          TransactionsApiRoute(restAPISettings, wallet, b, utx, allChannels, new TestTime).route
=======
          TransactionsApiRoute(restAPISettings, wallet, b, utx, utxPoolSynchronizer, new TestTime).route
>>>>>>> 6a19aff6
        })

      "address and limit" in {
        forAll(routeGen, addressGen, choose(1, MaxTransactionsPerRequest).label("limitCorrect")) {
          case (r, address, limit) =>
            Get(routePath(s"/address/$address/limit/$limit")) ~> r ~> check {
              status shouldEqual StatusCodes.OK
            }
        }
      }

      "address, limit and after" in {
        forAll(routeGen, addressGen, choose(1, MaxTransactionsPerRequest).label("limitCorrect"), bytes32StrGen) {
          case (r, address, limit, txId) =>
            Get(routePath(s"/address/$address/limit/$limit?after=$txId")) ~> r ~> check {
              status shouldEqual StatusCodes.OK
            }
        }
      }
    }
  }

  routePath("/info/{signature}") - {
    "handles invalid signature" in {
      forAll(invalidBase58Gen) { invalidBase58 =>
        Get(routePath(s"/info/$invalidBase58")) ~> route should produce(InvalidSignature)
      }

      Get(routePath(s"/info/")) ~> route should produce(InvalidSignature)
      Get(routePath(s"/info")) ~> route should produce(InvalidSignature)
    }

    "working properly otherwise" in {
      val txAvailability = for {
        tx     <- randomTransactionGen
        height <- posNum[Int]
      } yield (tx, height)

      forAll(txAvailability) {
        case (tx, height) =>
          (blockchain.transactionInfo _).expects(tx.id()).returning(Some((height, tx))).once()
          Get(routePath(s"/info/${tx.id().toString}")) ~> route ~> check {
            status shouldEqual StatusCodes.OK
            responseAs[JsValue] shouldEqual tx.json() + ("height" -> JsNumber(height))
          }
      }
    }
  }

  routePath("/unconfirmed") - {
    "returns the list of unconfirmed transactions" in {
      val g = for {
        i <- chooseNum(0, 20)
        t <- listOfN(i, randomTransactionGen)
      } yield t

      forAll(g) { txs =>
        (utx.all _).expects().returns(txs).once()
        Get(routePath("/unconfirmed")) ~> route ~> check {
          val resp = responseAs[Seq[JsValue]]
          for ((r, t) <- resp.zip(txs)) {
            if ((r \ "version").as[Int] == 1) {
              (r \ "signature").as[String] shouldEqual t.proofs.proofs(0).toString
            } else {
              (r \ "proofs").as[Seq[String]] shouldEqual t.proofs.proofs.map(_.toString)
            }
          }
        }
      }
    }
  }

  routePath("/unconfirmed/size") - {
    "returns the size of unconfirmed transactions" in {
      val g = for {
        i <- chooseNum(0, 20)
        t <- listOfN(i, randomTransactionGen)
      } yield t

      forAll(g) { txs =>
        (utx.size _).expects().returns(txs.size).once()
        Get(routePath("/unconfirmed/size")) ~> route ~> check {
          status shouldEqual StatusCodes.OK
          responseAs[JsValue] shouldEqual Json.obj("size" -> JsNumber(txs.size))
        }
      }
    }
  }

  routePath("/unconfirmed/info/{signature}") - {
    "handles invalid signature" in {
      forAll(invalidBase58Gen) { invalidBase58 =>
        Get(routePath(s"/unconfirmed/info/$invalidBase58")) ~> route should produce(InvalidSignature)
      }

      Get(routePath(s"/unconfirmed/info/")) ~> route should produce(InvalidSignature)
      Get(routePath(s"/unconfirmed/info")) ~> route should produce(InvalidSignature)
    }

    "working properly otherwise" in {
      forAll(randomTransactionGen) { tx =>
        (utx.transactionById _).expects(tx.id()).returns(Some(tx)).once()
        Get(routePath(s"/unconfirmed/info/${tx.id().toString}")) ~> route ~> check {
          status shouldEqual StatusCodes.OK
          responseAs[JsValue] shouldEqual tx.json()
        }
      }
    }
  }

  routePath("/sign") - {
    "function call without args" in {
      val acc1       = wallet.generateNewAccount().get
      val acc2       = wallet.generateNewAccount().get

      val funcName          = "func"
      val funcWithoutArgs   = Json.obj("function" -> funcName)
      val funcWithEmptyArgs = Json.obj("function" -> funcName, "args" -> JsArray.empty)
      val funcWithArgs = InvokeScriptTransaction.functionCallToJson(
        FUNCTION_CALL(
          FunctionHeader.User(funcName),
          List(CONST_LONG(1), CONST_BOOLEAN(true))
        )
      )

      def invoke(func: JsObject, expectedArgsLength: Int): Unit = {
        val ist = Json.obj(
          "type"       -> InvokeScriptTransaction.typeId,
          "version"    -> 1,
          "sender"     -> acc1.address,
          "dApp"       -> acc2.address,
          "call"       -> func,
          "payment"    -> Seq[Payment](),
          "fee"        -> 500000,
          "feeAssetId" -> JsNull
        )
        Post(routePath("/sign"), ist) ~> ApiKeyHeader ~> route ~> check {
          status shouldEqual StatusCodes.OK
          val jsObject = responseAs[JsObject]
          (jsObject \ "senderPublicKey").as[String] shouldBe acc1.publicKey.toString
          (jsObject \ "call" \ "function").as[String] shouldBe funcName
          (jsObject \ "call" \ "args").as[JsArray].value.length shouldBe expectedArgsLength
        }
      }

      invoke(funcWithoutArgs, 0)
      invoke(funcWithEmptyArgs, 0)
      invoke(funcWithArgs, 2)
    }
  }
}<|MERGE_RESOLUTION|>--- conflicted
+++ resolved
@@ -280,13 +280,7 @@
       def routeGen: Gen[Route] =
         Gen.const({
           val b = mock[Blockchain]
-<<<<<<< HEAD
-          (b.addressTransactions(_: Address, _: Set[TransactionParser], _: Option[ByteStr])).expects(*, *, *).returning(CloseableIterator.empty).anyNumberOfTimes()
-          (b.addressTransactions(_: Address, _: Set[Byte], _: Int, _: Option[ByteStr])).expects(*, *, *, *).returning(Right(Nil)).anyNumberOfTimes()
-          TransactionsApiRoute(restAPISettings, wallet, b, utx, allChannels, new TestTime).route
-=======
           TransactionsApiRoute(restAPISettings, wallet, b, utx, utxPoolSynchronizer, new TestTime).route
->>>>>>> 6a19aff6
         })
 
       "address and limit" in {
