package com.wavesplatform.http

import akka.http.scaladsl.model.StatusCodes
import akka.http.scaladsl.server.Route
import com.wavesplatform.account.PublicKey
import com.wavesplatform.api.http.ApiError.{InvalidAddress, InvalidSignature, TooBigArrayAllocation}
import com.wavesplatform.api.http.TransactionsApiRoute
import com.wavesplatform.common.state.ByteStr
import com.wavesplatform.common.utils.{Base58, EitherExt2}
import com.wavesplatform.features.BlockchainFeatures
import com.wavesplatform.http.ApiMarshallers._
import com.wavesplatform.lang.directives.values.V1
import com.wavesplatform.lang.script.v1.ExprScript
<<<<<<< HEAD
import com.wavesplatform.lang.v1.FunctionHeader
import com.wavesplatform.lang.v1.compiler.Terms.{CONST_BOOLEAN, CONST_LONG, EVALUATED, FUNCTION_CALL, TRUE}
import com.wavesplatform.settings.{BlockchainSettings, GenesisSettings, TestFunctionalitySettings, WalletSettings}
import com.wavesplatform.state.{AssetDescription, Blockchain}
import com.wavesplatform.transaction.Asset.IssuedAsset
import com.wavesplatform.transaction.TransactionParser
import com.wavesplatform.transaction.smart.InvokeScriptTransaction
import com.wavesplatform.transaction.smart.InvokeScriptTransaction.Payment
import com.wavesplatform.utils.CloseableIterator
=======
import com.wavesplatform.lang.v1.compiler.Terms.TRUE
import com.wavesplatform.network.UtxPoolSynchronizer
import com.wavesplatform.settings.{BlockchainSettings, GenesisSettings, TestFunctionalitySettings, WalletSettings}
import com.wavesplatform.state.{AssetDescription, Blockchain}
import com.wavesplatform.transaction.Asset.IssuedAsset
>>>>>>> f2a3fa77
import com.wavesplatform.utx.UtxPool
import com.wavesplatform.wallet.Wallet
import com.wavesplatform.{BlockGen, NoShrink, TestTime, TransactionGen}
import monix.execution.Scheduler
import org.scalacheck.Gen
import org.scalacheck.Gen._
import org.scalamock.scalatest.MockFactory
import org.scalatest.Matchers
import org.scalatestplus.scalacheck.{ScalaCheckPropertyChecks => PropertyChecks}
import play.api.libs.json._

class TransactionsRouteSpec
    extends RouteSpec("/transactions")
    with RestAPISettingsHelper
    with MockFactory
    with Matchers
    with TransactionGen
    with BlockGen
    with PropertyChecks
    with NoShrink {

  implicit def scheduler = Scheduler.global

  private val wallet = Wallet(WalletSettings(None, Some("qwerty"), None))
  private val blockchain = mock[Blockchain]
  private val utx = mock[UtxPool]
  private val utxPoolSynchronizer = mock[UtxPoolSynchronizer]
  private val route = TransactionsApiRoute(restAPISettings, wallet, blockchain, utx, utxPoolSynchronizer, new TestTime).route

  private val invalidBase58Gen = alphaNumStr.map(_ + "0")

  routePath("/calculateFee") - {
    "transfer with Waves fee" - {
      "TransferTransaction" in {
        val sender: PublicKey = accountGen.sample.get
        val transferTx = Json.obj(
          "type"            -> 4,
          "version"         -> 2,
          "amount"          -> 1000000,
          "senderPublicKey" -> Base58.encode(sender),
          "recipient"       -> accountGen.sample.get.toAddress
        )

        val featuresSettings = TestFunctionalitySettings.Enabled.copy(
          preActivatedFeatures = TestFunctionalitySettings.Enabled.preActivatedFeatures + (BlockchainFeatures.FeeSponsorship.id -> 100)
        )
        val blockchain = mock[Blockchain]
        (blockchain.height _).expects().returning(1).anyNumberOfTimes()
        (blockchain.hasScript _).expects(sender.toAddress).returning(false).anyNumberOfTimes()
        (blockchain.activatedFeatures _).expects().returning(featuresSettings.preActivatedFeatures)
        (blockchain.settings _).expects().returning(BlockchainSettings('T', featuresSettings, GenesisSettings.TESTNET))

        val route = TransactionsApiRoute(restAPISettings, wallet, blockchain, utx, utxPoolSynchronizer, new TestTime).route

        Post(routePath("/calculateFee"), transferTx) ~> route ~> check {
          status shouldEqual StatusCodes.OK
          (responseAs[JsObject] \ "feeAssetId").asOpt[String] shouldBe empty
          (responseAs[JsObject] \ "feeAmount").as[Long] shouldEqual 100000
        }
      }

      "MassTransferTransaction" in {
        val sender: PublicKey = accountGen.sample.get
        val transferTx = Json.obj(
          "type"            -> 11,
          "version"         -> 1,
          "senderPublicKey" -> Base58.encode(sender),
          "transfers" -> Json.arr(
            Json.obj(
              "recipient" -> accountGen.sample.get.toAddress,
              "amount"    -> 1000000
            ),
            Json.obj(
              "recipient" -> accountGen.sample.get.toAddress,
              "amount"    -> 2000000
            )
          )
        )

        val featuresSettings = TestFunctionalitySettings.Enabled.copy(
          preActivatedFeatures = TestFunctionalitySettings.Enabled.preActivatedFeatures + (BlockchainFeatures.FeeSponsorship.id -> 100)
        )
        val blockchain = mock[Blockchain]
        (blockchain.height _).expects().returning(1).anyNumberOfTimes()
        (blockchain.hasScript _).expects(sender.toAddress).returning(false).anyNumberOfTimes()
        (blockchain.activatedFeatures _).expects().returning(featuresSettings.preActivatedFeatures)
        (blockchain.settings _).expects().returning(BlockchainSettings('T', featuresSettings, GenesisSettings.TESTNET))

        val route = TransactionsApiRoute(restAPISettings, wallet, blockchain, utx, utxPoolSynchronizer, new TestTime).route

        Post(routePath("/calculateFee"), transferTx) ~> route ~> check {
          status shouldEqual StatusCodes.OK
          (responseAs[JsObject] \ "feeAssetId").asOpt[String] shouldBe empty
          (responseAs[JsObject] \ "feeAmount").as[Long] shouldEqual 200000
        }
      }
    }

    "transfer with Asset fee" - {
      "without sponsorship" in {
        val assetId: ByteStr = issueGen.sample.get.assetId
        val sender: PublicKey = accountGen.sample.get
        val transferTx = Json.obj(
          "type"            -> 4,
          "version"         -> 2,
          "amount"          -> 1000000,
          "feeAssetId" -> assetId.toString,
          "senderPublicKey" -> Base58.encode(sender),
          "recipient"       -> accountGen.sample.get.toAddress
        )

        val featuresSettings = TestFunctionalitySettings.Enabled.copy(
          preActivatedFeatures = TestFunctionalitySettings.Enabled.preActivatedFeatures + (BlockchainFeatures.FeeSponsorship.id -> 100)
        )
        val blockchain = mock[Blockchain]
        (blockchain.height _).expects().returning(1).anyNumberOfTimes()
        (blockchain.hasScript _).expects(sender.toAddress).returning(false).anyNumberOfTimes()
        (blockchain.activatedFeatures _).expects().returning(featuresSettings.preActivatedFeatures)
        (blockchain.settings _).expects().returning(BlockchainSettings('T', featuresSettings, GenesisSettings.TESTNET))

        val route = TransactionsApiRoute(restAPISettings, wallet, blockchain, utx, utxPoolSynchronizer, new TestTime).route

        Post(routePath("/calculateFee"), transferTx) ~> route ~> check {
          status shouldEqual StatusCodes.OK
          (responseAs[JsObject] \ "feeAssetId").asOpt[String] shouldBe empty
          (responseAs[JsObject] \ "feeAmount").as[Long] shouldEqual 100000
        }
      }

      "with sponsorship" in {
        val assetId: IssuedAsset = IssuedAsset(issueGen.sample.get.assetId)
        val sender: PublicKey = accountGen.sample.get
        val transferTx = Json.obj(
          "type"            -> 4,
          "version"         -> 2,
          "amount"          -> 1000000,
          "feeAssetId" -> assetId.id.toString,
          "senderPublicKey" -> Base58.encode(sender),
          "recipient"       -> accountGen.sample.get.toAddress
        )

        val featuresSettings = TestFunctionalitySettings.Enabled.copy(
          preActivatedFeatures = TestFunctionalitySettings.Enabled.preActivatedFeatures + (BlockchainFeatures.FeeSponsorship.id -> 0)
        )
        val blockchain = mock[Blockchain]
        (blockchain.height _).expects().returning(featuresSettings.featureCheckBlocksPeriod).once()
        (blockchain.hasScript _).expects(sender.toAddress).returning(false).once()
        (blockchain.activatedFeatures _).expects().returning(featuresSettings.preActivatedFeatures)
        (blockchain.settings _).expects().returning(BlockchainSettings('T', featuresSettings, GenesisSettings.TESTNET))
        (blockchain.assetDescription _)
          .expects(assetId)
          .returning(Some(AssetDescription(
            issuer = accountGen.sample.get,
            name = "foo".getBytes("UTF-8"),
            description = "bar".getBytes("UTF-8"),
            decimals = 8,
            reissuable = false,
            totalVolume = Long.MaxValue,
            script = None,
            sponsorship = 5
          )))
          .anyNumberOfTimes()

        val route = TransactionsApiRoute(restAPISettings, wallet, blockchain, utx, utxPoolSynchronizer, new TestTime).route

        Post(routePath("/calculateFee"), transferTx) ~> route ~> check {
          status shouldEqual StatusCodes.OK
          (responseAs[JsObject] \ "feeAssetId").as[String] shouldBe assetId.id.toString
          (responseAs[JsObject] \ "feeAmount").as[Long] shouldEqual 5
        }
      }

      "with sponsorship, smart token and smart account" in {
        val assetId: IssuedAsset = IssuedAsset(issueGen.sample.get.assetId)
        val sender: PublicKey = accountGen.sample.get
        val transferTx = Json.obj(
          "type"            -> 4,
          "version"         -> 2,
          "amount"          -> 1000000,
          "feeAssetId" -> assetId.id.toString,
          "senderPublicKey" -> Base58.encode(sender),
          "recipient"       -> accountGen.sample.get.toAddress
        )

        val featuresSettings = TestFunctionalitySettings.Enabled.copy(
          preActivatedFeatures = TestFunctionalitySettings.Enabled.preActivatedFeatures + (BlockchainFeatures.FeeSponsorship.id -> 0)
        )

        val blockchain = mock[Blockchain]
        (blockchain.height _).expects().returning(featuresSettings.featureCheckBlocksPeriod).once()
        (blockchain.hasScript _).expects(sender.toAddress).returning(true).once()
        (blockchain.activatedFeatures _).expects().returning(featuresSettings.preActivatedFeatures)
        (blockchain.settings _).expects().returning(BlockchainSettings('T', featuresSettings, GenesisSettings.TESTNET))
        (blockchain.assetDescription _)
          .expects(assetId)
          .returning(Some(AssetDescription(
            issuer = accountGen.sample.get,
            name = "foo".getBytes("UTF-8"),
            description = "bar".getBytes("UTF-8"),
            decimals = 8,
            reissuable = false,
            totalVolume = Long.MaxValue,
            script = Some(ExprScript(V1, TRUE, checkSize = false).explicitGet()),
            sponsorship = 5
          )))
          .anyNumberOfTimes()

        val route = TransactionsApiRoute(restAPISettings, wallet, blockchain, utx, utxPoolSynchronizer, new TestTime).route

        Post(routePath("/calculateFee"), transferTx) ~> route ~> check {
          status shouldEqual StatusCodes.OK
          (responseAs[JsObject] \ "feeAssetId").as[String] shouldBe assetId.id.toString
          (responseAs[JsObject] \ "feeAmount").as[Long] shouldEqual 45
        }
      }
    }
  }

  routePath("/address/{address}/limit/{limit}") - {
    val bytes32StrGen = bytes32gen.map(Base58.encode)
    val addressGen    = accountGen.map(_.address)

    "handles parameter errors with corresponding responses" - {
      "invalid address" in {
        forAll(bytes32StrGen) { badAddress =>
          Get(routePath(s"/address/$badAddress/limit/1")) ~> route should produce(InvalidAddress)
        }
      }

      "invalid limit" - {
        "limit is too big" in {
          forAll(addressGen, choose(MaxTransactionsPerRequest + 1, Int.MaxValue).label("limitExceeded")) {
            case (address, limit) =>
              Get(routePath(s"/address/$address/limit/$limit")) ~> route should produce(TooBigArrayAllocation)
          }
        }
      }

      "invalid after" in {
        forAll(addressGen, choose(1, MaxTransactionsPerRequest).label("limitCorrect"), invalidBase58Gen) {
          case (address, limit, invalidBase58) =>
            Get(routePath(s"/address/$address/limit/$limit?after=$invalidBase58")) ~> route ~> check {
              status shouldEqual StatusCodes.BadRequest
              (responseAs[JsObject] \ "message").as[String] shouldEqual s"Unable to decode transaction id $invalidBase58"
            }
        }
      }
    }

    "returns 200 if correct params provided" - {
      def routeGen: Gen[Route] =
        Gen.const({
          val b = mock[Blockchain]
          TransactionsApiRoute(restAPISettings, wallet, b, utx, utxPoolSynchronizer, new TestTime).route
        })

      "address and limit" in {
        forAll(routeGen, addressGen, choose(1, MaxTransactionsPerRequest).label("limitCorrect")) {
          case (r, address, limit) =>
            Get(routePath(s"/address/$address/limit/$limit")) ~> r ~> check {
              status shouldEqual StatusCodes.OK
            }
        }
      }

      "address, limit and after" in {
        forAll(routeGen, addressGen, choose(1, MaxTransactionsPerRequest).label("limitCorrect"), bytes32StrGen) {
          case (r, address, limit, txId) =>
            Get(routePath(s"/address/$address/limit/$limit?after=$txId")) ~> r ~> check {
              status shouldEqual StatusCodes.OK
            }
        }
      }
    }
  }

  routePath("/info/{signature}") - {
    "handles invalid signature" in {
      forAll(invalidBase58Gen) { invalidBase58 =>
        Get(routePath(s"/info/$invalidBase58")) ~> route should produce(InvalidSignature)
      }

      Get(routePath(s"/info/")) ~> route should produce(InvalidSignature)
      Get(routePath(s"/info")) ~> route should produce(InvalidSignature)
    }

    "working properly otherwise" in {
      val txAvailability = for {
        tx     <- randomTransactionGen
        height <- posNum[Int]
      } yield (tx, height)

      forAll(txAvailability) {
        case (tx, height) =>
          (blockchain.transactionInfo _).expects(tx.id()).returning(Some((height, tx))).once()
          Get(routePath(s"/info/${tx.id().toString}")) ~> route ~> check {
            status shouldEqual StatusCodes.OK
            responseAs[JsValue] shouldEqual tx.json() + ("height" -> JsNumber(height))
          }
      }
    }
  }

  routePath("/unconfirmed") - {
    "returns the list of unconfirmed transactions" in {
      val g = for {
        i <- chooseNum(0, 20)
        t <- listOfN(i, randomTransactionGen)
      } yield t

      forAll(g) { txs =>
        (utx.all _).expects().returns(txs).once()
        Get(routePath("/unconfirmed")) ~> route ~> check {
          val resp = responseAs[Seq[JsValue]]
          for ((r, t) <- resp.zip(txs)) {
            if ((r \ "version").as[Int] == 1) {
              (r \ "signature").as[String] shouldEqual t.proofs.proofs(0).toString
            } else {
              (r \ "proofs").as[Seq[String]] shouldEqual t.proofs.proofs.map(_.toString)
            }
          }
        }
      }
    }
  }

  routePath("/unconfirmed/size") - {
    "returns the size of unconfirmed transactions" in {
      val g = for {
        i <- chooseNum(0, 20)
        t <- listOfN(i, randomTransactionGen)
      } yield t

      forAll(g) { txs =>
        (utx.size _).expects().returns(txs.size).once()
        Get(routePath("/unconfirmed/size")) ~> route ~> check {
          status shouldEqual StatusCodes.OK
          responseAs[JsValue] shouldEqual Json.obj("size" -> JsNumber(txs.size))
        }
      }
    }
  }

  routePath("/unconfirmed/info/{signature}") - {
    "handles invalid signature" in {
      forAll(invalidBase58Gen) { invalidBase58 =>
        Get(routePath(s"/unconfirmed/info/$invalidBase58")) ~> route should produce(InvalidSignature)
      }

      Get(routePath(s"/unconfirmed/info/")) ~> route should produce(InvalidSignature)
      Get(routePath(s"/unconfirmed/info")) ~> route should produce(InvalidSignature)
    }

    "working properly otherwise" in {
      forAll(randomTransactionGen) { tx =>
        (utx.transactionById _).expects(tx.id()).returns(Some(tx)).once()
        Get(routePath(s"/unconfirmed/info/${tx.id().toString}")) ~> route ~> check {
          status shouldEqual StatusCodes.OK
          responseAs[JsValue] shouldEqual tx.json()
        }
      }
    }
  }

  routePath("/sign") - {
    "function call without args" in {
      val blockchain = mock[Blockchain]
      val acc1 = wallet.generateNewAccount().get
      val acc2 = wallet.generateNewAccount().get
      val route = TransactionsApiRoute(restAPISettings, wallet, blockchain, utx, allChannels, new TestTime).route

      val funcName = "func"
      val funcWithoutArgs   = Json.obj("function" -> funcName)
      val funcWithEmptyArgs = Json.obj("function" -> funcName, "args" -> JsArray.empty)
      val funcWithArgs = InvokeScriptTransaction.functionCallToJson(FUNCTION_CALL(
        FunctionHeader.User(funcName),
        List(CONST_LONG(1), CONST_BOOLEAN(true))
      ))

      def invoke(func: JsObject, expectedArgsLength: Int): Unit = {
        val ist = Json.obj(
          "type"       -> InvokeScriptTransaction.typeId,
          "version"    -> 1,
          "sender"     -> acc1.address,
          "dApp"       -> acc2.address,
          "call"       -> func,
          "payment"    -> Seq[Payment](),
          "fee"        -> 500000,
          "feeAssetId" -> JsNull
        )
        Post(routePath("/sign"), ist) ~> ApiKeyHeader ~> route ~> check {
          status shouldEqual StatusCodes.OK
          val jsObject = responseAs[JsObject]
          (jsObject \ "senderPublicKey").as[String] shouldBe acc1.publicKey.toString
          (jsObject \ "call" \ "function").as[String] shouldBe funcName
          (jsObject \ "call" \ "args").as[JsArray].value.length shouldBe expectedArgsLength
        }
      }

      invoke(funcWithoutArgs, 0)
      invoke(funcWithEmptyArgs, 0)
      invoke(funcWithArgs, 2)
    }
  }
}<|MERGE_RESOLUTION|>--- conflicted
+++ resolved
@@ -11,23 +11,14 @@
 import com.wavesplatform.http.ApiMarshallers._
 import com.wavesplatform.lang.directives.values.V1
 import com.wavesplatform.lang.script.v1.ExprScript
-<<<<<<< HEAD
 import com.wavesplatform.lang.v1.FunctionHeader
-import com.wavesplatform.lang.v1.compiler.Terms.{CONST_BOOLEAN, CONST_LONG, EVALUATED, FUNCTION_CALL, TRUE}
-import com.wavesplatform.settings.{BlockchainSettings, GenesisSettings, TestFunctionalitySettings, WalletSettings}
-import com.wavesplatform.state.{AssetDescription, Blockchain}
-import com.wavesplatform.transaction.Asset.IssuedAsset
-import com.wavesplatform.transaction.TransactionParser
-import com.wavesplatform.transaction.smart.InvokeScriptTransaction
-import com.wavesplatform.transaction.smart.InvokeScriptTransaction.Payment
-import com.wavesplatform.utils.CloseableIterator
-=======
-import com.wavesplatform.lang.v1.compiler.Terms.TRUE
+import com.wavesplatform.lang.v1.compiler.Terms.{CONST_BOOLEAN, CONST_LONG, FUNCTION_CALL, TRUE}
 import com.wavesplatform.network.UtxPoolSynchronizer
 import com.wavesplatform.settings.{BlockchainSettings, GenesisSettings, TestFunctionalitySettings, WalletSettings}
 import com.wavesplatform.state.{AssetDescription, Blockchain}
 import com.wavesplatform.transaction.Asset.IssuedAsset
->>>>>>> f2a3fa77
+import com.wavesplatform.transaction.smart.InvokeScriptTransaction
+import com.wavesplatform.transaction.smart.InvokeScriptTransaction.Payment
 import com.wavesplatform.utx.UtxPool
 import com.wavesplatform.wallet.Wallet
 import com.wavesplatform.{BlockGen, NoShrink, TestTime, TransactionGen}
@@ -51,11 +42,11 @@
 
   implicit def scheduler = Scheduler.global
 
-  private val wallet = Wallet(WalletSettings(None, Some("qwerty"), None))
-  private val blockchain = mock[Blockchain]
-  private val utx = mock[UtxPool]
+  private val wallet              = Wallet(WalletSettings(None, Some("qwerty"), None))
+  private val blockchain          = mock[Blockchain]
+  private val utx                 = mock[UtxPool]
   private val utxPoolSynchronizer = mock[UtxPoolSynchronizer]
-  private val route = TransactionsApiRoute(restAPISettings, wallet, blockchain, utx, utxPoolSynchronizer, new TestTime).route
+  private val route               = TransactionsApiRoute(restAPISettings, wallet, blockchain, utx, utxPoolSynchronizer, new TestTime).route
 
   private val invalidBase58Gen = alphaNumStr.map(_ + "0")
 
@@ -128,13 +119,13 @@
 
     "transfer with Asset fee" - {
       "without sponsorship" in {
-        val assetId: ByteStr = issueGen.sample.get.assetId
+        val assetId: ByteStr  = issueGen.sample.get.assetId
         val sender: PublicKey = accountGen.sample.get
         val transferTx = Json.obj(
           "type"            -> 4,
           "version"         -> 2,
           "amount"          -> 1000000,
-          "feeAssetId" -> assetId.toString,
+          "feeAssetId"      -> assetId.toString,
           "senderPublicKey" -> Base58.encode(sender),
           "recipient"       -> accountGen.sample.get.toAddress
         )
@@ -159,12 +150,12 @@
 
       "with sponsorship" in {
         val assetId: IssuedAsset = IssuedAsset(issueGen.sample.get.assetId)
-        val sender: PublicKey = accountGen.sample.get
+        val sender: PublicKey    = accountGen.sample.get
         val transferTx = Json.obj(
           "type"            -> 4,
           "version"         -> 2,
           "amount"          -> 1000000,
-          "feeAssetId" -> assetId.id.toString,
+          "feeAssetId"      -> assetId.id.toString,
           "senderPublicKey" -> Base58.encode(sender),
           "recipient"       -> accountGen.sample.get.toAddress
         )
@@ -179,16 +170,20 @@
         (blockchain.settings _).expects().returning(BlockchainSettings('T', featuresSettings, GenesisSettings.TESTNET))
         (blockchain.assetDescription _)
           .expects(assetId)
-          .returning(Some(AssetDescription(
-            issuer = accountGen.sample.get,
-            name = "foo".getBytes("UTF-8"),
-            description = "bar".getBytes("UTF-8"),
-            decimals = 8,
-            reissuable = false,
-            totalVolume = Long.MaxValue,
-            script = None,
-            sponsorship = 5
-          )))
+          .returning(
+            Some(
+              AssetDescription(
+                issuer = accountGen.sample.get,
+                name = "foo".getBytes("UTF-8"),
+                description = "bar".getBytes("UTF-8"),
+                decimals = 8,
+                reissuable = false,
+                totalVolume = Long.MaxValue,
+                script = None,
+                sponsorship = 5
+              )
+            )
+          )
           .anyNumberOfTimes()
 
         val route = TransactionsApiRoute(restAPISettings, wallet, blockchain, utx, utxPoolSynchronizer, new TestTime).route
@@ -202,12 +197,12 @@
 
       "with sponsorship, smart token and smart account" in {
         val assetId: IssuedAsset = IssuedAsset(issueGen.sample.get.assetId)
-        val sender: PublicKey = accountGen.sample.get
+        val sender: PublicKey    = accountGen.sample.get
         val transferTx = Json.obj(
           "type"            -> 4,
           "version"         -> 2,
           "amount"          -> 1000000,
-          "feeAssetId" -> assetId.id.toString,
+          "feeAssetId"      -> assetId.id.toString,
           "senderPublicKey" -> Base58.encode(sender),
           "recipient"       -> accountGen.sample.get.toAddress
         )
@@ -223,16 +218,20 @@
         (blockchain.settings _).expects().returning(BlockchainSettings('T', featuresSettings, GenesisSettings.TESTNET))
         (blockchain.assetDescription _)
           .expects(assetId)
-          .returning(Some(AssetDescription(
-            issuer = accountGen.sample.get,
-            name = "foo".getBytes("UTF-8"),
-            description = "bar".getBytes("UTF-8"),
-            decimals = 8,
-            reissuable = false,
-            totalVolume = Long.MaxValue,
-            script = Some(ExprScript(V1, TRUE, checkSize = false).explicitGet()),
-            sponsorship = 5
-          )))
+          .returning(
+            Some(
+              AssetDescription(
+                issuer = accountGen.sample.get,
+                name = "foo".getBytes("UTF-8"),
+                description = "bar".getBytes("UTF-8"),
+                decimals = 8,
+                reissuable = false,
+                totalVolume = Long.MaxValue,
+                script = Some(ExprScript(V1, TRUE, checkSize = false).explicitGet()),
+                sponsorship = 5
+              )
+            )
+          )
           .anyNumberOfTimes()
 
         val route = TransactionsApiRoute(restAPISettings, wallet, blockchain, utx, utxPoolSynchronizer, new TestTime).route
@@ -394,18 +393,18 @@
 
   routePath("/sign") - {
     "function call without args" in {
-      val blockchain = mock[Blockchain]
-      val acc1 = wallet.generateNewAccount().get
-      val acc2 = wallet.generateNewAccount().get
-      val route = TransactionsApiRoute(restAPISettings, wallet, blockchain, utx, allChannels, new TestTime).route
-
-      val funcName = "func"
+      val acc1       = wallet.generateNewAccount().get
+      val acc2       = wallet.generateNewAccount().get
+
+      val funcName          = "func"
       val funcWithoutArgs   = Json.obj("function" -> funcName)
       val funcWithEmptyArgs = Json.obj("function" -> funcName, "args" -> JsArray.empty)
-      val funcWithArgs = InvokeScriptTransaction.functionCallToJson(FUNCTION_CALL(
-        FunctionHeader.User(funcName),
-        List(CONST_LONG(1), CONST_BOOLEAN(true))
-      ))
+      val funcWithArgs = InvokeScriptTransaction.functionCallToJson(
+        FUNCTION_CALL(
+          FunctionHeader.User(funcName),
+          List(CONST_LONG(1), CONST_BOOLEAN(true))
+        )
+      )
 
       def invoke(func: JsObject, expectedArgsLength: Int): Unit = {
         val ist = Json.obj(
