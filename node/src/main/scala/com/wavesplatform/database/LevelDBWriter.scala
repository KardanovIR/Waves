--- conflicted
+++ resolved
@@ -294,16 +294,9 @@
   //noinspection ScalaStyle
   override protected def doAppend(block: Block,
                                   carry: Long,
-<<<<<<< HEAD
                                   newAddresses: Map[Address, AddressId],
-                                  wavesBalances: Map[AddressId, Long],
-                                  assetBalances: Map[AddressId, Map[IssuedAsset, Long]],
+                                  balances: Map[AddressId, Map[Asset, Long]],
                                   leaseBalances: Map[AddressId, LeaseBalance],
-=======
-                                  newAddresses: Map[Address, BigInt],
-                                  balances: Map[BigInt, Map[Asset, Long]],
-                                  leaseBalances: Map[BigInt, LeaseBalance],
->>>>>>> c2c4fcfe
                                   addressTransactions: Map[AddressId, List[TransactionId]],
                                   leaseStates: Map[ByteStr, Boolean],
                                   reissuedAssets: Map[IssuedAsset, AssetInfo],
@@ -328,7 +321,6 @@
     val threshold        = height - dbSettings.maxRollbackDepth
     val balanceThreshold = height - balanceSnapshotMaxRollbackDepth
 
-<<<<<<< HEAD
     object writes {
       @noinline
       def writeNewBlock(): Unit = {
@@ -368,60 +360,8 @@
 
         val changedAddresses = addressTransactions.keys ++ updatedBalanceAddresses
         rw.put(Keys.changedAddresses(height), changedAddresses.toSeq)
-=======
-    // balances
-    val updatedBalanceAddresses = ArrayBuffer.empty[BigInt]
-    val newAddressesForAssets   = mutable.AnyRefMap.empty[Asset, Set[BigInt]]
-    def addNewAddressForAsset(asset: Asset, addressId: BigInt): Unit =
-      newAddressesForAssets += asset -> (newAddressesForAssets.getOrElse(asset, Set.empty) + addressId)
-
-    for ((addressId, updatedBalances) <- balances) {
-      lazy val prevAssets    = rw.get(Keys.assetList(addressId))
-      lazy val prevAssetsSet = prevAssets.toSet
-      val newAssets          = ArrayBuffer.empty[IssuedAsset]
-
-      for ((asset, balance) <- updatedBalances) {
-        asset match {
-          case Waves =>
-            val kwbh = Keys.wavesBalanceHistory(addressId)
-            val wbh  = rw.get(kwbh)
-            if (wbh.isEmpty) {
-              addNewAddressForAsset(Waves, addressId)
-            }
-            updatedBalanceAddresses += addressId
-            rw.put(Keys.wavesBalance(addressId)(height), balance)
-            expiredKeys ++= updateHistory(rw, wbh, kwbh, balanceThreshold, Keys.wavesBalance(addressId))
-          case a: IssuedAsset =>
-            if (!prevAssetsSet.contains(a)) {
-              newAssets += a
-              addNewAddressForAsset(a, addressId)
-            }
-            rw.put(Keys.assetBalance(addressId, a)(height), balance)
-            expiredKeys ++= updateHistory(rw, Keys.assetBalanceHistory(addressId, a), threshold, Keys.assetBalance(addressId, a))
-        }
-      }
-
-      if (newAssets.nonEmpty) {
-        rw.put(Keys.assetList(addressId), newAssets.toList ++ prevAssets)
-      }
-    }
-
-    for ((asset, newAddressIds) <- newAddressesForAssets) {
-      asset match {
-        case Waves =>
-          val newSeqNr = rw.get(Keys.addressesForWavesSeqNr) + 1
-          rw.put(Keys.addressesForWavesSeqNr, newSeqNr)
-          rw.put(Keys.addressesForWaves(newSeqNr), newAddressIds.toSeq)
-        case a: IssuedAsset =>
-          val seqNrKey  = Keys.addressesForAssetSeqNr(a)
-          val nextSeqNr = rw.get(seqNrKey) + 1
-          val key       = Keys.addressesForAsset(a, nextSeqNr)
-          rw.put(seqNrKey, nextSeqNr)
-          rw.put(key, newAddressIds.toSeq)
->>>>>>> c2c4fcfe
-      }
-
-<<<<<<< HEAD
+      }
+
       @noinline
       private[this] def getHNForAsset(assetId: IssuedAsset) = {
         lazy val maybeHNFromState = assetDescriptionCache.get(assetId).map(_._2)
@@ -448,21 +388,6 @@
           rw.put(Keys.filledVolumeAndFee(orderId)(height), volumeAndFee)
         }
       }
-=======
-    val changedAddresses = addressTransactions.keys ++ updatedBalanceAddresses
-    rw.put(Keys.changedAddresses(height), changedAddresses.toSeq)
-
-    // leases
-    for ((addressId, leaseBalance) <- leaseBalances) {
-      rw.put(Keys.leaseBalance(addressId)(height), leaseBalance)
-      expiredKeys ++= updateHistory(rw, Keys.leaseBalanceHistory(addressId), balanceThreshold, Keys.leaseBalance(addressId))
-    }
-
-    for ((orderId, volumeAndFee) <- filledQuantity) {
-      rw.put(Keys.filledVolumeAndFee(orderId)(height), volumeAndFee)
-      expiredKeys ++= updateHistory(rw, Keys.filledVolumeAndFeeHistory(orderId), threshold, Keys.filledVolumeAndFee(orderId))
-    }
->>>>>>> c2c4fcfe
 
       @noinline
       def writeAssets(): Unit = {
