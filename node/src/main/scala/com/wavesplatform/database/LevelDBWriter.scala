package com.wavesplatform.database

import java.nio.ByteBuffer

import cats.Monoid
import com.google.common.cache.CacheBuilder
import com.google.common.primitives.{Ints, Shorts}
import com.wavesplatform.account.{Address, Alias}
import com.wavesplatform.block.Block.BlockId
import com.wavesplatform.block.{Block, BlockHeader}
import com.wavesplatform.common.state.ByteStr
import com.wavesplatform.common.utils._
import com.wavesplatform.database.patch.DisableHijackedAliases
import com.wavesplatform.features.BlockchainFeatures
import com.wavesplatform.lang.ValidationError
import com.wavesplatform.lang.script.Script
import com.wavesplatform.settings.{BlockchainSettings, Constants, DBSettings, FunctionalitySettings, GenesisSettings, RewardsSettings}
import com.wavesplatform.state.extensions.{AddressTransactions, Distributions}
import com.wavesplatform.state.reader.LeaseDetails
import com.wavesplatform.state.{TxNum, _}
import com.wavesplatform.transaction.Asset.{IssuedAsset, Waves}
import com.wavesplatform.transaction.TxValidationError.{AliasDoesNotExist, AliasIsDisabled, GenericError}
import com.wavesplatform.transaction._
import com.wavesplatform.transaction.assets._
import com.wavesplatform.transaction.assets.exchange.ExchangeTransaction
import com.wavesplatform.transaction.lease.{LeaseCancelTransaction, LeaseTransaction}
import com.wavesplatform.transaction.smart.{InvokeScriptTransaction, SetScriptTransaction}
import com.wavesplatform.transaction.transfer._
import com.wavesplatform.utils.{FatalDBError, ScorexLogging}
import monix.reactive.Observer
import org.iq80.leveldb.{DB, DBException, ReadOptions, Snapshot}

import scala.annotation.tailrec
import scala.collection.mutable.{ArrayBuffer, ListBuffer}
import scala.collection.{immutable, mutable}
import scala.util.Try
import scala.util.control.NonFatal

object LevelDBWriter extends AddressTransactions.Prov[LevelDBWriter] with Distributions.Prov[LevelDBWriter] {

  private def loadLeaseStatus(db: ReadOnlyDB, leaseId: ByteStr): Boolean =
    db.get(Keys.leaseStatusHistory(leaseId)).headOption.fold(false)(h => db.get(Keys.leaseStatus(leaseId)(h)))

  /** {{{
    * ([10, 7, 4], 5, 11) => [10, 7, 4]
    * ([10, 7], 5, 11) => [10, 7, 1]
    * }}}
    */
  private[database] def slice(v: Seq[Int], from: Int, to: Int): Seq[Int] = {
    val (c1, c2) = v.dropWhile(_ > to).partition(_ > from)
    c1 :+ c2.headOption.getOrElse(1)
  }

  implicit class ReadOnlyDBExt(val db: ReadOnlyDB) extends AnyVal {
    def fromHistory[A](historyKey: Key[Seq[Int]], valueKey: Int => Key[A]): Option[A] =
      for {
        lastChange <- db.get(historyKey).headOption
      } yield db.get(valueKey(lastChange))

    def hasInHistory(historyKey: Key[Seq[Int]], v: Int => Key[_]): Boolean =
      db.get(historyKey)
        .headOption
        .exists(h => db.has(v(h)))
  }

  implicit class RWExt(val db: RW) extends AnyVal {
    def fromHistory[A](historyKey: Key[Seq[Int]], valueKey: Int => Key[A]): Option[A] =
      for {
        lastChange <- db.get(historyKey).headOption
      } yield db.get(valueKey(lastChange))
  }

  def addressTransactions(ldb: LevelDBWriter): AddressTransactions =
    new LevelDBWriterAddressTransactions(ldb)

  def distributions(ldb: LevelDBWriter): Distributions =
    new LevelDBDistributions(ldb)
}

class LevelDBWriter(
    private[database] val writableDB: DB,
    spendableBalanceChanged: Observer[(Address, Asset)],
    val settings: BlockchainSettings,
    val dbSettings: DBSettings
) extends Caches(spendableBalanceChanged)
    with ScorexLogging {

  // Only for tests
  def this(writableDB: DB, spendableBalanceChanged: Observer[(Address, Asset)], fs: FunctionalitySettings, dbSettings: DBSettings) =
    this(writableDB, spendableBalanceChanged, BlockchainSettings('T', fs, GenesisSettings.TESTNET, RewardsSettings.TESTNET), dbSettings)

  private[this] val balanceSnapshotMaxRollbackDepth: Int = dbSettings.maxRollbackDepth + 1000
  import LevelDBWriter._

  @inline
  private[this] def withNodeStopOnError[A](f: => A): A = {
    try f
    catch {
      case e: DBException =>
        val message = "Fatal DB error, force stopping node"
        log.error(message, e)
        com.wavesplatform.utils.forceStopApplication(FatalDBError)
        throw new RuntimeException(message, e)
    }
  }

  private[database] def readOnly[A](f: ReadOnlyDB => A): A =
    withNodeStopOnError(writableDB.readOnly(f))

  private[database] def readOnlyNoClose[A](f: (Snapshot, ReadOnlyDB) => A): A = withNodeStopOnError {
    val snapshot = writableDB.getSnapshot
    f(snapshot, new ReadOnlyDB(writableDB, new ReadOptions().snapshot(snapshot)))
  }

  private[this] def readWrite[A](f: RW => A): A = withNodeStopOnError(writableDB.readWrite(f))

  override protected def loadMaxAddressId(): BigInt = readOnly(db => db.get(Keys.lastAddressId).getOrElse(BigInt(0)))

  override protected def loadAddressId(address: Address): Option[BigInt] = readOnly(db => db.get(Keys.addressId(address)))

  override protected def loadHeight(): Int = readOnly(_.get(Keys.height))

  override protected def safeRollbackHeight: Int = readOnly(_.get(Keys.safeRollbackHeight))

  override protected def loadScore(): BigInt = readOnly(db => db.get(Keys.score(db.get(Keys.height))))

  override protected def loadLastBlock(): Option[Block] = readOnly { db =>
    val height = Height(db.get(Keys.height))
    loadBlock(height, db)
  }

  override protected def loadScript(address: Address): Option[Script] = readOnly { db =>
    addressId(address).fold(Option.empty[Script]) { addressId =>
      db.fromHistory(Keys.addressScriptHistory(addressId), Keys.addressScript(addressId)).flatten
    }
  }

  override protected def hasScriptBytes(address: Address): Boolean = readOnly { db =>
    addressId(address).fold(false) { addressId =>
      db.hasInHistory(Keys.addressScriptHistory(addressId), Keys.addressScript(addressId))
    }
  }

  override protected def loadAssetScript(asset: IssuedAsset): Option[Script] = readOnly { db =>
    db.fromHistory(Keys.assetScriptHistory(asset), Keys.assetScript(asset)).flatten
  }

  override protected def hasAssetScriptBytes(asset: IssuedAsset): Boolean = readOnly { db =>
    db.fromHistory(Keys.assetScriptHistory(asset), Keys.assetScriptPresent(asset)).flatten.nonEmpty
  }

  override def carryFee: Long = readOnly(_.get(Keys.carryFee(height)))

  override def accountData(address: Address): AccountDataInfo = readOnly { db =>
    AccountDataInfo((for {
      key   <- accountDataKeys(address)
      value <- accountData(address, key)
    } yield key -> value).toMap)
  }

  override def accountDataKeys(address: Address): Set[String] = readOnly { db =>
    (for {
      addressId <- addressId(address).toVector
      keyChunkCount = db.get(Keys.dataKeyChunkCount(addressId))
      chunkNo <- Range(0, keyChunkCount)
      key     <- db.get(Keys.dataKeyChunk(addressId, chunkNo))
    } yield key).toSet
  }

  override protected def loadAccountData(addressWithKey: (Address, String)): Option[DataEntry[_]] = {
    val (address, key) = addressWithKey

    readOnly { db =>
      addressId(address).fold(Option.empty[DataEntry[_]]) { addressId =>
        db.fromHistory(Keys.dataHistory(addressId, key), Keys.data(addressId, key)).flatten
      }
    }
  }

  protected override def loadBalance(req: (Address, Asset)): Long = readOnly { db =>
    addressId(req._1).fold(0L) { addressId =>
      req._2 match {
        case asset @ IssuedAsset(_) => db.fromHistory(Keys.assetBalanceHistory(addressId, asset), Keys.assetBalance(addressId, asset)).getOrElse(0L)
        case Waves                  => db.fromHistory(Keys.wavesBalanceHistory(addressId), Keys.wavesBalance(addressId)).getOrElse(0L)
      }
    }
  }

  private def loadLeaseBalance(db: ReadOnlyDB, addressId: BigInt): LeaseBalance = {
    val lease = db.fromHistory(Keys.leaseBalanceHistory(addressId), Keys.leaseBalance(addressId)).getOrElse(LeaseBalance.empty)
    lease
  }

  override protected def loadLeaseBalance(address: Address): LeaseBalance = readOnly { db =>
    addressId(address).fold(LeaseBalance.empty)(loadLeaseBalance(db, _))
  }

  private[database] def loadLposPortfolio(db: ReadOnlyDB, addressId: BigInt) = Portfolio(
    db.fromHistory(Keys.wavesBalanceHistory(addressId), Keys.wavesBalance(addressId)).getOrElse(0L),
    loadLeaseBalance(db, addressId),
    Map.empty
  )

  override protected def loadAssetDescription(asset: IssuedAsset): Option[AssetDescription] = readOnly { db =>
    transactionInfo(asset.id, db) match {
      case Some((_, i: IssueTransaction)) =>
        val ai          = db.fromHistory(Keys.assetInfoHistory(asset), Keys.assetInfo(asset)).getOrElse(AssetInfo(i.reissuable, i.quantity))
        val sponsorship = db.fromHistory(Keys.sponsorshipHistory(asset), Keys.sponsorship(asset)).fold(0L)(_.minFee)
        val script      = db.fromHistory(Keys.assetScriptHistory(asset), Keys.assetScript(asset)).flatten
        Some(AssetDescription(i.sender, i.name, i.description, i.decimals, ai.isReissuable, ai.volume, script, sponsorship))
      case _ => None
    }
  }

  override protected def loadVolumeAndFee(orderId: ByteStr): VolumeAndFee = readOnly { db =>
    db.fromHistory(Keys.filledVolumeAndFeeHistory(orderId), Keys.filledVolumeAndFee(orderId)).getOrElse(VolumeAndFee.empty)
  }

  override protected def loadApprovedFeatures(): Map[Short, Int] = {
    readOnly(_.get(Keys.approvedFeatures))
  }

  override protected def loadActivatedFeatures(): Map[Short, Int] = {
    val stateFeatures = readOnly(_.get(Keys.activatedFeatures))
    stateFeatures ++ settings.functionalitySettings.preActivatedFeatures
  }

  override protected def loadLastBlockReward(): Option[Long] = blockReward(height)

  override def wavesAmount(height: Int): BigInt = readOnly { db =>
    if (db.has(Keys.wavesAmount(height))) db.get(Keys.wavesAmount(height))
    else BigInt(Constants.UnitsInWave * Constants.TotalWaves)
  }

  override def blockReward(height: Int): Option[Long] =
    readOnly(_.db.get(Keys.blockReward(height))).orElse {
    activatedFeatures.get(BlockchainFeatures.BlockReward.id)
        .collect {
          case activatedAt if height >= activatedAt && height < activatedAt + settings.rewardsSettings.term => settings.rewardsSettings.initial
        }
    }


  private def updateHistory(rw: RW, key: Key[Seq[Int]], threshold: Int, kf: Int => Key[_]): Seq[Array[Byte]] =
    updateHistory(rw, rw.get(key), key, threshold, kf)

  private def updateHistory(rw: RW, history: Seq[Int], key: Key[Seq[Int]], threshold: Int, kf: Int => Key[_]): Seq[Array[Byte]] = {
    val (c1, c2) = history.partition(_ > threshold)
    rw.put(key, (height +: c1) ++ c2.headOption)
    c2.drop(1).map(kf(_).keyBytes)
  }

  //noinspection ScalaStyle
<<<<<<< HEAD
  override protected def doAppend(block: Block,
                                  carry: Long,
                                  newAddresses: Map[Address, BigInt],
                                  balances: Map[BigInt, Map[Asset, Long]],
                                  leaseBalances: Map[BigInt, LeaseBalance],
                                  addressTransactions: Map[AddressId, List[TransactionId]],
                                  leaseStates: Map[ByteStr, Boolean],
                                  reissuedAssets: Map[IssuedAsset, AssetInfo],
                                  filledQuantity: Map[ByteStr, VolumeAndFee],
                                  scripts: Map[BigInt, Option[Script]],
                                  assetScripts: Map[IssuedAsset, Option[Script]],
                                  data: Map[BigInt, AccountDataInfo],
                                  aliases: Map[Alias, BigInt],
                                  sponsorship: Map[IssuedAsset, Sponsorship],
                                  totalFee: Long,
                                  scriptResults: Map[ByteStr, InvokeScriptResult]): Unit = readWrite { rw =>
=======
  override protected def doAppend(
      block: Block,
      carry: Long,
      newAddresses: Map[Address, BigInt],
      wavesBalances: Map[BigInt, Long],
      assetBalances: Map[BigInt, Map[IssuedAsset, Long]],
      leaseBalances: Map[BigInt, LeaseBalance],
      addressTransactions: Map[AddressId, List[TransactionId]],
      leaseStates: Map[ByteStr, Boolean],
      reissuedAssets: Map[IssuedAsset, AssetInfo],
      filledQuantity: Map[ByteStr, VolumeAndFee],
      scripts: Map[BigInt, Option[Script]],
      assetScripts: Map[IssuedAsset, Option[Script]],
      data: Map[BigInt, AccountDataInfo],
      aliases: Map[Alias, BigInt],
      sponsorship: Map[IssuedAsset, Sponsorship],
      totalFee: Long,
      reward: Option[Long],
      scriptResults: Map[ByteStr, InvokeScriptResult]
  ): Unit = readWrite { rw =>
>>>>>>> 329d12f9
    val expiredKeys = new ArrayBuffer[Array[Byte]]

    rw.put(Keys.height, height)

    val previousSafeRollbackHeight = rw.get(Keys.safeRollbackHeight)

    if (previousSafeRollbackHeight < (height - dbSettings.maxRollbackDepth)) {
      rw.put(Keys.safeRollbackHeight, height - dbSettings.maxRollbackDepth)
    }

    val transactions: Map[TransactionId, (Transaction, TxNum)] =
      block.transactionData.zipWithIndex.map { in =>
        val (tx, idx) = in
        val k         = TransactionId(tx.id())
        val v         = (tx, TxNum(idx.toShort))
        k -> v
      }.toMap

    rw.put(Keys.blockHeaderAndSizeAt(Height(height)), Some((block, block.bytes().length)))
    rw.put(Keys.heightOf(block.uniqueId), Some(height))

    val lastAddressId = loadMaxAddressId() + newAddresses.size

    rw.put(Keys.lastAddressId, Some(lastAddressId))
    rw.put(Keys.score(height), rw.get(Keys.score(height - 1)) + block.blockScore())

    for ((address, id) <- newAddresses) {
      rw.put(Keys.addressId(address), Some(id))
      log.trace(s"WRITE ${address.stringRepr} -> $id")
      rw.put(Keys.idToAddress(id), address)
    }
    log.trace(s"WRITE lastAddressId = $lastAddressId")

    val threshold        = height - dbSettings.maxRollbackDepth
    val balanceThreshold = height - balanceSnapshotMaxRollbackDepth

    // balances
    val updatedBalanceAddresses = ArrayBuffer.empty[BigInt]
    val newAddressesForAssets   = mutable.AnyRefMap.empty[Asset, Set[BigInt]]
    def addNewAddressForAsset(asset: Asset, addressId: BigInt): Unit =
      newAddressesForAssets += asset -> (newAddressesForAssets.getOrElse(asset, Set.empty) + addressId)

    for ((addressId, updatedBalances) <- balances) {
      lazy val prevAssets    = rw.get(Keys.assetList(addressId))
      lazy val prevAssetsSet = prevAssets.toSet
      val newAssets          = ArrayBuffer.empty[IssuedAsset]

      for ((asset, balance) <- updatedBalances) {
        asset match {
          case Waves =>
            val kwbh = Keys.wavesBalanceHistory(addressId)
            val wbh  = rw.get(kwbh)
            if (wbh.isEmpty) {
              addNewAddressForAsset(Waves, addressId)
            }
            updatedBalanceAddresses += addressId
            rw.put(Keys.wavesBalance(addressId)(height), balance)
            expiredKeys ++= updateHistory(rw, wbh, kwbh, balanceThreshold, Keys.wavesBalance(addressId))
          case a: IssuedAsset =>
            if (!prevAssetsSet.contains(a)) {
              newAssets += a
              addNewAddressForAsset(a, addressId)
            }
            rw.put(Keys.assetBalance(addressId, a)(height), balance)
            expiredKeys ++= updateHistory(rw, Keys.assetBalanceHistory(addressId, a), threshold, Keys.assetBalance(addressId, a))
        }
      }

      if (newAssets.nonEmpty) {
        rw.put(Keys.assetList(addressId), newAssets.toList ++ prevAssets)
      }
    }

    for ((asset, newAddressIds) <- newAddressesForAssets) {
      asset match {
        case Waves =>
          val newSeqNr = rw.get(Keys.addressesForWavesSeqNr) + 1
          rw.put(Keys.addressesForWavesSeqNr, newSeqNr)
          rw.put(Keys.addressesForWaves(newSeqNr), newAddressIds.toSeq)
        case a: IssuedAsset =>
          val seqNrKey  = Keys.addressesForAssetSeqNr(a)
          val nextSeqNr = rw.get(seqNrKey) + 1
          val key       = Keys.addressesForAsset(a, nextSeqNr)
          rw.put(seqNrKey, nextSeqNr)
          rw.put(key, newAddressIds.toSeq)
      }
    }

    val changedAddresses = addressTransactions.keys ++ updatedBalanceAddresses
    rw.put(Keys.changedAddresses(height), changedAddresses.toSeq)

    // leases
    for ((addressId, leaseBalance) <- leaseBalances) {
      rw.put(Keys.leaseBalance(addressId)(height), leaseBalance)
      expiredKeys ++= updateHistory(rw, Keys.leaseBalanceHistory(addressId), balanceThreshold, Keys.leaseBalance(addressId))
    }

    for ((orderId, volumeAndFee) <- filledQuantity) {
      rw.put(Keys.filledVolumeAndFee(orderId)(height), volumeAndFee)
      expiredKeys ++= updateHistory(rw, Keys.filledVolumeAndFeeHistory(orderId), threshold, Keys.filledVolumeAndFee(orderId))
    }

    for ((asset, assetInfo) <- reissuedAssets) {
      val combinedAssetInfo = rw.fromHistory(Keys.assetInfoHistory(asset), Keys.assetInfo(asset)).fold(assetInfo) { p =>
        Monoid.combine(p, assetInfo)
      }
      rw.put(Keys.assetInfo(asset)(height), combinedAssetInfo)
      expiredKeys ++= updateHistory(rw, Keys.assetInfoHistory(asset), threshold, Keys.assetInfo(asset))
    }

    for ((leaseId, state) <- leaseStates) {
      rw.put(Keys.leaseStatus(leaseId)(height), state)
      expiredKeys ++= updateHistory(rw, Keys.leaseStatusHistory(leaseId), threshold, Keys.leaseStatus(leaseId))
    }

    for ((addressId, script) <- scripts) {
      expiredKeys ++= updateHistory(rw, Keys.addressScriptHistory(addressId), threshold, Keys.addressScript(addressId))
      script.foreach(s => rw.put(Keys.addressScript(addressId)(height), Some(s)))
    }

    for ((asset, script) <- assetScripts) {
      expiredKeys ++= updateHistory(rw, Keys.assetScriptHistory(asset), threshold, Keys.assetScript(asset))
      script.foreach(s => rw.put(Keys.assetScript(asset)(height), Some(s)))
    }

    for ((addressId, addressData) <- data) {
      rw.put(Keys.changedDataKeys(height, addressId), addressData.data.keys.toSeq)
      val newKeys = (
        for {
          (key, value) <- addressData.data
          kdh   = Keys.dataHistory(addressId, key)
          isNew = rw.get(kdh).isEmpty
          _     = rw.put(Keys.data(addressId, key)(height), Some(value))
          _     = expiredKeys ++= updateHistory(rw, kdh, threshold, Keys.data(addressId, key))
          if isNew
        } yield key
      ).toSeq

      if (newKeys.nonEmpty) {
        val chunkCountKey = Keys.dataKeyChunkCount(addressId)
        val chunkCount    = rw.get(chunkCountKey)
        rw.put(Keys.dataKeyChunk(addressId, chunkCount), newKeys)
        rw.put(chunkCountKey, chunkCount + 1)
      }
    }

    if (dbSettings.storeTransactionsByAddress) for ((addressId, txIds) <- addressTransactions) {
      val kk        = Keys.addressTransactionSeqNr(addressId)
      val nextSeqNr = rw.get(kk) + 1
      val txTypeNumSeq = txIds.map { txId =>
        val (tx, num) = transactions(txId)

        (tx.builder.typeId, num)
      }
      rw.put(Keys.addressTransactionHN(addressId, nextSeqNr), Some((Height(height), txTypeNumSeq.sortBy(-_._2))))
      rw.put(kk, nextSeqNr)
    }

    for ((alias, addressId) <- aliases) {
      rw.put(Keys.addressIdOfAlias(alias), Some(addressId))
    }

    for ((id, (tx, num)) <- transactions) {
      rw.put(Keys.transactionAt(Height(height), num), Some(tx))
      rw.put(Keys.transactionHNById(id), Some((Height(height), num)))
    }

    val activationWindowSize = settings.functionalitySettings.activationWindowSize(height)
    if (height % activationWindowSize == 0) {
      val minVotes = settings.functionalitySettings.blocksForFeatureActivation(height)
      val newlyApprovedFeatures = featureVotes(height)
        .filterNot { case (featureId, _) => settings.functionalitySettings.preActivatedFeatures.contains(featureId) }
        .collect { case (featureId, voteCount) if voteCount + (if (block.featureVotes(featureId)) 1 else 0) >= minVotes => featureId -> height }

      if (newlyApprovedFeatures.nonEmpty) {
        approvedFeaturesCache = newlyApprovedFeatures ++ rw.get(Keys.approvedFeatures)
        rw.put(Keys.approvedFeatures, approvedFeaturesCache)

        val featuresToSave = newlyApprovedFeatures.mapValues(_ + activationWindowSize) ++ rw.get(Keys.activatedFeatures)

        activatedFeaturesCache = featuresToSave ++ settings.functionalitySettings.preActivatedFeatures
        rw.put(Keys.activatedFeatures, featuresToSave)
      }
    }

    lastBlockRewardCache = reward
    reward.foreach { lastReward =>
      rw.put(Keys.blockReward(height), Some(lastReward))
      rw.put(Keys.wavesAmount(height), wavesAmount(height - 1) + lastReward)
    }

    for ((asset, sp: SponsorshipValue) <- sponsorship) {
      rw.put(Keys.sponsorship(asset)(height), sp)
      expiredKeys ++= updateHistory(rw, Keys.sponsorshipHistory(asset), threshold, Keys.sponsorship(asset))
    }

    rw.put(Keys.carryFee(height), carry)
    expiredKeys += Keys.carryFee(threshold - 1).keyBytes

    rw.put(Keys.blockTransactionsFee(height), totalFee)

    if (dbSettings.storeInvokeScriptResults) scriptResults.foreach {
      case (txId, result) =>
        val (txHeight, txNum) = transactions
          .get(TransactionId(txId))
          .map { case (_, txNum) => (height, txNum) }
          .orElse(rw.get(Keys.transactionHNById(TransactionId(txId))))
          .getOrElse(throw new IllegalArgumentException(s"Couldn't find transaction height and num: $txId"))

        try rw.put(Keys.invokeScriptResult(txHeight, txNum), result)
        catch {
          case NonFatal(e) =>
            throw new RuntimeException(s"Error storing invoke script result for $txId: $result", e)
        }
    }

    expiredKeys.foreach(rw.delete(_, "expired-keys"))

    if (activatedFeatures.get(BlockchainFeatures.DataTransaction.id).contains(height)) {
      DisableHijackedAliases(rw)
    }
  }

  override protected def doRollback(targetBlockId: ByteStr): Seq[Block] = {
    readOnly(_.get(Keys.heightOf(targetBlockId))).fold(Seq.empty[Block]) { targetHeight =>
      log.debug(s"Rolling back to block $targetBlockId at $targetHeight")

      val discardedBlocks: Seq[Block] = for (currentHeight <- height until targetHeight by -1) yield {
        val balancesToInvalidate    = Seq.newBuilder[(Address, Asset)]
        val portfoliosToInvalidate  = Seq.newBuilder[Address]
        val assetInfoToInvalidate   = Seq.newBuilder[IssuedAsset]
        val ordersToInvalidate      = Seq.newBuilder[ByteStr]
        val scriptsToDiscard        = Seq.newBuilder[Address]
        val assetScriptsToDiscard   = Seq.newBuilder[IssuedAsset]
        val accountDataToInvalidate = Seq.newBuilder[(Address, String)]

        val h = Height(currentHeight)

        val discardedBlock = readWrite { rw =>
          log.trace(s"Rolling back to ${currentHeight - 1}")
          rw.put(Keys.height, currentHeight - 1)

          val (discardedHeader, _) = rw
            .get(Keys.blockHeaderAndSizeAt(h))
            .getOrElse(throw new IllegalArgumentException(s"No block at height $currentHeight"))

          for (aId <- rw.get(Keys.changedAddresses(currentHeight))) {
            val addressId = AddressId(aId)
            val address   = rw.get(Keys.idToAddress(addressId))
            balancesToInvalidate += (address -> Waves)

            for (assetId <- rw.get(Keys.assetList(addressId))) {
              balancesToInvalidate += (address -> assetId)
              rw.delete(Keys.assetBalance(addressId, assetId)(currentHeight))
              rw.filterHistory(Keys.assetBalanceHistory(addressId, assetId), currentHeight)
            }

            for (k <- rw.get(Keys.changedDataKeys(currentHeight, addressId))) {
              log.trace(s"Discarding $k for $address at $currentHeight")
              accountDataToInvalidate += (address -> k)
              rw.delete(Keys.data(addressId, k)(currentHeight))
              rw.filterHistory(Keys.dataHistory(addressId, k), currentHeight)
            }

            rw.delete(Keys.wavesBalance(addressId)(currentHeight))
            rw.filterHistory(Keys.wavesBalanceHistory(addressId), currentHeight)

            rw.delete(Keys.leaseBalance(addressId)(currentHeight))
            rw.filterHistory(Keys.leaseBalanceHistory(addressId), currentHeight)

            log.trace(s"Discarding portfolio for $address")

            portfoliosToInvalidate += address
            balanceAtHeightCache.invalidate((currentHeight, addressId))
            leaseBalanceAtHeightCache.invalidate((currentHeight, addressId))
            discardLeaseBalance(address)

            if (dbSettings.storeTransactionsByAddress) {
              val kTxSeqNr = Keys.addressTransactionSeqNr(addressId)
              val txSeqNr  = rw.get(kTxSeqNr)
              val kTxHNSeq = Keys.addressTransactionHN(addressId, txSeqNr)

              rw.get(kTxHNSeq)
                .filter(_._1 == Height(currentHeight))
                .foreach { _ =>
                  rw.delete(kTxHNSeq)
                  rw.put(kTxSeqNr, (txSeqNr - 1).max(0))
                }
            }
          }

          val transactions = transactionsAtHeight(h)

          transactions.foreach {
            case (num, tx) =>
              forgetTransaction(tx.id())
              tx match {
                case _: GenesisTransaction                                                       => // genesis transaction can not be rolled back
                case _: PaymentTransaction | _: TransferTransaction | _: MassTransferTransaction =>
                // balances already restored

                case tx: IssueTransaction =>
                  assetInfoToInvalidate += rollbackAssetInfo(rw, IssuedAsset(tx.id()), currentHeight)
                case tx: ReissueTransaction =>
                  assetInfoToInvalidate += rollbackAssetInfo(rw, tx.asset, currentHeight)
                case tx: BurnTransaction =>
                  assetInfoToInvalidate += rollbackAssetInfo(rw, tx.asset, currentHeight)
                case tx: SponsorFeeTransaction =>
                  assetInfoToInvalidate += rollbackSponsorship(rw, tx.asset, currentHeight)
                case tx: LeaseTransaction =>
                  rollbackLeaseStatus(rw, tx.id(), currentHeight)
                case tx: LeaseCancelTransaction =>
                  rollbackLeaseStatus(rw, tx.leaseId, currentHeight)

                case tx: SetScriptTransaction =>
                  val address = tx.sender.toAddress
                  scriptsToDiscard += address
                  for (addressId <- addressId(address)) {
                    rw.delete(Keys.addressScript(addressId)(currentHeight))
                    rw.filterHistory(Keys.addressScriptHistory(addressId), currentHeight)
                  }

                case tx: SetAssetScriptTransaction =>
                  val asset = tx.asset
                  assetScriptsToDiscard += asset
                  rw.delete(Keys.assetScript(asset)(currentHeight))
                  rw.filterHistory(Keys.assetScriptHistory(asset), currentHeight)

                case _: DataTransaction => // see changed data keys removal

                case _: InvokeScriptTransaction =>
                  rw.delete(Keys.invokeScriptResult(h, num))

                case tx: CreateAliasTransaction => rw.delete(Keys.addressIdOfAlias(tx.alias))
                case tx: ExchangeTransaction =>
                  ordersToInvalidate += rollbackOrderFill(rw, tx.buyOrder.id(), currentHeight)
                  ordersToInvalidate += rollbackOrderFill(rw, tx.sellOrder.id(), currentHeight)
              }

              if (tx.builder.typeId != GenesisTransaction.typeId) {
                rw.delete(Keys.transactionAt(h, num))
                rw.delete(Keys.transactionHNById(TransactionId(tx.id())))
              }
          }

          rw.delete(Keys.blockHeaderAndSizeAt(h))
          rw.delete(Keys.heightOf(discardedHeader.signerData.signature))
          rw.delete(Keys.carryFee(currentHeight))
          rw.delete(Keys.blockTransactionsFee(currentHeight))
          rw.delete(Keys.blockReward(currentHeight))
          rw.delete(Keys.wavesAmount(currentHeight))

          if (activatedFeatures.get(BlockchainFeatures.DataTransaction.id).contains(currentHeight)) {
            DisableHijackedAliases.revert(rw)
          }

          Block
            .fromHeaderAndTransactions(
              discardedHeader,
              transactions
                .map(_._2)
            )
            .explicitGet()
        }

        balancesToInvalidate.result().foreach(discardBalance)
        portfoliosToInvalidate.result().foreach(discardPortfolio)
        assetInfoToInvalidate.result().foreach(discardAssetDescription)
        ordersToInvalidate.result().foreach(discardVolumeAndFee)
        scriptsToDiscard.result().foreach(discardScript)
        assetScriptsToDiscard.result().foreach(discardAssetScript)
        accountDataToInvalidate.result().foreach {
          case ak @ (addr, _) =>
            discardAccountData(ak)
        }
        discardedBlock
      }

      log.debug(s"Rollback to block $targetBlockId at $targetHeight completed")

      discardedBlocks.reverse
    }
  }

  private def rollbackAssetInfo(rw: RW, asset: IssuedAsset, currentHeight: Int): IssuedAsset = {
    rw.delete(Keys.assetInfo(asset)(currentHeight))
    rw.filterHistory(Keys.assetInfoHistory(asset), currentHeight)
    asset
  }

  private def rollbackOrderFill(rw: RW, orderId: ByteStr, currentHeight: Int): ByteStr = {
    rw.delete(Keys.filledVolumeAndFee(orderId)(currentHeight))
    rw.filterHistory(Keys.filledVolumeAndFeeHistory(orderId), currentHeight)
    orderId
  }

  private def rollbackLeaseStatus(rw: RW, leaseId: ByteStr, currentHeight: Int): Unit = {
    rw.delete(Keys.leaseStatus(leaseId)(currentHeight))
    rw.filterHistory(Keys.leaseStatusHistory(leaseId), currentHeight)
  }

  private def rollbackSponsorship(rw: RW, asset: IssuedAsset, currentHeight: Int): IssuedAsset = {
    rw.delete(Keys.sponsorship(asset)(currentHeight))
    rw.filterHistory(Keys.sponsorshipHistory(asset), currentHeight)
    asset
  }

  override def transferById(id: ByteStr): Option[(Int, TransferTransaction)] = readOnly { db =>
    val txId = TransactionId(id)

    for {
      (height, num) <- db.get(Keys.transactionHNById(txId))
      txBytes       <- db.get(Keys.transactionBytesAt(height, num))
      isTransfer    <- Try(txBytes.head == TransferTransaction.typeId || txBytes(1) == TransferTransaction.typeId).toOption if isTransfer
    } yield height -> TransactionParsers.parseBytes(txBytes).get.asInstanceOf[TransferTransaction]
  }

  override def transactionInfo(id: ByteStr): Option[(Int, Transaction)] = readOnly(transactionInfo(id, _))

  protected def transactionInfo(id: ByteStr, db: ReadOnlyDB): Option[(Int, Transaction)] = {
    val txId = TransactionId(id)
    for {
      (height, num) <- db.get(Keys.transactionHNById(txId))
      tx            <- db.get(Keys.transactionAt(height, num))
    } yield (height, tx)
  }

  override def transactionHeight(id: ByteStr): Option[Int] = readOnly { db =>
    val txId = TransactionId(id)
    db.get(Keys.transactionHNById(txId)).map(_._1)
  }

  override def resolveAlias(alias: Alias): Either[ValidationError, Address] = readOnly { db =>
    if (db.get(Keys.aliasIsDisabled(alias))) Left(AliasIsDisabled(alias))
    else
      db.get(Keys.addressIdOfAlias(alias))
        .map(addressId => db.get(Keys.idToAddress(addressId)))
        .toRight(AliasDoesNotExist(alias))
  }

  override def leaseDetails(leaseId: ByteStr): Option[LeaseDetails] = readOnly { db =>
    transactionInfo(leaseId, db) match {
      case Some((h, lt: LeaseTransaction)) =>
        Some(LeaseDetails(lt.sender, lt.recipient, h, lt.amount, loadLeaseStatus(db, leaseId)))
      case _ => None
    }
  }

  // These two caches are used exclusively for balance snapshots. They are not used for portfolios, because there aren't
  // as many miners, so snapshots will rarely be evicted due to overflows.

  private val balanceAtHeightCache = CacheBuilder
    .newBuilder()
    .maximumSize(100000)
    .recordStats()
    .build[(Int, BigInt), java.lang.Long]()

  private val leaseBalanceAtHeightCache = CacheBuilder
    .newBuilder()
    .maximumSize(100000)
    .recordStats()
    .build[(Int, BigInt), LeaseBalance]()

  override def balanceSnapshots(address: Address, from: Int, to: BlockId): Seq[BalanceSnapshot] = readOnly { db =>
    db.get(Keys.addressId(address)).fold(Seq(BalanceSnapshot(1, 0, 0, 0))) { addressId =>
      val toHeigth = this.heightOf(to).getOrElse(this.height)
      val wbh      = slice(db.get(Keys.wavesBalanceHistory(addressId)), from, toHeigth)
      val lbh      = slice(db.get(Keys.leaseBalanceHistory(addressId)), from, toHeigth)
      for {
        (wh, lh) <- merge(wbh, lbh)
        wb = balanceAtHeightCache.get((wh, addressId), () => db.get(Keys.wavesBalance(addressId)(wh)))
        lb = leaseBalanceAtHeightCache.get((lh, addressId), () => db.get(Keys.leaseBalance(addressId)(lh)))
      } yield BalanceSnapshot(wh.max(lh), wb, lb.in, lb.out)
    }
  }

  /**
    * @todo move this method to `object LevelDBWriter` once SmartAccountTrading is activated
    */
  private[database] def merge(wbh: Seq[Int], lbh: Seq[Int]): Seq[(Int, Int)] = {

    /**
      * Fixed implementation where
      *  {{{([15, 12, 3], [12, 5]) => [(15, 12), (12, 12), (3, 5)]}}}
      */
    @tailrec
    def recMergeFixed(wh: Int, wt: Seq[Int], lh: Int, lt: Seq[Int], buf: ArrayBuffer[(Int, Int)]): ArrayBuffer[(Int, Int)] = {
      buf += wh -> lh
      if (wt.isEmpty && lt.isEmpty) {
        buf
      } else if (wt.isEmpty) {
        recMergeFixed(wh, wt, lt.head, lt.tail, buf)
      } else if (lt.isEmpty) {
        recMergeFixed(wt.head, wt.tail, lh, lt, buf)
      } else {
        if (wh == lh) {
          recMergeFixed(wt.head, wt.tail, lt.head, lt.tail, buf)
        } else if (wh > lh) {
          recMergeFixed(wt.head, wt.tail, lh, lt, buf)
        } else {
          recMergeFixed(wh, wt, lt.head, lt.tail, buf)
        }
      }
    }

    recMergeFixed(wbh.head, wbh.tail, lbh.head, lbh.tail, ArrayBuffer.empty)
  }

  override def collectActiveLeases[T](pf: PartialFunction[LeaseTransaction, T]): Seq[T] = readOnly { db =>
    val results = Vector.newBuilder[T]
    db.iterateOver(Keys.TransactionHeightNumByIdPrefix) { kv =>
      val txId = TransactionId(ByteStr(kv.getKey.drop(2)))

      val txOption = if (loadLeaseStatus(db, txId)) {
        val heightNumBytes = kv.getValue

        val height = Height(Ints.fromByteArray(heightNumBytes.take(4)))
        val txNum  = TxNum(Shorts.fromByteArray(heightNumBytes.takeRight(2)))

        db.get(Keys.transactionAt(height, txNum))
      } else None

      txOption match {
        case Some(tx: LeaseTransaction) if pf.isDefinedAt(tx) => results += pf(tx)
        case _                                                => // Skip
      }
    }
    results.result()
  }

  override def collectLposPortfolios[A](pf: PartialFunction[(Address, Portfolio), A]): Map[Address, A] = readOnly { db =>
    val b = Map.newBuilder[Address, A]
    for (id <- BigInt(1) to db.get(Keys.lastAddressId).getOrElse(BigInt(0))) {
      val address = db.get(Keys.idToAddress(id))
      pf.runWith(b += address -> _)(address -> loadLposPortfolio(db, id))
    }
    b.result()
  }

  def loadScoreOf(blockId: ByteStr): Option[BigInt] = {
    readOnly(db => db.get(Keys.heightOf(blockId)).map(h => db.get(Keys.score(h))))
  }

  override def loadBlockHeaderAndSize(height: Int): Option[(BlockHeader, Int)] = {
    writableDB.get(Keys.blockHeaderAndSizeAt(Height(height)))
  }

  def loadBlockHeaderAndSize(height: Int, db: ReadOnlyDB): Option[(BlockHeader, Int)] = {
    db.get(Keys.blockHeaderAndSizeAt(Height(height)))
  }

  override def loadBlockHeaderAndSize(blockId: ByteStr): Option[(BlockHeader, Int)] = {
    writableDB
      .get(Keys.heightOf(blockId))
      .flatMap(loadBlockHeaderAndSize)
  }

  def loadBlockHeaderAndSize(blockId: ByteStr, db: ReadOnlyDB): Option[(BlockHeader, Int)] = {
    db.get(Keys.heightOf(blockId))
      .flatMap(loadBlockHeaderAndSize(_, db))
  }

  override def loadBlockBytes(h: Int): Option[Array[Byte]] = readOnly { db =>
    import com.wavesplatform.crypto._

    val height = Height(h)

    val consensuDataOffset = 1 + 8 + SignatureLength

    // version + timestamp + reference + baseTarget + genSig
    val txCountOffset = consensuDataOffset + 8 + Block.GeneratorSignatureLength

    val headerKey = Keys.blockHeaderBytesAt(height)

    def readTransactionBytes(count: Int) = {
      (0 until count).toArray.flatMap { n =>
        db.get(Keys.transactionBytesAt(height, TxNum(n.toShort)))
          .map { txBytes =>
            Ints.toByteArray(txBytes.length) ++ txBytes
          }
          .getOrElse(throw new Exception(s"Cannot parse ${n}th transaction in block at height: $h"))
      }
    }

    db.get(headerKey)
      .map { headerBytes =>
        val bytesBeforeCData   = headerBytes.take(consensuDataOffset)
        val consensusDataBytes = headerBytes.slice(consensuDataOffset, consensuDataOffset + 40)
        val version            = headerBytes.head
        val (txCount, txCountBytes) = if (version == 1 || version == 2) {
          val byte = headerBytes(txCountOffset)
          (byte.toInt, Array[Byte](byte))
        } else {
          val bytes = headerBytes.slice(txCountOffset, txCountOffset + 4)
          (Ints.fromByteArray(bytes), bytes)
        }

        val bytesAfterTxs =
          if (version > 2) {
            headerBytes.drop(txCountOffset + txCountBytes.length)
          } else {
            headerBytes.takeRight(SignatureLength + KeyLength)
          }

        val txBytes = txCountBytes ++ readTransactionBytes(txCount)

        val bytes = bytesBeforeCData ++
          Ints.toByteArray(consensusDataBytes.length) ++
          consensusDataBytes ++
          Ints.toByteArray(txBytes.length) ++
          txBytes ++
          bytesAfterTxs

        bytes
      }
  }

  override def loadBlockBytes(blockId: ByteStr): Option[Array[Byte]] = {
    readOnly(db => db.get(Keys.heightOf(blockId))).flatMap(h => loadBlockBytes(h))
  }

  override def loadHeightOf(blockId: ByteStr): Option[Int] = {
    readOnly(_.get(Keys.heightOf(blockId)))
  }

  override def lastBlockIds(howMany: Int): immutable.IndexedSeq[ByteStr] = readOnly { db =>
    // since this is called from outside of the main blockchain updater thread, instead of using cached height,
    // explicitly read height from storage to make this operation atomic.
    val currentHeight = db.get(Keys.height)

    (currentHeight until (currentHeight - howMany).max(0) by -1)
      .map { h =>
        val height = Height(h)
        db.get(Keys.blockHeaderAndSizeAt(height))
      }
      .collect {
        case Some((header, _)) => header.signerData.signature
      }
  }

  override def blockIdsAfter(parentSignature: ByteStr, howMany: Int): Option[Seq[ByteStr]] = readOnly { db =>
    db.get(Keys.heightOf(parentSignature)).map { parentHeight =>
      (parentHeight + 1 to (parentHeight + howMany))
        .map { h =>
          val height = Height(h)
          db.get(Keys.blockHeaderAndSizeAt(height))
        }
        .collect {
          case Some((header, _)) => header.signerData.signature
        }
    }
  }

  override def parentHeader(block: BlockHeader, back: Int): Option[BlockHeader] = readOnly { db =>
    for {
      h <- db.get(Keys.heightOf(block.reference))
      height = Height(h - back + 1)
      (block, _) <- loadBlockHeaderAndSize(height, db)
    } yield block
  }

  override def totalFee(height: Int): Option[Long] = readOnly { db =>
    Try(db.get(Keys.blockTransactionsFee(height))).toOption
  }

  override def featureVotes(height: Int): Map[Short, Int] = readOnly { db =>
    settings.functionalitySettings
      .activationWindow(height)
      .flatMap { h =>
        val height = Height(h)
        db.get(Keys.blockHeaderAndSizeAt(height))
          .map(_._1.featureVotes.toSeq)
          .getOrElse(Seq.empty)
      }
      .groupBy(identity)
      .mapValues(_.size)
  }

  override def blockRewardVotes(height: Int): Seq[Long] = readOnly { db =>
    activatedFeatures.get(BlockchainFeatures.BlockReward.id) match {
      case Some(activatedAt) if activatedAt <= height =>
        settings.rewardsSettings.votingWindow(activatedAt, height)
          .flatMap { h =>
            db.get(Keys.blockHeaderAndSizeAt(Height(h)))
              .map(_._1.rewardVote)
          }
      case _ => Seq()
    }
  }

  override def invokeScriptResult(txId: TransactionId): Either[ValidationError, InvokeScriptResult] =
    for {
      _ <- Either.cond(dbSettings.storeInvokeScriptResults, (), GenericError("InvokeScript results are disabled"))
      result <- Try(readOnly { db =>
        val (height, txNum) = db.get(Keys.transactionHNById(txId)).getOrElse(throw new IllegalArgumentException("No such transaction"))
        db.get(Keys.invokeScriptResult(height, txNum))
      }).toEither.left.map(err => GenericError(s"Couldn't load InvokeScript result: ${err.getMessage}"))
    } yield result

  private[database] def loadBlock(height: Height): Option[Block] = readOnly { db =>
    loadBlock(height, db)
  }

  private[database] def loadBlock(height: Height, db: ReadOnlyDB): Option[Block] = {
    val headerKey = Keys.blockHeaderAndSizeAt(height)

    for {
      (header, _) <- db.get(headerKey)
      txs = (0 until header.transactionCount).toList.flatMap { n =>
        db.get(Keys.transactionAt(height, TxNum(n.toShort)))
      }
      block <- Block.fromHeaderAndTransactions(header, txs).toOption
    } yield block
  }

  private def transactionsAtHeight(h: Height): List[(TxNum, Transaction)] = readOnly { db =>
    val txs = new ListBuffer[(TxNum, Transaction)]()

    val prefix = ByteBuffer
      .allocate(6)
      .putShort(Keys.TransactionInfoPrefix)
      .putInt(h)
      .array()

    db.iterateOver(prefix) { entry =>
      val k = entry.getKey
      val v = entry.getValue

      for {
        idx <- Try(Shorts.fromByteArray(k.slice(6, 8)))
        tx  <- TransactionParsers.parseBytes(v)
      } txs.append((TxNum(idx), tx))
    }

    txs.toList
  }
}<|MERGE_RESOLUTION|>--- conflicted
+++ resolved
@@ -251,30 +251,11 @@
   }
 
   //noinspection ScalaStyle
-<<<<<<< HEAD
-  override protected def doAppend(block: Block,
-                                  carry: Long,
-                                  newAddresses: Map[Address, BigInt],
-                                  balances: Map[BigInt, Map[Asset, Long]],
-                                  leaseBalances: Map[BigInt, LeaseBalance],
-                                  addressTransactions: Map[AddressId, List[TransactionId]],
-                                  leaseStates: Map[ByteStr, Boolean],
-                                  reissuedAssets: Map[IssuedAsset, AssetInfo],
-                                  filledQuantity: Map[ByteStr, VolumeAndFee],
-                                  scripts: Map[BigInt, Option[Script]],
-                                  assetScripts: Map[IssuedAsset, Option[Script]],
-                                  data: Map[BigInt, AccountDataInfo],
-                                  aliases: Map[Alias, BigInt],
-                                  sponsorship: Map[IssuedAsset, Sponsorship],
-                                  totalFee: Long,
-                                  scriptResults: Map[ByteStr, InvokeScriptResult]): Unit = readWrite { rw =>
-=======
   override protected def doAppend(
       block: Block,
       carry: Long,
       newAddresses: Map[Address, BigInt],
-      wavesBalances: Map[BigInt, Long],
-      assetBalances: Map[BigInt, Map[IssuedAsset, Long]],
+      balances: Map[BigInt, Map[Asset, Long]],
       leaseBalances: Map[BigInt, LeaseBalance],
       addressTransactions: Map[AddressId, List[TransactionId]],
       leaseStates: Map[ByteStr, Boolean],
@@ -289,7 +270,6 @@
       reward: Option[Long],
       scriptResults: Map[ByteStr, InvokeScriptResult]
   ): Unit = readWrite { rw =>
->>>>>>> 329d12f9
     val expiredKeys = new ArrayBuffer[Array[Byte]]
 
     rw.put(Keys.height, height)
