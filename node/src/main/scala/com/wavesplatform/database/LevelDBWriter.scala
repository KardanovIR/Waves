package com.wavesplatform.database

import java.nio.ByteBuffer

import cats.data.Ior
import cats.implicits._
import com.google.common.cache.CacheBuilder
import com.google.common.hash._
import com.google.common.primitives.{Bytes, Shorts}
import com.wavesplatform.account.{Address, Alias}
import com.wavesplatform.api.BlockMeta
import com.wavesplatform.block.Block.BlockId
import com.wavesplatform.block.{Block, SignedBlockHeader}
import com.wavesplatform.common.state.ByteStr
import com.wavesplatform.common.utils._
import com.wavesplatform.database
import com.wavesplatform.database.patch.DisableHijackedAliases
import com.wavesplatform.features.BlockchainFeatures
import com.wavesplatform.lang.ValidationError
import com.wavesplatform.lang.script.Script
import com.wavesplatform.lang.v1.compiler.Terms.EXPR
import com.wavesplatform.protobuf.block.{Block => PBlock}
import com.wavesplatform.protobuf.transaction.PBTransactions
import com.wavesplatform.settings.{BlockchainSettings, Constants, DBSettings}
import com.wavesplatform.state.reader.LeaseDetails
import com.wavesplatform.state.{TxNum, _}
import com.wavesplatform.transaction.Asset.{IssuedAsset, Waves}
import com.wavesplatform.transaction.TxValidationError.{AliasDoesNotExist, AliasIsDisabled}
import com.wavesplatform.transaction._
import com.wavesplatform.transaction.assets._
import com.wavesplatform.transaction.assets.exchange.ExchangeTransaction
import com.wavesplatform.transaction.lease.{LeaseCancelTransaction, LeaseTransaction}
import com.wavesplatform.transaction.smart.{InvokeScriptTransaction, SetScriptTransaction}
import com.wavesplatform.transaction.transfer._
import com.wavesplatform.utils.{ScorexLogging, StringBytes}
import monix.reactive.Observer
import org.iq80.leveldb.DB

import scala.annotation.tailrec
import scala.collection.mutable
import scala.collection.mutable.{ArrayBuffer, ListBuffer}
import scala.util.Try
import scala.util.control.NonFatal

object LevelDBWriter extends ScorexLogging {

  private def loadLeaseStatus(db: ReadOnlyDB, leaseId: ByteStr): Boolean =
    db.get(Keys.leaseStatusHistory(leaseId)).headOption.fold(false)(h => db.get(Keys.leaseStatus(leaseId)(h)))

  /** {{{
    * ([10, 7, 4], 5, 11) => [10, 7, 4]
    * ([10, 7], 5, 11) => [10, 7, 1]
    * }}}
    */
  private[database] def slice(v: Seq[Int], from: Int, to: Int): Seq[Int] = {
    val (c1, c2) = v.dropWhile(_ > to).partition(_ > from)
    c1 :+ c2.headOption.getOrElse(1)
  }

  private[database] def closest(v: Seq[Int], h: Int): Option[Int] = {
    v.takeWhile(_ <= h).lastOption // Should we use binary search?
  }

  implicit class ReadOnlyDBExt(val db: ReadOnlyDB) extends AnyVal {
    def fromHistory[A](historyKey: Key[Seq[Int]], valueKey: Int => Key[A]): Option[A] =
      for {
        lastChange <- db.get(historyKey).headOption
      } yield db.get(valueKey(lastChange))

    def hasInHistory(historyKey: Key[Seq[Int]], v: Int => Key[_]): Boolean =
      db.get(historyKey)
        .headOption
        .exists(h => db.has(v(h)))
  }

  implicit class RWExt(val db: RW) extends AnyVal {
    def fromHistory[A](historyKey: Key[Seq[Int]], valueKey: Int => Key[A]): Option[A] =
      for {
        lastChange <- db.get(historyKey).headOption
      } yield db.get(valueKey(lastChange))
  }
}

class LevelDBWriter(
    private[database] val writableDB: DB,
    spendableBalanceChanged: Observer[(Address, Asset)],
    val settings: BlockchainSettings,
    val dbSettings: DBSettings,
    bloomFilterSize: Long
) extends Caches(spendableBalanceChanged)
    with ScorexLogging
    with AutoCloseable {

  private[this] var disabledAliases = writableDB.get(Keys.disabledAliases)

  private[this] val balanceSnapshotMaxRollbackDepth: Int = dbSettings.maxRollbackDepth + 1000
  import LevelDBWriter._

  private[database] def readOnly[A](f: ReadOnlyDB => A): A = writableDB.readOnly(f)

  private def loadFilter(name: String, keyTag: KeyTags.KeyTag): BloomFilter[Array[Byte]] =
    BloomFilters.loadBloomFilter(writableDB, dbSettings.directory, name, height, keyTag, bloomFilterSize)

  private[this] val orderFilter: BloomFilter[Array[Byte]]        = loadFilter("orders", KeyTags.FilledVolumeAndFeeHistory)
  private[this] val dataKeyFilter: BloomFilter[Array[Byte]]      = loadFilter("account-data", KeyTags.DataHistory)
  private[this] val wavesBalanceFilter: BloomFilter[Array[Byte]] = loadFilter("waves-balances", KeyTags.WavesBalanceHistory)
  private[this] val assetBalanceFilter: BloomFilter[Array[Byte]] = loadFilter("asset-balances", KeyTags.AssetBalanceHistory)

  override def close(): Unit = {
    BloomFilters.saveBloomFilter(orderFilter, writableDB, dbSettings.directory, "orders", height)
    BloomFilters.saveBloomFilter(dataKeyFilter, writableDB, dbSettings.directory, "account-data", height)
    BloomFilters.saveBloomFilter(wavesBalanceFilter, writableDB, dbSettings.directory, "waves-balances", height)
    BloomFilters.saveBloomFilter(assetBalanceFilter, writableDB, dbSettings.directory, "asset-balances", height)
  }

  private[this] def readWrite[A](f: RW => A): A = writableDB.readWrite(f)

  override protected def loadMaxAddressId(): Long = readOnly(db => db.get(Keys.lastAddressId).getOrElse(0L))

  override protected def loadAddressId(address: Address): Option[AddressId] = readOnly(db => db.get(Keys.addressId(address)))

  override protected def loadHeight(): Int = readOnly(_.get(Keys.height))

  override protected def safeRollbackHeight: Int = readOnly(_.get(Keys.safeRollbackHeight))

  override protected def loadScore(): BigInt = readOnly(db => db.get(Keys.score(db.get(Keys.height))))

  override protected def loadLastBlock(): Option[Block] = readOnly { db =>
    loadBlock(Height(db.get(Keys.height)), db)
  }

  override protected def loadScript(address: Address): Option[AccountScriptInfo] = readOnly { db =>
    addressId(address).fold(Option.empty[AccountScriptInfo]) { addressId =>
      db.fromHistory(Keys.addressScriptHistory(addressId), Keys.addressScript(addressId)).flatten
    }
  }

  override protected def hasScriptBytes(address: Address): Boolean = readOnly { db =>
    addressId(address).fold(false) { addressId =>
      db.hasInHistory(Keys.addressScriptHistory(addressId), Keys.addressScript(addressId))
    }
  }

  override protected def loadAssetScript(asset: IssuedAsset): Option[(Script, Long)] = readOnly { db =>
    db.fromHistory(Keys.assetScriptHistory(asset), Keys.assetScript(asset)).flatten
  }

  override protected def hasAssetScriptBytes(asset: IssuedAsset): Boolean = readOnly { db =>
    db.fromHistory(Keys.assetScriptHistory(asset), Keys.assetScriptPresent(asset)).flatten.nonEmpty
  }

  override def carryFee: Long = readOnly(_.get(Keys.carryFee(height)))

  override protected def loadAccountData(address: Address, key: String): Option[DataEntry[_]] =
    if (dataKeyFilter.mightContain(Bytes.concat(address.bytes, key.utf8Bytes))) readOnly { db =>
      addressId(address).fold(Option.empty[DataEntry[_]]) { addressId =>
        db.fromHistory(Keys.dataHistory(address, key), Keys.data(addressId, key)).flatten
      }
    } else None

  private def loadWavesBalanceHistory(db: ReadOnlyDB, addressId: AddressId): Seq[Int] = {
    val kwbh = Keys.wavesBalanceHistory(addressId)
    if (wavesBalanceFilter.mightContain(kwbh.keyBytes.drop(2))) db.get(kwbh) else Seq.empty
  }

  private def loadAssetBalanceHistory(db: ReadOnlyDB, addressId: AddressId, assetId: IssuedAsset): Seq[Int] = {
    val kabh = Keys.assetBalanceHistory(addressId, assetId)
    if (assetBalanceFilter.mightContain(kabh.keyBytes.drop(2))) db.get(kabh) else Seq.empty
  }

  protected override def loadBalance(req: (Address, Asset)): Long = readOnly { db =>
    addressId(req._1).fold(0L) { addressId =>
      req._2 match {
        case asset @ IssuedAsset(_) =>
          loadAssetBalanceHistory(db, addressId, asset).headOption.map(h => db.get(Keys.assetBalance(addressId, asset)(h))).getOrElse(0L)
        case Waves =>
          loadWavesBalanceHistory(db, addressId).headOption.map(h => db.get(Keys.wavesBalance(addressId)(h))).getOrElse(0L)
      }
    }
  }

  private def loadLeaseBalance(db: ReadOnlyDB, addressId: AddressId): LeaseBalance = {
    val lease = db.fromHistory(Keys.leaseBalanceHistory(addressId), Keys.leaseBalance(addressId)).getOrElse(LeaseBalance.empty)
    lease
  }

  override protected def loadLeaseBalance(address: Address): LeaseBalance = readOnly { db =>
    addressId(address).fold(LeaseBalance.empty)(loadLeaseBalance(db, _))
  }
<<<<<<< HEAD
;
  private[database] def loadLposPortfolio(db: ReadOnlyDB, addressId: BigInt) = Portfolio(
=======

  private[database] def loadLposPortfolio(db: ReadOnlyDB, addressId: AddressId) = Portfolio(
>>>>>>> 57751b8a
    db.fromHistory(Keys.wavesBalanceHistory(addressId), Keys.wavesBalance(addressId)).getOrElse(0L),
    loadLeaseBalance(db, addressId),
    Map.empty
  )

  override protected def loadAssetDescription(asset: IssuedAsset): Option[AssetDescription] =
    writableDB.withResource(r => database.loadAssetDescription(r, asset))

  override protected def loadVolumeAndFee(orderId: ByteStr): VolumeAndFee =
    if (orderFilter.mightContain(orderId.arr)) readOnly { db =>
      db.fromHistory(Keys.filledVolumeAndFeeHistory(orderId), Keys.filledVolumeAndFee(orderId)).getOrElse(VolumeAndFee.empty)
    } else VolumeAndFee.empty

  override protected def loadApprovedFeatures(): Map[Short, Int] = {
    readOnly(_.get(Keys.approvedFeatures))
  }

  override protected def loadActivatedFeatures(): Map[Short, Int] = {
    val stateFeatures = readOnly(_.get(Keys.activatedFeatures))
    stateFeatures ++ settings.functionalitySettings.preActivatedFeatures
  }

  override protected def loadContinuationStates: Map[ByteStr, EXPR] =
    readOnly(_.get(Keys.continuationStates))

  override def wavesAmount(height: Int): BigInt = readOnly { db =>
    if (db.has(Keys.wavesAmount(height))) db.get(Keys.wavesAmount(height))
    else BigInt(Constants.UnitsInWave * Constants.TotalWaves)
  }

  override def blockReward(height: Int): Option[Long] =
    readOnly(_.db.get(Keys.blockReward(height)))

  private def updateHistory(rw: RW, key: Key[Seq[Int]], threshold: Int, kf: Int => Key[_]): Seq[Array[Byte]] =
    updateHistory(rw, rw.get(key), key, threshold, kf)

  private def updateHistory(rw: RW, history: Seq[Int], key: Key[Seq[Int]], threshold: Int, kf: Int => Key[_]): Seq[Array[Byte]] = {
    val (c1, c2) = history.partition(_ > threshold)
    rw.put(key, (height +: c1) ++ c2.headOption)
    c2.drop(1).map(kf(_).keyBytes)
  }

  private def appendBalances(
      balances: Map[AddressId, Map[Asset, Long]],
      issuedAssets: Map[IssuedAsset, (AssetStaticInfo, AssetInfo, AssetVolumeInfo)],
      rw: RW,
      threshold: Int,
      balanceThreshold: Int
  ): Unit = {
    // balances
    val updatedNftLists = mutable.LongMap.empty[Seq[IssuedAsset]].withDefaultValue(Seq.empty)

    for ((addressId, updatedBalances) <- balances) {
      for ((asset, balance) <- updatedBalances) {
        asset match {
          case Waves =>
            val kwbh = Keys.wavesBalanceHistory(addressId)
            val wbh  = loadWavesBalanceHistory(rw, addressId)
            if (wbh.isEmpty) wavesBalanceFilter.put(kwbh.keyBytes.drop(2))
            rw.put(Keys.wavesBalance(addressId)(height), balance)
            updateHistory(rw, wbh, kwbh, balanceThreshold, Keys.wavesBalance(addressId)).foreach(rw.delete)
          case a: IssuedAsset =>
            rw.put(Keys.assetBalance(addressId, a)(height), balance)
            val kBalanceHistory = Keys.assetBalanceHistory(addressId, a)
            val balanceHistory  = loadAssetBalanceHistory(rw, addressId, a)
            if (balanceHistory.isEmpty) assetBalanceFilter.put(kBalanceHistory.keyBytes.drop(2))
            updateHistory(rw, balanceHistory, kBalanceHistory, threshold, Keys.assetBalance(addressId, a)).foreach(rw.delete)
            if (balance > 0 && balanceHistory.isEmpty && issuedAssets
                  .get(a)
                  .map(_._1.nft)
                  .orElse(assetDescription(a).map(_.nft))
                  .getOrElse(false)) {
              updatedNftLists += addressId.toLong -> (a +: updatedNftLists(addressId.toLong))
            }
        }
      }
    }

    for ((addressIdL, nftIds) <- updatedNftLists) {
      val addressId        = AddressId(addressIdL)
      val kCount           = Keys.nftCount(addressId)
      val previousNftCount = rw.get(kCount)
      rw.put(kCount, previousNftCount + nftIds.length)
      for ((id, idx) <- nftIds.zipWithIndex) {
        rw.put(Keys.nftAt(addressId, idx, id), Some(()))
      }
    }
  }

  //noinspection ScalaStyle
  override protected def doAppend(
      block: Block,
      carry: Long,
      newAddresses: Map[Address, AddressId],
      balances: Map[AddressId, Map[Asset, Long]],
      leaseBalances: Map[AddressId, LeaseBalance],
      addressTransactions: Map[AddressId, Seq[TransactionId]],
      leaseStates: Map[ByteStr, Boolean],
      issuedAssets: Map[IssuedAsset, (AssetStaticInfo, AssetInfo, AssetVolumeInfo)],
      updatedAssets: Map[IssuedAsset, Ior[AssetInfo, AssetVolumeInfo]],
      filledQuantity: Map[ByteStr, VolumeAndFee],
      scripts: Map[AddressId, Option[AccountScriptInfo]],
      assetScripts: Map[IssuedAsset, Option[(Script, Long)]],
      data: Map[Address, AccountDataInfo],
      aliases: Map[Alias, AddressId],
      sponsorship: Map[IssuedAsset, Sponsorship],
      totalFee: Long,
      reward: Option[Long],
      hitSource: ByteStr,
      scriptResults: Map[ByteStr, InvokeScriptResult],
      continuationStates: Map[Address, EXPR]
  ): Unit = {
    log.trace(s"Persisting block ${block.id()} at height $height")
    readWrite { rw =>
      val expiredKeys = new ArrayBuffer[Array[Byte]]

      rw.put(Keys.height, height)

      val previousSafeRollbackHeight = rw.get(Keys.safeRollbackHeight)

      if (previousSafeRollbackHeight < (height - dbSettings.maxRollbackDepth)) {
        rw.put(Keys.safeRollbackHeight, height - dbSettings.maxRollbackDepth)
      }

      val transactions: Map[TransactionId, (Transaction, TxNum)] =
        block.transactionData.zipWithIndex.map { in =>
          val (tx, idx) = in
          val k         = TransactionId(tx.id())
          val v         = (tx, TxNum(idx.toShort))
          k -> v
        }.toMap

      rw.put(
        Keys.blockMetaAt(Height(height)),
        Some(
          BlockMeta.fromBlock(block, height, totalFee, reward, if (block.header.version >= Block.ProtoBlockVersion) Some(hitSource) else None)
        )
      )
      rw.put(Keys.heightOf(block.id()), Some(height))

      val lastAddressId = loadMaxAddressId() + newAddresses.size

      rw.put(Keys.lastAddressId, Some(lastAddressId))
      rw.put(Keys.score(height), rw.get(Keys.score(height - 1)) + block.blockScore())

      for ((address, id) <- newAddresses) {
        rw.put(Keys.addressId(address), Some(id))
        rw.put(Keys.idToAddress(id), address)
      }

      val threshold        = height - dbSettings.maxRollbackDepth
      val balanceThreshold = height - balanceSnapshotMaxRollbackDepth

      appendBalances(balances, issuedAssets, rw, threshold, balanceThreshold)

      val changedAddresses = (addressTransactions.keys ++ balances.keys).toSet
      rw.put(Keys.changedAddresses(height), changedAddresses.toSeq)

      // leases
      for ((addressId, leaseBalance) <- leaseBalances) {
        rw.put(Keys.leaseBalance(addressId)(height), leaseBalance)
        expiredKeys ++= updateHistory(rw, Keys.leaseBalanceHistory(addressId), balanceThreshold, Keys.leaseBalance(addressId))
      }

      for ((orderId, volumeAndFee) <- filledQuantity) {
        orderFilter.put(orderId.arr)
        rw.put(Keys.filledVolumeAndFee(orderId)(height), volumeAndFee)
        expiredKeys ++= updateHistory(rw, Keys.filledVolumeAndFeeHistory(orderId), threshold, Keys.filledVolumeAndFee(orderId))
      }

      for ((asset, (staticInfo, info, volumeInfo)) <- issuedAssets) {
        rw.put(Keys.assetStaticInfo(asset), staticInfo.some)
        rw.put(Keys.assetDetails(asset)(height), (info, volumeInfo))
      }

      for ((asset, infoToUpdate) <- updatedAssets) {
        rw.fromHistory(Keys.assetDetailsHistory(asset), Keys.assetDetails(asset))
          .orElse(issuedAssets.get(asset).map { case (_, i, vi) => (i, vi) })
          .foreach {
            case (info, vol) =>
              val updInfo = infoToUpdate.left
                .fold(info)(identity)

              val updVol = infoToUpdate.right
                .fold(vol)(_ |+| vol)

              rw.put(Keys.assetDetails(asset)(height), (updInfo, updVol))
          }
      }

      for (asset <- issuedAssets.keySet ++ updatedAssets.keySet) {
        expiredKeys ++= updateHistory(rw, Keys.assetDetailsHistory(asset), threshold, Keys.assetDetails(asset))
      }

      for ((leaseId, state) <- leaseStates) {
        rw.put(Keys.leaseStatus(leaseId)(height), state)
        expiredKeys ++= updateHistory(rw, Keys.leaseStatusHistory(leaseId), threshold, Keys.leaseStatus(leaseId))
      }

      for ((addressId, script) <- scripts) {
        expiredKeys ++= updateHistory(rw, Keys.addressScriptHistory(addressId), threshold, Keys.addressScript(addressId))
        if (script.isDefined) rw.put(Keys.addressScript(addressId)(height), script)
      }

      for ((asset, script) <- assetScripts) {
        expiredKeys ++= updateHistory(rw, Keys.assetScriptHistory(asset), threshold, Keys.assetScript(asset))
        if (script.isDefined) rw.put(Keys.assetScript(asset)(height), script)
      }

      for ((address, addressData) <- data) {
        val addressId = addressIdWithFallback(address, newAddresses)
        rw.put(Keys.changedDataKeys(height, addressId), addressData.data.keys.toSeq)

        for ((key, value) <- addressData.data) {
          val kdh = Keys.dataHistory(address, key)
          rw.put(Keys.data(addressId, key)(height), Some(value))
          dataKeyFilter.put(kdh.keyBytes.drop(2))
          expiredKeys ++= updateHistory(rw, kdh, threshold, Keys.data(addressId, key))
        }
      }

      if (dbSettings.storeTransactionsByAddress) for ((addressId, txIds) <- addressTransactions) {
        val kk        = Keys.addressTransactionSeqNr(addressId)
        val nextSeqNr = rw.get(kk) + 1
        val txTypeNumSeq = txIds.map { txId =>
          val (tx, num) = transactions(txId)

          (tx.typeId, num)
        }
        rw.put(Keys.addressTransactionHN(addressId, nextSeqNr), Some((Height(height), txTypeNumSeq.sortBy(-_._2))))
        rw.put(kk, nextSeqNr)
      }

      for ((alias, addressId) <- aliases) {
        rw.put(Keys.addressIdOfAlias(alias), Some(addressId))
      }

      for ((id, (tx, num)) <- transactions) {
        rw.put(Keys.transactionAt(Height(height), num), Some(tx))
        rw.put(Keys.transactionHNById(id), Some((Height(height), num)))
      }

      val activationWindowSize = settings.functionalitySettings.activationWindowSize(height)
      if (height % activationWindowSize == 0) {
        val minVotes = settings.functionalitySettings.blocksForFeatureActivation(height)
        val newlyApprovedFeatures = featureVotes(height)
          .filterNot { case (featureId, _) => settings.functionalitySettings.preActivatedFeatures.contains(featureId) }
          .collect {
            case (featureId, voteCount) if voteCount + (if (block.header.featureVotes.contains(featureId)) 1 else 0) >= minVotes =>
              featureId -> height
          }

        if (newlyApprovedFeatures.nonEmpty) {
          approvedFeaturesCache = newlyApprovedFeatures ++ rw.get(Keys.approvedFeatures)
          rw.put(Keys.approvedFeatures, approvedFeaturesCache)

          val featuresToSave = newlyApprovedFeatures.mapValues(_ + activationWindowSize) ++ rw.get(Keys.activatedFeatures)

          activatedFeaturesCache = featuresToSave ++ settings.functionalitySettings.preActivatedFeatures
          rw.put(Keys.activatedFeatures, featuresToSave)
        }
      }

      reward.foreach { lastReward =>
        rw.put(Keys.blockReward(height), Some(lastReward))
        rw.put(Keys.wavesAmount(height), wavesAmount(height - 1) + lastReward)
      }

      for ((asset, sp: SponsorshipValue) <- sponsorship) {
        rw.put(Keys.sponsorship(asset)(height), sp)
        expiredKeys ++= updateHistory(rw, Keys.sponsorshipHistory(asset), threshold, Keys.sponsorship(asset))
      }

      rw.put(Keys.carryFee(height), carry)
      expiredKeys += Keys.carryFee(threshold - 1).keyBytes

      rw.put(Keys.blockTransactionsFee(height), totalFee)

      if (dbSettings.storeInvokeScriptResults) scriptResults.foreach {
        case (txId, result) =>
          val (txHeight, txNum) = transactions
            .get(TransactionId(txId))
            .map { case (_, txNum) => (height, txNum) }
            .orElse(rw.get(Keys.transactionHNById(TransactionId(txId))))
            .getOrElse(throw new IllegalArgumentException(s"Couldn't find transaction height and num: $txId"))

          try rw.put(Keys.invokeScriptResult(txHeight, txNum), result)
          catch {
            case NonFatal(e) =>
              throw new RuntimeException(s"Error storing invoke script result for $txId: $result", e)
          }
      }

      rw.put(Keys.continuationStates, continuationStates)

      expiredKeys.foreach(rw.delete(_, "expired-keys"))

      if (activatedFeatures.get(BlockchainFeatures.DataTransaction.id).contains(height)) {
        disabledAliases = DisableHijackedAliases(rw)
      }

      rw.put(Keys.hitSource(height), Some(hitSource))
    }

    log.trace(s"Finished persisting block ${block.id()} at height $height")
  }

  override protected def doRollback(targetBlockId: ByteStr): Seq[(Block, ByteStr)] = {
    readOnly(_.get(Keys.heightOf(targetBlockId))).fold(Seq.empty[(Block, ByteStr)]) { targetHeight =>
      log.debug(s"Rolling back to block $targetBlockId at $targetHeight")

      val discardedBlocks: Seq[(Block, ByteStr)] = for (currentHeight <- height until targetHeight by -1) yield {
        val balancesToInvalidate     = Seq.newBuilder[(Address, Asset)]
        val assetDetailsToInvalidate = Seq.newBuilder[IssuedAsset]
        val ordersToInvalidate       = Seq.newBuilder[ByteStr]
        val scriptsToDiscard         = Seq.newBuilder[Address]
        val assetScriptsToDiscard    = Seq.newBuilder[IssuedAsset]
        val accountDataToInvalidate  = Seq.newBuilder[(Address, String)]

        val h = Height(currentHeight)

        val discardedBlock = readWrite { rw =>
          log.trace(s"Rolling back to ${currentHeight - 1}")
          rw.put(Keys.height, currentHeight - 1)

          val discardedMeta = rw
            .get(Keys.blockMetaAt(h))
            .getOrElse(throw new IllegalArgumentException(s"No block at height $currentHeight"))

          rw.delete(Keys.blockMetaAt(h))

          for (addressId <- rw.get(Keys.changedAddresses(currentHeight))) {
            val address = rw.get(Keys.idToAddress(addressId))

            rw.iterateOver(KeyTags.AssetBalanceHistory.prefixBytes ++ addressId.toByteArray) { e =>
              val assetId = IssuedAsset(ByteStr(e.getKey.drop(java.lang.Long.BYTES).dropRight(4)))
              val history = readIntSeq(e.getKey)
              if (history.nonEmpty && history.head == currentHeight) {
                balancesToInvalidate += address -> assetId
                rw.delete(Keys.assetBalance(addressId, assetId)(history.head))
                rw.put(e.getKey, writeIntSeq(history.tail))
              }
            }

            for (k <- rw.get(Keys.changedDataKeys(currentHeight, addressId))) {
              log.trace(s"Discarding $k for $address at $currentHeight")
              accountDataToInvalidate += (address -> k)
              rw.delete(Keys.data(addressId, k)(currentHeight))
              rw.filterHistory(Keys.dataHistory(address, k), currentHeight)
            }

            balancesToInvalidate += (address -> Waves)
            rw.delete(Keys.wavesBalance(addressId)(currentHeight))
            rw.filterHistory(Keys.wavesBalanceHistory(addressId), currentHeight)

            rw.delete(Keys.leaseBalance(addressId)(currentHeight))
            rw.filterHistory(Keys.leaseBalanceHistory(addressId), currentHeight)

            log.trace(s"Discarding portfolio for $address")

            balanceAtHeightCache.invalidate((currentHeight, addressId))
            leaseBalanceAtHeightCache.invalidate((currentHeight, addressId))
            discardLeaseBalance(address)

            if (dbSettings.storeTransactionsByAddress) {
              val kTxSeqNr = Keys.addressTransactionSeqNr(addressId)
              val txSeqNr  = rw.get(kTxSeqNr)
              val kTxHNSeq = Keys.addressTransactionHN(addressId, txSeqNr)

              rw.get(kTxHNSeq)
                .filter(_._1 == Height(currentHeight))
                .foreach { _ =>
                  rw.delete(kTxHNSeq)
                  rw.put(kTxSeqNr, (txSeqNr - 1).max(0))
                }
            }
          }

          val transactions = transactionsAtHeight(h)

          transactions.foreach {
            case (num, tx) =>
              forgetTransaction(tx.id())
              tx match {
                case _: GenesisTransaction                                                       => // genesis transaction can not be rolled back
                case _: PaymentTransaction | _: TransferTransaction | _: MassTransferTransaction =>
                // balances already restored

                case tx: IssueTransaction =>
                  rw.delete(Keys.assetStaticInfo(IssuedAsset(tx.id())))
                  assetDetailsToInvalidate += rollbackAssetInfo(rw, IssuedAsset(tx.id()), currentHeight)
                case tx: UpdateAssetInfoTransaction =>
                  assetDetailsToInvalidate += rollbackAssetInfo(rw, tx.assetId, currentHeight)
                case tx: ReissueTransaction =>
                  assetDetailsToInvalidate += rollbackAssetInfo(rw, tx.asset, currentHeight)
                case tx: BurnTransaction =>
                  assetDetailsToInvalidate += rollbackAssetInfo(rw, tx.asset, currentHeight)
                case tx: SponsorFeeTransaction =>
                  assetDetailsToInvalidate += rollbackSponsorship(rw, tx.asset, currentHeight)
                case tx: LeaseTransaction =>
                  rollbackLeaseStatus(rw, tx.id(), currentHeight)
                case tx: LeaseCancelTransaction =>
                  rollbackLeaseStatus(rw, tx.leaseId, currentHeight)

                case tx: SetScriptTransaction =>
                  val address = tx.sender.toAddress
                  scriptsToDiscard += address
                  for (addressId <- addressId(address)) {
                    rw.delete(Keys.addressScript(addressId)(currentHeight))
                    rw.filterHistory(Keys.addressScriptHistory(addressId), currentHeight)
                  }

                case tx: SetAssetScriptTransaction =>
                  val asset = tx.asset
                  assetScriptsToDiscard += asset
                  rw.delete(Keys.assetScript(asset)(currentHeight))
                  rw.filterHistory(Keys.assetScriptHistory(asset), currentHeight)

                case _: DataTransaction => // see changed data keys removal

                case _: InvokeScriptTransaction =>
                  val k = Keys.invokeScriptResult(h, num)
                  rw.delete(k)

                case tx: CreateAliasTransaction => rw.delete(Keys.addressIdOfAlias(tx.alias))
                case tx: ExchangeTransaction =>
                  ordersToInvalidate += rollbackOrderFill(rw, tx.buyOrder.id(), currentHeight)
                  ordersToInvalidate += rollbackOrderFill(rw, tx.sellOrder.id(), currentHeight)
              }

              if (tx.typeId != GenesisTransaction.typeId) {
                rw.delete(Keys.transactionAt(h, num))
                rw.delete(Keys.transactionHNById(TransactionId(tx.id())))
              }
          }

          rw.delete(Keys.blockMetaAt(h))
          rw.delete(Keys.heightOf(discardedMeta.id))
          rw.delete(Keys.carryFee(currentHeight))
          rw.delete(Keys.blockTransactionsFee(currentHeight))
          rw.delete(Keys.blockReward(currentHeight))
          rw.delete(Keys.wavesAmount(currentHeight))

          if (activatedFeatures.get(BlockchainFeatures.DataTransaction.id).contains(currentHeight)) {
            DisableHijackedAliases.revert(rw)
            disabledAliases = Set.empty
          }

          val hitSource = rw.get(Keys.hitSource(currentHeight)).get
          val block     = createBlock(discardedMeta.header, discardedMeta.signature, transactions.map(_._2)).explicitGet()

          (block, hitSource)
        }

        balancesToInvalidate.result().foreach(discardBalance)
        assetDetailsToInvalidate.result().foreach(discardAssetDescription)
        ordersToInvalidate.result().foreach(discardVolumeAndFee)
        scriptsToDiscard.result().foreach(discardScript)
        assetScriptsToDiscard.result().foreach(discardAssetScript)
        accountDataToInvalidate.result().foreach(discardAccountData)
        discardedBlock
      }

      log.debug(s"Rollback to block $targetBlockId at $targetHeight completed")

      discardedBlocks.reverse
    }
  }

  private def rollbackAssetInfo(rw: RW, asset: IssuedAsset, currentHeight: Int): IssuedAsset = {
    rw.delete(Keys.assetDetails(asset)(currentHeight))
    rw.filterHistory(Keys.assetDetailsHistory(asset), currentHeight)
    asset
  }

  private def rollbackOrderFill(rw: RW, orderId: ByteStr, currentHeight: Int): ByteStr = {
    rw.delete(Keys.filledVolumeAndFee(orderId)(currentHeight))
    rw.filterHistory(Keys.filledVolumeAndFeeHistory(orderId), currentHeight)
    orderId
  }

  private def rollbackLeaseStatus(rw: RW, leaseId: ByteStr, currentHeight: Int): Unit = {
    rw.delete(Keys.leaseStatus(leaseId)(currentHeight))
    rw.filterHistory(Keys.leaseStatusHistory(leaseId), currentHeight)
  }

  private def rollbackSponsorship(rw: RW, asset: IssuedAsset, currentHeight: Int): IssuedAsset = {
    rw.delete(Keys.sponsorship(asset)(currentHeight))
    rw.filterHistory(Keys.sponsorshipHistory(asset), currentHeight)
    asset
  }

  override def transferById(id: ByteStr): Option[(Int, TransferTransaction)] = readOnly { db =>
    for {
      (height, num) <- db.get(Keys.transactionHNById(TransactionId @@ id))
      tx            <- db.get(Keys.transferTransactionAt(height, num))
    } yield height -> tx
  }

  override def transactionInfo(id: ByteStr): Option[(Int, Transaction)] = readOnly(transactionInfo(id, _))

  protected def transactionInfo(id: ByteStr, db: ReadOnlyDB): Option[(Int, Transaction)] = {
    val txId = TransactionId(id)
    for {
      (height, num) <- db.get(Keys.transactionHNById(txId))
      tx            <- db.get(Keys.transactionAt(height, num))
    } yield (height, tx)
  }

  override def transactionHeight(id: ByteStr): Option[Int] = readOnly { db =>
    db.get(Keys.transactionHNById(TransactionId(id))).map(_._1)
  }

  override def resolveAlias(alias: Alias): Either[ValidationError, Address] = readOnly { db =>
    if (disabledAliases.contains(alias)) Left(AliasIsDisabled(alias))
    else
      db.get(Keys.addressIdOfAlias(alias))
        .map(addressId => db.get(Keys.idToAddress(addressId)))
        .toRight(AliasDoesNotExist(alias))
  }

  override def leaseDetails(leaseId: ByteStr): Option[LeaseDetails] = readOnly { db =>
    transactionInfo(leaseId, db) match {
      case Some((h, lt: LeaseTransaction)) =>
        Some(LeaseDetails(lt.sender, lt.recipient, h, lt.amount, loadLeaseStatus(db, leaseId)))
      case _ => None
    }
  }

  // These two caches are used exclusively for balance snapshots. They are not used for portfolios, because there aren't
  // as many miners, so snapshots will rarely be evicted due to overflows.

  private val balanceAtHeightCache = CacheBuilder
    .newBuilder()
    .maximumSize(100000)
    .recordStats()
    .build[(Int, AddressId), java.lang.Long]()

  private val leaseBalanceAtHeightCache = CacheBuilder
    .newBuilder()
    .maximumSize(100000)
    .recordStats()
    .build[(Int, AddressId), LeaseBalance]()

  override def balanceOnlySnapshots(address: Address, height: Int, assetId: Asset = Waves): Option[(Int, Long)] = readOnly { db =>
    db.get(Keys.addressId(address)).flatMap { addressId =>
      assetId match {
        case Waves =>
          closest(db.get(Keys.wavesBalanceHistory(addressId)), height).map { wh =>
            val b: Long = db.get(Keys.wavesBalance(addressId)(wh))
            (wh, b)
          }
        case asset @ IssuedAsset(_) =>
          closest(db.get(Keys.assetBalanceHistory(addressId, asset)), height).map { wh =>
            val b: Long = db.get(Keys.assetBalance(addressId, asset)(wh))
            (wh, b)
          }
      }
    }
  }

  override def balanceSnapshots(address: Address, from: Int, to: Option[BlockId]): Seq[BalanceSnapshot] = readOnly { db =>
    db.get(Keys.addressId(address)).fold(Seq(BalanceSnapshot(1, 0, 0, 0))) { addressId =>
      val toHeigth = to.flatMap(this.heightOf).getOrElse(this.height)
      val wbh      = slice(db.get(Keys.wavesBalanceHistory(addressId)), from, toHeigth)
      val lbh      = slice(db.get(Keys.leaseBalanceHistory(addressId)), from, toHeigth)
      for {
        (wh, lh) <- merge(wbh, lbh)
        wb = balanceAtHeightCache.get((wh, addressId), () => db.get(Keys.wavesBalance(addressId)(wh)))
        lb = leaseBalanceAtHeightCache.get((lh, addressId), () => db.get(Keys.leaseBalance(addressId)(lh)))
      } yield BalanceSnapshot(wh.max(lh), wb, lb.in, lb.out)
    }
  }

  /**
    * @todo move this method to `object LevelDBWriter` once SmartAccountTrading is activated
    */
  private[database] def merge(wbh: Seq[Int], lbh: Seq[Int]): Seq[(Int, Int)] = {

    /**
      * Fixed implementation where
      *  {{{([15, 12, 3], [12, 5]) => [(15, 12), (12, 12), (3, 5)]}}}
      */
    @tailrec
    def recMergeFixed(wh: Int, wt: Seq[Int], lh: Int, lt: Seq[Int], buf: ArrayBuffer[(Int, Int)]): ArrayBuffer[(Int, Int)] = {
      buf += wh -> lh
      if (wt.isEmpty && lt.isEmpty) {
        buf
      } else if (wt.isEmpty) {
        recMergeFixed(wh, wt, lt.head, lt.tail, buf)
      } else if (lt.isEmpty) {
        recMergeFixed(wt.head, wt.tail, lh, lt, buf)
      } else {
        if (wh == lh) {
          recMergeFixed(wt.head, wt.tail, lt.head, lt.tail, buf)
        } else if (wh > lh) {
          recMergeFixed(wt.head, wt.tail, lh, lt, buf)
        } else {
          recMergeFixed(wh, wt, lt.head, lt.tail, buf)
        }
      }
    }

    recMergeFixed(wbh.head, wbh.tail, lbh.head, lbh.tail, ArrayBuffer.empty)
  }

  override def collectActiveLeases(filter: LeaseTransaction => Boolean): Seq[LeaseTransaction] = readOnly { db =>
    val activeLeaseIds = mutable.Set.empty[ByteStr]
    db.iterateOver(KeyTags.LeaseStatus) { e =>
      val leaseId = e.getKey.slice(2, e.getKey.length - 4)
      if (e.getValue.headOption.contains(1.toByte)) {
        activeLeaseIds += leaseId
      } else {
        activeLeaseIds -= leaseId
      }
    }

    val activeLeaseTransactions = for {
      leaseId <- activeLeaseIds
      (h, n)  <- db.get(Keys.transactionHNById(TransactionId(leaseId)))
      tx      <- db.get(Keys.transactionAt(h, n)).collect { case lt: LeaseTransaction if filter(lt) => lt }
    } yield tx

    activeLeaseTransactions.toSeq
  }

  override def collectLposPortfolios[A](pf: PartialFunction[(Address, Portfolio), A]): Map[Address, A] = readOnly { db =>
    val b = Map.newBuilder[Address, A]
    for (id <- 1L to db.get(Keys.lastAddressId).getOrElse(0L)) {
      val addressId = AddressId(id)
      val address   = db.get(Keys.idToAddress(addressId))
      pf.runWith(b += address -> _)(address -> loadLposPortfolio(db, addressId))
    }
    b.result()
  }

  def loadScoreOf(blockId: ByteStr): Option[BigInt] = {
    readOnly(db => db.get(Keys.heightOf(blockId)).map(h => db.get(Keys.score(h))))
  }

  override def loadBlockInfo(height: Int): Option[SignedBlockHeader] = {
    writableDB.get(Keys.blockMetaAt(Height(height))).map(_.toSignedHeader)
  }

  def loadBlockInfo(height: Int, db: ReadOnlyDB): Option[SignedBlockHeader] = {
    db.get(Keys.blockMetaAt(Height(height))).map(_.toSignedHeader)
  }

  override def loadHeightOf(blockId: ByteStr): Option[Int] = {
    readOnly(_.get(Keys.heightOf(blockId)))
  }

  override def featureVotes(height: Int): Map[Short, Int] = readOnly { db =>
    settings.functionalitySettings
      .activationWindow(height)
      .flatMap { h =>
        val height = Height(h)
        db.get(Keys.blockMetaAt(height))
          .map(_.header.featureVotes.toSeq)
          .getOrElse(Seq.empty)
      }
      .groupBy(identity)
      .mapValues(_.size)
  }

  override def blockRewardVotes(height: Int): Seq[Long] = readOnly { db =>
    activatedFeatures.get(BlockchainFeatures.BlockReward.id) match {
      case Some(activatedAt) if activatedAt <= height =>
        settings.rewardsSettings
          .votingWindow(activatedAt, height)
          .flatMap { h =>
            db.get(Keys.blockMetaAt(Height(h)))
              .map(_.header.rewardVote)
          }
      case _ => Seq()
    }
  }

  override def hitSource(height: Int): Option[ByteStr] = readOnly { db =>
    db.get(Keys.hitSource(height))
      .filter(_.arr.length == Block.HitSourceLength)
  }

  private def transactionsAtHeight(h: Height): List[(TxNum, Transaction)] = readOnly { db =>
    val txs = new ListBuffer[(TxNum, Transaction)]()

    val prefix = ByteBuffer
      .allocate(6)
      .put(KeyTags.NthTransactionInfoAtHeight.prefixBytes)
      .putInt(h)
      .array()

    db.iterateOver(prefix) { entry =>
      val k = entry.getKey
      val v = entry.getValue

      for {
        idx <- Try(Shorts.fromByteArray(k.slice(6, 8)))
        tx = if (v(0) == 1) PBTransactions.vanillaUnsafe(com.wavesplatform.protobuf.transaction.PBSignedTransaction.parseFrom(v.tail))
        else TransactionParsers.parseBytes(v.tail).get
      } txs.append((TxNum(idx), tx))
    }

    txs.toList
  }
}<|MERGE_RESOLUTION|>--- conflicted
+++ resolved
@@ -187,13 +187,8 @@
   override protected def loadLeaseBalance(address: Address): LeaseBalance = readOnly { db =>
     addressId(address).fold(LeaseBalance.empty)(loadLeaseBalance(db, _))
   }
-<<<<<<< HEAD
 ;
-  private[database] def loadLposPortfolio(db: ReadOnlyDB, addressId: BigInt) = Portfolio(
-=======
-
   private[database] def loadLposPortfolio(db: ReadOnlyDB, addressId: AddressId) = Portfolio(
->>>>>>> 57751b8a
     db.fromHistory(Keys.wavesBalanceHistory(addressId), Keys.wavesBalance(addressId)).getOrElse(0L),
     loadLeaseBalance(db, addressId),
     Map.empty
