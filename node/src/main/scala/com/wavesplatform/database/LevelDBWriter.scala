--- conflicted
+++ resolved
@@ -332,25 +332,6 @@
     val threshold = height - dbSettings.maxRollbackDepth
     val balanceThreshold = height - balanceSnapshotMaxRollbackDepth
 
-<<<<<<< HEAD
-    def deleteOldKeys(prefix: Short, bytes: Array[Byte])(key: Height => Key[_]): Unit = {
-      rw.iterateOverStream(KeyHelpers.bytes(prefix, bytes))
-        .map(e => Keys.parseAddressBytesHeight(e.getKey)._4)
-        .closeAfter { iterator =>
-          val heights = iterator.toStream
-          heights
-            .zip(heights.drop(1))
-            .takeWhile { case (h1, h2) => h1 < threshold && h2 <= threshold }
-            .foreach { case (h, _) => rw.delete(key(h)) }
-        }
-    }
-
-    def deleteOldKeysForAddress(prefix: Short, addressId: AddressId, bytes: Array[Byte])(key: AddressId => Height => Key[_]): Unit = {
-      deleteOldKeys(prefix, Bytes.concat(AddressId.toBytes(addressId), bytes))(key(addressId))
-    }
-
-=======
->>>>>>> 6ae6ea23
     val updatedBalanceAddresses = for ((addressId, balance) <- wavesBalances) yield {
       val wavesBalanceHistory = Keys.wavesBalanceHistory(addressId)
       rw.put(Keys.wavesBalance(addressId)(height), balance)
