--- conflicted
+++ resolved
@@ -137,17 +137,10 @@
     portfolioCache.get(a)
   }
 
-<<<<<<< HEAD
-  private val balancesCache: LoadingCache[(Address, Asset), java.lang.Long] = observedCache(dbSettings.maxCacheSize * 16, spendableBalanceChanged, loadBalance)
-  protected def discardBalance(key: (Address, Asset)): Unit                 = balancesCache.invalidate(key)
-  override def balance(address: Address, mayBeAssetId: Asset): Long         = balancesCache.get(address -> mayBeAssetId)
-
-=======
   private val balancesCache: LoadingCache[(Address, Asset), java.lang.Long] =
     observedCache(dbSettings.maxCacheSize * 16, spendableBalanceChanged, loadBalance)
   protected def discardBalance(key: (Address, Asset)): Unit         = balancesCache.invalidate(key)
   override def balance(address: Address, mayBeAssetId: Asset): Long = balancesCache.get(address -> mayBeAssetId)
->>>>>>> 51884e96
   protected def loadBalance(req: (Address, Asset)): Long
 
   private val assetDescriptionCache: LoadingCache[IssuedAsset, Option[AssetDescription]] = cache(dbSettings.maxCacheSize, loadAssetDescription)
