package com.wavesplatform.database

import java.util

import cats.syntax.monoid._
import com.google.common.cache._
import com.wavesplatform.account.{Address, Alias}
import com.wavesplatform.block.{Block, BlockHeader}
import com.wavesplatform.common.state.ByteStr
import com.wavesplatform.lang.script.Script
import com.wavesplatform.metrics.LevelDBStats
import com.wavesplatform.settings.DBSettings
import com.wavesplatform.state.DiffToStateApplier.PortfolioUpdates
import com.wavesplatform.state._
import com.wavesplatform.transaction.Asset.IssuedAsset
import com.wavesplatform.transaction.{Asset, Transaction}
import com.wavesplatform.utils.{ObservedLoadingCache, ScorexLogging}
import monix.reactive.Observer
import org.iq80.leveldb.DB

import scala.collection.JavaConverters._
import scala.concurrent.duration._
import scala.reflect.ClassTag

abstract class Caches(spendableBalanceChanged: Observer[(Address, Asset)]) extends Blockchain with ScorexLogging {
  import Caches._

  val dbSettings: DBSettings
  protected val writableDB: DB
  protected val dbContext: DBContextHolder = writableDB.createContext()
  protected val blocksWriter = new BlocksWriter(dbContext, dbSettings)

  @volatile
  private var current: (Int, BigInt, Option[Block]) = dbContext.readOnly(_ => (loadHeight(), loadScore(), loadLastBlock()))

  protected def loadHeight(): Int
  override def height: Int = current._1

  protected def safeRollbackHeight: Int

  protected def loadScore(): BigInt
  override def score: BigInt = current._2

  protected def loadLastBlock(): Option[Block]
  override def lastBlock: Option[Block] = current._3

  def loadScoreOf(blockId: ByteStr): Option[BigInt]

  def loadBlockHeaderAndSize(height: Int): Option[(BlockHeader, Int)]
  override def blockHeaderAndSize(height: Int): Option[(BlockHeader, Int)] = {
    val c = current
    if (height == c._1) {
      c._3.map(b => (b, b.bytes().length))
    } else {
      loadBlockHeaderAndSize(height)
    }
  }

  def loadBlockHeaderAndSize(blockId: ByteStr): Option[(BlockHeader, Int)]
  override def blockHeaderAndSize(blockId: ByteStr): Option[(BlockHeader, Int)] = {
    val c = current
    if (c._3.exists(_.uniqueId == blockId)) {
      c._3.map(b => (b, b.bytes().length))
    } else {
      loadBlockHeaderAndSize(blockId)
    }
  }

  def loadBlockBytes(height: Int): Option[Array[Byte]]
  override def blockBytes(height: Int): Option[Array[Byte]] = {
    val c = current
    if (height == c._1) {
      c._3.map(_.bytes())
    } else {
      loadBlockBytes(height)
    }
  }

  def loadBlockBytes(blockId: ByteStr): Option[Array[Byte]]
  override def blockBytes(blockId: ByteStr): Option[Array[Byte]] = {
    val c = current
    if (c._3.exists(_.uniqueId == blockId)) {
      c._3.map(_.bytes())
    } else {
      loadBlockBytes(blockId)
    }
  }

  def loadHeightOf(blockId: ByteStr): Option[Int]
  override def heightOf(blockId: ByteStr): Option[Int] = {
    val c = current
    if (c._3.exists(_.uniqueId == blockId)) {
      Some(c._1)
    } else {
      loadHeightOf(blockId)
    }
  }

  private val blocksTs                               = new util.TreeMap[Int, Long] // Height -> block timestamp, assume sorted by key.
  private var oldestStoredBlockTimestamp             = Long.MaxValue
  private val transactionIds                         = new util.HashMap[ByteStr, Int]() // TransactionId -> height
  protected def forgetTransaction(id: ByteStr): Unit = transactionIds.remove(id)
  override def containsTransaction(tx: Transaction): Boolean = transactionIds.containsKey(tx.id()) || {
    if (tx.timestamp - 2.hours.toMillis <= oldestStoredBlockTimestamp) {
      LevelDBStats.miss.record(1)
      transactionHeight(tx.id()).nonEmpty
    } else {
      false
    }
  }
  protected def forgetBlocks(): Unit = {
    val iterator = blocksTs.entrySet().iterator()
    val (oldestBlock, oldestTs) = if (iterator.hasNext) {
      val e = iterator.next()
      e.getKey -> e.getValue
    } else {
      0 -> Long.MaxValue
    }
    oldestStoredBlockTimestamp = oldestTs
    val bts = lastBlock.fold(0L)(_.timestamp) - dbSettings.rememberBlocks.toMillis
    blocksTs.entrySet().removeIf(_.getValue < bts)
    transactionIds.entrySet().removeIf(_.getValue < oldestBlock)
  }

  private val leaseBalanceCache: LoadingCache[Address, LeaseBalance] = cache(dbSettings.maxCacheSize, loadLeaseBalance)
  protected def loadLeaseBalance(address: Address): LeaseBalance
  protected def discardLeaseBalance(address: Address): Unit = leaseBalanceCache.invalidate(address)
  override def leaseBalance(address: Address): LeaseBalance = leaseBalanceCache.get(address)

  private[database] val portfolioCache: LoadingCache[Address, Portfolio] = cache(dbSettings.maxCacheSize / 4, _ => ???)
  protected def discardPortfolio(address: Address): Unit                 = portfolioCache.invalidate(address)

  private val balancesCache: LoadingCache[(Address, Asset), java.lang.Long] =
    observedCache(dbSettings.maxCacheSize * 16, spendableBalanceChanged, loadBalance)
  protected def discardBalance(key: (Address, Asset)): Unit         = balancesCache.invalidate(key)
  override def balance(address: Address, mayBeAssetId: Asset): Long = balancesCache.get(address -> mayBeAssetId)
  protected def loadBalance(req: (Address, Asset)): Long

  protected val assetHNCache: LoadingCache[IssuedAsset, Option[(Height, TxNum)]] = cache(dbSettings.maxCacheSize, loadAssetHN)
  protected def loadAssetHN(asset: IssuedAsset): Option[(Height, TxNum)]
  protected val assetDescriptionCache: LoadingCache[IssuedAsset, Option[(AssetDescription, (Height, TxNum))]] =
    cache(dbSettings.maxCacheSize, loadAssetDescription)
  protected def loadAssetDescription(asset: IssuedAsset): Option[(AssetDescription, (Height, TxNum))]
  protected def discardAssetDescription(asset: IssuedAsset): Unit = {
    assetHNCache.invalidate(asset)
    assetDescriptionCache.invalidate(asset)
  }
  override def assetDescription(asset: IssuedAsset): Option[AssetDescription] = assetDescriptionCache.get(asset).map(_._1)

  private val volumeAndFeeCache: LoadingCache[ByteStr, VolumeAndFee] = cache(dbSettings.maxCacheSize, loadVolumeAndFee)
  protected def loadVolumeAndFee(orderId: ByteStr): VolumeAndFee
  protected def discardVolumeAndFee(orderId: ByteStr): Unit       = volumeAndFeeCache.invalidate(orderId)
  override def filledVolumeAndFee(orderId: ByteStr): VolumeAndFee = volumeAndFeeCache.get(orderId)

  private val scriptCache: LoadingCache[Address, Option[Script]] = cache(dbSettings.maxCacheSize, loadScript)
  protected def loadScript(address: Address): Option[Script]
  protected def hasScriptBytes(address: Address): Boolean
  protected def discardScript(address: Address): Unit = scriptCache.invalidate(address)

  override def accountScript(address: Address): Option[Script] = scriptCache.get(address)
  override def hasScript(address: Address): Boolean =
    Option(scriptCache.getIfPresent(address)).map(_.nonEmpty).getOrElse(hasScriptBytes(address))

  protected val assetScriptCache: LoadingCache[IssuedAsset, Option[Script]] = cache(dbSettings.maxCacheSize, loadAssetScript)
  protected def loadAssetScript(asset: IssuedAsset): Option[Script]

  protected def discardAssetScript(asset: IssuedAsset): Unit = assetScriptCache.invalidate(asset)

  override def assetScript(asset: IssuedAsset): Option[Script] = assetScriptCache.get(asset)
  override def hasAssetScript(asset: IssuedAsset): Boolean = assetScriptCache.get(asset).nonEmpty

  private var lastAddressId = loadMaxAddressId()
  protected def loadMaxAddressId(): AddressId

<<<<<<< HEAD
  private val addressIdCache: LoadingCache[Address, Option[AddressId]] = cache(dbSettings.maxCacheSize, loadAddressId)
  protected def loadAddressId(address: Address): Option[AddressId]
  protected def addressId(address: Address): Option[AddressId] = addressIdCache.get(address)
=======
  private val addressIdCache: LoadingCache[Address, Option[BigInt]] = cache(dbSettings.maxCacheSize, loadAddressId)
  protected def loadAddressId(address: Address): Option[BigInt]

  private[database] def addressId(address: Address): Option[BigInt] = addressIdCache.get(address)
>>>>>>> 6a19aff6

  @volatile
  protected var approvedFeaturesCache: Map[Short, Int] = loadApprovedFeatures()
  protected def loadApprovedFeatures(): Map[Short, Int]
  override def approvedFeatures: Map[Short, Int] = approvedFeaturesCache

  @volatile
  protected var activatedFeaturesCache: Map[Short, Int] = loadActivatedFeatures()
  protected def loadActivatedFeatures(): Map[Short, Int]
  override def activatedFeatures: Map[Short, Int] = activatedFeaturesCache

  //noinspection ScalaStyle
<<<<<<< HEAD
  protected def doAppend(block: Block,
                         carry: Long,
                         newAddresses: Map[Address, AddressId],
                         balances: Map[AddressId, Map[Asset, Long]],
                         leaseBalances: Map[AddressId, LeaseBalance],
                         addressTransactions: Map[AddressId, List[TransactionId]],
                         leaseStates: Map[ByteStr, Boolean],
                         reissuedAssets: Map[IssuedAsset, AssetInfo],
                         filledQuantity: Map[ByteStr, VolumeAndFee],
                         scripts: Map[AddressId, Option[Script]],
                         assetScripts: Map[IssuedAsset, Option[Script]],
                         data: Map[AddressId, AccountDataInfo],
                         aliases: Map[Alias, AddressId],
                         sponsorship: Map[IssuedAsset, Sponsorship],
                         totalFee: Long,
                         scriptResults: Map[ByteStr, InvokeScriptResult]): Unit
=======
  protected def doAppend(
      block: Block,
      carry: Long,
      newAddresses: Map[Address, BigInt],
      balances: Map[BigInt, Map[Asset, Long]],
      leaseBalances: Map[BigInt, LeaseBalance],
      addressTransactions: Map[AddressId, List[TransactionId]],
      leaseStates: Map[ByteStr, Boolean],
      reissuedAssets: Map[IssuedAsset, AssetInfo],
      filledQuantity: Map[ByteStr, VolumeAndFee],
      scripts: Map[BigInt, Option[Script]],
      assetScripts: Map[IssuedAsset, Option[Script]],
      data: Map[BigInt, AccountDataInfo],
      aliases: Map[Alias, BigInt],
      sponsorship: Map[IssuedAsset, Sponsorship],
      totalFee: Long,
      scriptResults: Map[ByteStr, InvokeScriptResult]
  ): Unit
>>>>>>> 6a19aff6

  def append(diff: Diff, carryFee: Long, totalFee: Long, block: Block): Unit = {
    val newHeight = current._1 + 1

    val newAddresses = Set.newBuilder[Address]
    newAddresses ++= diff.portfolios.keys.filter(addressIdCache.get(_).isEmpty)
    for ((_, addresses) <- diff.transactions.values; address <- addresses if addressIdCache.get(address).isEmpty) {
      newAddresses += address
    }

    val newAddressIds = (for {
      (address, offset) <- newAddresses.result().zipWithIndex
    } yield address -> AddressId @@ (lastAddressId + offset + 1)).toMap

    def addressId(address: Address): AddressId = (newAddressIds.get(address) orElse addressIdCache.get(address)).get

    lastAddressId = AddressId @@ (lastAddressId + newAddressIds.size)

    log.trace(s"CACHE newAddressIds = $newAddressIds")
    log.trace(s"CACHE lastAddressId = $lastAddressId")

    val PortfolioUpdates(updatedBalances, updatedLeaseBalances) = DiffToStateApplier.portfolios(this, diff)

    val leaseBalances = updatedLeaseBalances.map { case (address, lb) => addressId(address) -> lb }

    val newPortfolios = diff.portfolios.keys.toSet

    val newFills = for {
      (orderId, fillInfo) <- diff.orderFills
    } yield orderId -> volumeAndFeeCache.get(orderId).combine(fillInfo)

    val transactionList = diff.transactions.toList

    transactionList.foreach {
      case (_, (tx, _)) =>
        transactionIds.put(tx.id(), newHeight)
    }

    val addressTransactions: Map[AddressId, List[TransactionId]] =
      transactionList
        .flatMap {
          case (_, (tx, addrs)) =>
            transactionIds.put(tx.id(), newHeight) // be careful here!

            addrs.map { addr =>
              val addrId = addressId(addr)
              addrId -> TransactionId(tx.id())
            }
        }
        .groupBy(_._1)
        .mapValues(_.map {
          case (_, txId) => txId
        })

    current = (newHeight, current._2 + block.blockScore(), Some(block))

    doAppend(
      block,
      carryFee,
      newAddressIds,
      updatedBalances.map { case (a, v) => addressId(a) -> v },
      leaseBalances,
      addressTransactions,
      diff.leaseState,
      diff.issuedAssets,
      newFills,
      diff.scripts.map { case (address, s) => addressId(address) -> s },
      diff.assetScripts,
      diff.accountData.map { case (address, data) => addressId(address) -> data },
      diff.aliases.map { case (a, address)        => a                  -> addressId(address) },
      diff.sponsorship,
      totalFee,
      diff.scriptResults
    )

    for ((address, id)           <- newAddressIds) addressIdCache.put(address, Some(id))
    for ((orderId, volumeAndFee) <- newFills) volumeAndFeeCache.put(orderId, volumeAndFee)
    for ((address, assetMap)     <- updatedBalances; (asset, balance) <- assetMap) balancesCache.put((address, asset), balance)
<<<<<<< HEAD
    for (address                 <- newPortfolios) portfolioCache.invalidate(address)
    for (id                      <- diff.issuedAssets.keySet ++ diff.sponsorship.keySet) discardAssetDescription(id)
=======
    for (address                 <- newPortfolios) discardPortfolio(address)
    for (id                      <- diff.issuedAssets.keySet ++ diff.sponsorship.keySet) assetDescriptionCache.invalidate(id)
>>>>>>> 6a19aff6
    leaseBalanceCache.putAll(updatedLeaseBalances.asJava)
    scriptCache.putAll(diff.scripts.asJava)
    assetScriptCache.putAll(diff.assetScripts.asJava)
    blocksTs.put(newHeight, block.timestamp)
    forgetBlocks()
  }

  protected def doRollback(targetBlockId: ByteStr): Seq[Block]

  def rollbackTo(targetBlockId: ByteStr): Either[String, Seq[Block]] = {
    for {
      height <- heightOf(targetBlockId)
        .toRight(s"No block with signature: $targetBlockId found in blockchain")
      _ <- Either
        .cond(
          height > safeRollbackHeight,
          (),
          s"Rollback is possible only to the block at a height: ${safeRollbackHeight + 1}"
        )
      discardedBlocks = doRollback(targetBlockId)
    } yield {
      current = (loadHeight(), loadScore(), loadLastBlock())

      activatedFeaturesCache = loadActivatedFeatures()
      approvedFeaturesCache = loadApprovedFeatures()
      discardedBlocks
    }
  }
}

object Caches {
  def cache[K <: AnyRef, V <: AnyRef](maximumSize: Int, loader: K => V): LoadingCache[K, V] =
    CacheBuilder
      .newBuilder()
      .maximumSize(maximumSize)
      .build(new CacheLoader[K, V] {
        override def load(key: K): V = loader(key)
      })

  def observedCache[K <: AnyRef, V <: AnyRef](maximumSize: Int, changed: Observer[K], loader: K => V)(implicit ct: ClassTag[K]): LoadingCache[K, V] =
    new ObservedLoadingCache(cache(maximumSize, loader), changed)
}<|MERGE_RESOLUTION|>--- conflicted
+++ resolved
@@ -172,16 +172,10 @@
   private var lastAddressId = loadMaxAddressId()
   protected def loadMaxAddressId(): AddressId
 
-<<<<<<< HEAD
   private val addressIdCache: LoadingCache[Address, Option[AddressId]] = cache(dbSettings.maxCacheSize, loadAddressId)
   protected def loadAddressId(address: Address): Option[AddressId]
-  protected def addressId(address: Address): Option[AddressId] = addressIdCache.get(address)
-=======
-  private val addressIdCache: LoadingCache[Address, Option[BigInt]] = cache(dbSettings.maxCacheSize, loadAddressId)
-  protected def loadAddressId(address: Address): Option[BigInt]
-
-  private[database] def addressId(address: Address): Option[BigInt] = addressIdCache.get(address)
->>>>>>> 6a19aff6
+
+  private[database] def addressId(address: Address): Option[AddressId] = addressIdCache.get(address)
 
   @volatile
   protected var approvedFeaturesCache: Map[Short, Int] = loadApprovedFeatures()
@@ -194,43 +188,24 @@
   override def activatedFeatures: Map[Short, Int] = activatedFeaturesCache
 
   //noinspection ScalaStyle
-<<<<<<< HEAD
-  protected def doAppend(block: Block,
-                         carry: Long,
-                         newAddresses: Map[Address, AddressId],
-                         balances: Map[AddressId, Map[Asset, Long]],
-                         leaseBalances: Map[AddressId, LeaseBalance],
-                         addressTransactions: Map[AddressId, List[TransactionId]],
-                         leaseStates: Map[ByteStr, Boolean],
-                         reissuedAssets: Map[IssuedAsset, AssetInfo],
-                         filledQuantity: Map[ByteStr, VolumeAndFee],
-                         scripts: Map[AddressId, Option[Script]],
-                         assetScripts: Map[IssuedAsset, Option[Script]],
-                         data: Map[AddressId, AccountDataInfo],
-                         aliases: Map[Alias, AddressId],
-                         sponsorship: Map[IssuedAsset, Sponsorship],
-                         totalFee: Long,
-                         scriptResults: Map[ByteStr, InvokeScriptResult]): Unit
-=======
   protected def doAppend(
       block: Block,
       carry: Long,
-      newAddresses: Map[Address, BigInt],
-      balances: Map[BigInt, Map[Asset, Long]],
-      leaseBalances: Map[BigInt, LeaseBalance],
+      newAddresses: Map[Address, AddressId],
+      balances: Map[AddressId, Map[Asset, Long]],
+      leaseBalances: Map[AddressId, LeaseBalance],
       addressTransactions: Map[AddressId, List[TransactionId]],
       leaseStates: Map[ByteStr, Boolean],
       reissuedAssets: Map[IssuedAsset, AssetInfo],
       filledQuantity: Map[ByteStr, VolumeAndFee],
-      scripts: Map[BigInt, Option[Script]],
+      scripts: Map[AddressId, Option[Script]],
       assetScripts: Map[IssuedAsset, Option[Script]],
-      data: Map[BigInt, AccountDataInfo],
-      aliases: Map[Alias, BigInt],
+      data: Map[AddressId, AccountDataInfo],
+      aliases: Map[Alias, AddressId],
       sponsorship: Map[IssuedAsset, Sponsorship],
       totalFee: Long,
       scriptResults: Map[ByteStr, InvokeScriptResult]
   ): Unit
->>>>>>> 6a19aff6
 
   def append(diff: Diff, carryFee: Long, totalFee: Long, block: Block): Unit = {
     val newHeight = current._1 + 1
@@ -309,13 +284,8 @@
     for ((address, id)           <- newAddressIds) addressIdCache.put(address, Some(id))
     for ((orderId, volumeAndFee) <- newFills) volumeAndFeeCache.put(orderId, volumeAndFee)
     for ((address, assetMap)     <- updatedBalances; (asset, balance) <- assetMap) balancesCache.put((address, asset), balance)
-<<<<<<< HEAD
-    for (address                 <- newPortfolios) portfolioCache.invalidate(address)
+    for (address                 <- newPortfolios) discardPortfolio(address)
     for (id                      <- diff.issuedAssets.keySet ++ diff.sponsorship.keySet) discardAssetDescription(id)
-=======
-    for (address                 <- newPortfolios) discardPortfolio(address)
-    for (id                      <- diff.issuedAssets.keySet ++ diff.sponsorship.keySet) assetDescriptionCache.invalidate(id)
->>>>>>> 6a19aff6
     leaseBalanceCache.putAll(updatedLeaseBalances.asJava)
     scriptCache.putAll(diff.scripts.asJava)
     assetScriptCache.putAll(diff.assetScripts.asJava)
