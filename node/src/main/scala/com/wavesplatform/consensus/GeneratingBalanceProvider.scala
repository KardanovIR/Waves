package com.wavesplatform.consensus

import com.wavesplatform.account.Address
import com.wavesplatform.block.Block
import com.wavesplatform.block.Block.BlockId
import com.wavesplatform.common.state.ByteStr
import com.wavesplatform.features.BlockchainFeatures
import com.wavesplatform.state.Blockchain

object GeneratingBalanceProvider {
  private val MinimalEffectiveBalanceForGenerator1: Long = 1000000000000L
  private val MinimalEffectiveBalanceForGenerator2: Long = 100000000000L
  private val FirstDepth                                 = 50
  private val SecondDepth                                = 1000

  def minimalEffectiveBalance(height: Int, activatedFeatures: Map[Short, Int]): Long = {
    val activated = activatedFeatures.get(BlockchainFeatures.SmallerMinimalGeneratingBalance.id).exists(height >= _)
    if (activated) MinimalEffectiveBalanceForGenerator2
    else MinimalEffectiveBalanceForGenerator1
  }

<<<<<<< HEAD
  def minimalBlockInterval(height: Int, activatedFeatures: Map[Short, Int]): Int = {
    val activated = activatedFeatures.get(BlockchainFeatures.SmallerMinimalGeneratingBalance.id).exists(height >= _)
    if (activated) SecondDepth
    else FirstDepth
  }

  def isMiningAllowed(blockchain: Blockchain, height: Int, effectiveBalance: Long): Boolean =
    effectiveBalance >= minimalEffectiveBalance(blockchain.height, blockchain.activatedFeatures)

  def isEffectiveBalanceValid(blockchain: Blockchain, fs: FunctionalitySettings, height: Int, block: Block, effectiveBalance: Long): Boolean =
    block.timestamp < fs.minimalGeneratingBalanceAfter || (block.timestamp >= fs.minimalGeneratingBalanceAfter && effectiveBalance >= MinimalEffectiveBalanceForGenerator1) ||
=======
  //noinspection ScalaStyle
  def isEffectiveBalanceValid(blockchain: Blockchain, height: Int, block: Block, effectiveBalance: Long): Boolean =
    block.timestamp < blockchain.settings.functionalitySettings.minimalGeneratingBalanceAfter || (block.timestamp >= blockchain.settings.functionalitySettings.minimalGeneratingBalanceAfter && effectiveBalance >= MinimalEffectiveBalanceForGenerator1) ||
>>>>>>> f0ac91da
      blockchain.activatedFeatures
        .get(BlockchainFeatures.SmallerMinimalGeneratingBalance.id)
        .exists(height >= _) && effectiveBalance >= MinimalEffectiveBalanceForGenerator2

  def balance(blockchain: Blockchain, account: Address, blockId: BlockId = ByteStr.empty): Long = {
    val height =
      if (blockId.isEmpty) blockchain.height
      else blockchain.heightOf(blockId).getOrElse(throw new IllegalArgumentException(s"Invalid block ref: $blockId"))

    val depth = if (height >= blockchain.settings.functionalitySettings.generationBalanceDepthFrom50To1000AfterHeight) SecondDepth else FirstDepth
    blockchain.effectiveBalance(account, depth, blockId)
  }
}<|MERGE_RESOLUTION|>--- conflicted
+++ resolved
@@ -19,7 +19,6 @@
     else MinimalEffectiveBalanceForGenerator1
   }
 
-<<<<<<< HEAD
   def minimalBlockInterval(height: Int, activatedFeatures: Map[Short, Int]): Int = {
     val activated = activatedFeatures.get(BlockchainFeatures.SmallerMinimalGeneratingBalance.id).exists(height >= _)
     if (activated) SecondDepth
@@ -29,13 +28,9 @@
   def isMiningAllowed(blockchain: Blockchain, height: Int, effectiveBalance: Long): Boolean =
     effectiveBalance >= minimalEffectiveBalance(blockchain.height, blockchain.activatedFeatures)
 
-  def isEffectiveBalanceValid(blockchain: Blockchain, fs: FunctionalitySettings, height: Int, block: Block, effectiveBalance: Long): Boolean =
-    block.timestamp < fs.minimalGeneratingBalanceAfter || (block.timestamp >= fs.minimalGeneratingBalanceAfter && effectiveBalance >= MinimalEffectiveBalanceForGenerator1) ||
-=======
   //noinspection ScalaStyle
   def isEffectiveBalanceValid(blockchain: Blockchain, height: Int, block: Block, effectiveBalance: Long): Boolean =
     block.timestamp < blockchain.settings.functionalitySettings.minimalGeneratingBalanceAfter || (block.timestamp >= blockchain.settings.functionalitySettings.minimalGeneratingBalanceAfter && effectiveBalance >= MinimalEffectiveBalanceForGenerator1) ||
->>>>>>> f0ac91da
       blockchain.activatedFeatures
         .get(BlockchainFeatures.SmallerMinimalGeneratingBalance.id)
         .exists(height >= _) && effectiveBalance >= MinimalEffectiveBalanceForGenerator2
