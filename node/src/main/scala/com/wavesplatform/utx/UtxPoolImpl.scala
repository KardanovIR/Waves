package com.wavesplatform.utx

import java.time.Duration
import java.time.temporal.ChronoUnit
import java.util.concurrent.ConcurrentHashMap

import cats._
import com.wavesplatform.account.{Address, Alias}
import com.wavesplatform.common.state.ByteStr
import com.wavesplatform.consensus.TransactionsOrdering
import com.wavesplatform.lang.ValidationError
import com.wavesplatform.metrics._
import com.wavesplatform.mining.MultiDimensionalMiningConstraint
import com.wavesplatform.settings.{FunctionalitySettings, UtxSettings}
import com.wavesplatform.state.diffs.TransactionDiffer
import com.wavesplatform.state.reader.CompositeBlockchain.composite
import com.wavesplatform.state.{Blockchain, Diff, Portfolio}
import com.wavesplatform.transaction.Asset.IssuedAsset
import com.wavesplatform.transaction.TxValidationError.{GenericError, SenderIsBlacklisted}
import com.wavesplatform.transaction._
import com.wavesplatform.transaction.assets.ReissueTransaction
import com.wavesplatform.transaction.smart.script.trace.TracedResult
import com.wavesplatform.transaction.transfer._
import com.wavesplatform.utils.{ScorexLogging, Time}
import kamon.Kamon
import kamon.metric.MeasurementUnit
import monix.eval.Task
import monix.execution.schedulers.SchedulerService
import monix.execution.{Cancelable, Scheduler}
import monix.reactive.{Observable, Observer}

import scala.collection.JavaConverters._
import scala.util.{Left, Right}

class UtxPoolImpl(time: Time,
                  blockchain: Blockchain,
                  spendableBalanceChanged: Observer[(Address, Asset)],
                  fs: FunctionalitySettings,
                  utxSettings: UtxSettings)
    extends ScorexLogging
    with AutoCloseable
    with UtxPool {
  outer =>

  import com.wavesplatform.utx.UtxPoolImpl._

  // State
  private[this] val transactions          = new ConcurrentHashMap[ByteStr, Transaction]()
  private[this] val pessimisticPortfolios = new PessimisticPortfolios(spendableBalanceChanged)

  override def putIfNew(tx: Transaction): TracedResult[ValidationError, Boolean] = {
    val knownTx = pessimisticPortfolios.contains(tx.id())

    if (knownTx) TracedResult.wrapValue(utxSettings.allowRebroadcasting)
    else putNewTx(tx)
  }

  protected def putNewTx(tx: Transaction): TracedResult[ValidationError, Boolean] = {
    def canReissue(blockchain: Blockchain, tx: Transaction): Either[GenericError, Unit] =
      PoolMetrics.checkCanReissue.measure(tx match {
        case r: ReissueTransaction if !TxCheck.canReissue(r.asset) => Left(GenericError(s"Asset is not reissuable"))
        case _                                                     => Right(())
      })

    def checkAlias(blockchain: Blockchain, tx: Transaction): Either[GenericError, Unit] =
      PoolMetrics.checkAlias.measure(tx match {
        case cat: CreateAliasTransaction if !TxCheck.canCreateAlias(cat.alias) => Left(GenericError("Alias already claimed"))
        case _                                                                 => Right(())
      })

    def checkScripted(blockchain: Blockchain, tx: Transaction, skipSizeCheck: Boolean): Either[GenericError, Transaction] =
      PoolMetrics.checkScripted.measure(tx match {
        case scripted if TxCheck.isScripted(scripted) =>
          for {
            _ <- Either.cond(utxSettings.allowTransactionsFromSmartAccounts,
                             (),
                             GenericError("transactions from scripted accounts are denied from UTX pool"))

            scriptedCount = transactions.values().asScala.count(TxCheck.isScripted)
            _ <- Either.cond(skipSizeCheck || scriptedCount < utxSettings.maxScriptedSize,
                             (),
                             GenericError("Transaction pool scripted txs size limit is reached"))
          } yield tx

        case _ =>
          Right(tx)
      })

    def checkNotBlacklisted(tx: Transaction): Either[SenderIsBlacklisted, Unit] = PoolMetrics.checkNotBlacklisted.measure {
      if (utxSettings.blacklistSenderAddresses.isEmpty) {
        Right(())
      } else {
        val sender: Option[String] = tx match {
          case x: Authorized => Some(x.sender.address)
          case _             => None
        }

        sender match {
          case Some(addr) if utxSettings.blacklistSenderAddresses.contains(addr) =>
            val recipients = tx match {
              case tt: TransferTransaction      => Seq(tt.recipient)
              case mtt: MassTransferTransaction => mtt.transfers.map(_.address)
              case _                            => Seq()
            }
            val allowed =
              recipients.nonEmpty &&
                recipients.forall(r => utxSettings.allowBlacklistedTransferTo.contains(r.stringRepr))
            Either.cond(allowed, (), SenderIsBlacklisted(addr))
          case _ => Right(())
        }
      }
    }

    def checkIsMostProfitable(newTx: Transaction): Boolean = PoolMetrics.checkIsMostProfitable.measure {
      transactions
        .values()
        .asScala
        .forall(poolTx => TransactionsOrdering.InUTXPool.compare(newTx, poolTx) < 0)
    }

    PoolMetrics.putRequestStats.increment()

    val tracedResult = PoolMetrics.putTimeStats.measure {
      val skipSizeCheck = utxSettings.allowSkipChecks && checkIsMostProfitable(tx)

      val checks = for {
        _ <- Either.cond(skipSizeCheck || transactions.size < utxSettings.maxSize, (), GenericError("Transaction pool size limit is reached"))

        transactionsBytes = transactions.values.asScala // Bytes size of all transactions in pool
          .map(_.bytes().length)
          .sum
        _ <- Either.cond(skipSizeCheck || (transactionsBytes + tx.bytes().length) <= utxSettings.maxBytesSize,
                         (),
                         GenericError("Transaction pool bytes size limit is reached"))

        _ <- checkScripted(blockchain, tx, skipSizeCheck)
        _ <- checkNotBlacklisted(tx)
        _ <- checkAlias(blockchain, tx)
        _ <- canReissue(blockchain, tx)
      } yield ()

      for {
        _    <- TracedResult(checks)
        diff <- TransactionDiffer(fs, blockchain.lastBlockTimestamp, time.correctedTime(), blockchain.height)(blockchain, tx)
      } yield {
        pessimisticPortfolios.add(tx.id(), diff)
        transactions.put(tx.id(), tx)
        true
      }
    }

    tracedResult.resultE.fold(
      err => log.trace(s"UTX putIfNew(${tx.id()}) failed with $err, trace = ${tracedResult.trace}"),
      _ => log.trace(s"UTX putIfNew(${tx.id()}) succeeded, isNew = true, trace = ${tracedResult.trace}")
    )
    tracedResult
  }

  override def removeAll(txs: Traversable[Transaction]): Unit =
    txs.view
      .map(_.id())
      .foreach(remove)

  private[this] def afterRemove(tx: Transaction): Unit = {
    PoolMetrics.removeTransaction(tx)
    pessimisticPortfolios.remove(tx.id())
  }

  private[this] def remove(txId: ByteStr): Unit =
    Option(transactions.remove(txId))
      .foreach(afterRemove)

  override def spendableBalance(addr: Address, assetId: Asset): Long =
    blockchain.balance(addr, assetId) -
      assetId.fold(blockchain.leaseBalance(addr).out)(_ => 0L) +
      pessimisticPortfolios
        .getAggregated(addr)
        .spendableBalanceOf(assetId)

  override def pessimisticPortfolio(addr: Address): Portfolio = pessimisticPortfolios.getAggregated(addr)

  override def all: Seq[Transaction] = transactions.values.asScala.toSeq.sorted(TransactionsOrdering.InUTXPool)

  override def size: Int = transactions.size

  override def transactionById(transactionId: ByteStr): Option[Transaction] = Option(transactions.get(transactionId))

  override def packUnconfirmed(rest: MultiDimensionalMiningConstraint): (Seq[Transaction], MultiDimensionalMiningConstraint) = {
    val differ = TransactionDiffer(fs, blockchain.lastBlockTimestamp, time.correctedTime(), blockchain.height) _
    val (invalidTxs, reversedValidTxs, _, finalConstraint, _, _, totalIterations) = PoolMetrics.packTimeStats.measure {
      transactions.values.asScala.toSeq
        .sorted(TransactionsOrdering.InUTXPool)
        .iterator
        .scanLeft((Seq.empty[ByteStr], Seq.empty[Transaction], Monoid[Diff].empty, rest, false, rest, 0)) {
          case ((invalid, valid, diff, currRest, _, lastOverfilled, iterations), tx) =>
            val updatedBlockchain = composite(blockchain, diff)
            if (TxCheck.isExpired(tx)) {
              (tx.id() +: invalid, valid, diff, currRest, currRest.isEmpty, lastOverfilled, iterations + 1)
            } else {
              differ(updatedBlockchain, tx).resultE match {
<<<<<<< HEAD
                case Right(newDiff) =>val updatedRest       = currRest.put(updatedBlockchain, tx, newDiff)
            if (updatedRest.isOverfilled) {
              if (updatedRest != lastOverfilled){
                log.trace(
                  s"Mining constraints overfilled with $tx: ${MultiDimensionalMiningConstraint.formatOverfilledConstraints(currRest, updatedRest).mkString(", ")}")
}
              (invalid, valid, diff, currRest, currRest.isEmpty, updatedRest, iterations + 1)
            } else {
                  (invalid, tx +: valid, Monoid.combine(diff, newDiff), updatedRest, currRest.isEmpty, lastOverfilled, iterations + 1)
                 }
=======
                case Right(newDiff) =>
                  val updatedRest = currRest.put(updatedBlockchain, tx, newDiff)
                  if (updatedRest.isOverfilled) {
                    if (updatedRest != lastOverfilled) {
                      log.trace(
                        s"Mining constraints overfilled with $tx: ${MultiDimensionalMiningConstraint.formatOverfilledConstraints(currRest, updatedRest).mkString(", ")}")
                    }
                    (invalid, valid, diff, currRest, currRest.isEmpty, updatedRest, iterations + 1)
                  } else {
                    (invalid, tx +: valid, Monoid.combine(diff, newDiff), updatedRest, currRest.isEmpty, lastOverfilled, iterations + 1)
                  }
>>>>>>> 9e32af53
                case Left(_) =>
                  (tx.id() +: invalid, valid, diff, currRest, currRest.isEmpty, lastOverfilled, iterations + 1)
              }
            }
        }
        .takeWhile(!_._5) // !currRest.isEmpty
        .reduce((_, right) => right)
    }

    if (invalidTxs.nonEmpty) {
      log.trace(s"Removing ${invalidTxs.length} invalid transactions from UTX: [${invalidTxs.mkString(", ")}]")
      invalidTxs.foreach(remove)
    }

    val txs = reversedValidTxs.reverse
    if (txs.nonEmpty) log.trace(s"Packed ${txs.length} transactions of $totalIterations checked, final constraint: $finalConstraint")
    (txs, finalConstraint)
  }

  //noinspection ScalaStyle
  private[this] object TxCheck {
    private[this] val ExpirationTime = fs.maxTransactionTimeBackOffset.toMillis

    def isExpired(transaction: Transaction, currentTime: Long = time.correctedTime()): Boolean = {
      (currentTime - transaction.timestamp) > ExpirationTime
    }

    def validate(transaction: Transaction,
                 lastBlockTimestamp: Option[Long] = blockchain.lastBlockTimestamp,
                 currentTime: Long = time.correctedTime(),
                 height: Int = blockchain.height): Either[ValidationError, Diff] = {
      for {
        _    <- Either.cond(!isExpired(transaction), (), GenericError("Transaction is expired"))
        diff <- TransactionDiffer(fs, lastBlockTimestamp, currentTime, height)(blockchain, transaction).resultE
      } yield diff
    }

    def isScripted(transaction: Transaction): Boolean = {
      transaction match {
        case a: AuthorizedTransaction => blockchain.hasScript(a.sender.toAddress)
        case _                        => false
      }
    }

    def canCreateAlias(alias: Alias): Boolean =
      blockchain.canCreateAlias(alias)

    def canReissue(asset: IssuedAsset): Boolean =
      blockchain.assetDescription(asset).forall(_.reissuable)
  }

  //noinspection ScalaStyle
  object cleanup {
    private[UtxPoolImpl] implicit val scheduler: SchedulerService = Scheduler.singleThread("utx-pool-cleanup")

    val runCleanupTask: Task[Unit] = Task
      .eval(doCleanup())
      .executeOn(scheduler)

    def runCleanupOn(observable: Observable[_]): Cancelable = {
      observable
        .whileBusyDropEventsAndSignal(dropped => log.warn(s"UTX pool cleanup is too slow, $dropped cleanups skipped"))
        .mapTask(_ => runCleanupTask)
        .doOnComplete(() => log.debug("UTX pool cleanup stopped"))
        .doOnError(err => log.error("UTX pool cleanup error", err))
        .subscribe()
    }

    private[UtxPoolImpl] def doCleanup(): Unit = {
      UtxPoolImpl.this.transactions
        .values()
        .removeIf(tx =>
          TxCheck.validate(tx) match {
            case Left(error) =>
              log.trace(s"Transaction [${tx.id()}] is removed during UTX cleanup: $error")
              UtxPoolImpl.this.afterRemove(tx)
              true

            case Right(_) =>
              false
        })
    }
  }

  override def close(): Unit = {
    cleanup.scheduler.shutdown()
  }

  private[this] object PoolMetrics {
    private[this] val sizeStats  = Kamon.rangeSampler("utx.pool-size", MeasurementUnit.none, Duration.of(500, ChronoUnit.MILLIS))
    private[this] val bytesStats = Kamon.rangeSampler("utx.pool-bytes", MeasurementUnit.information.bytes, Duration.of(500, ChronoUnit.MILLIS))
    val putTimeStats             = Kamon.timer("utx.put-if-new")
    val putRequestStats          = Kamon.counter("utx.put-if-new.requests")
    val packTimeStats            = Kamon.timer("utx.pack-unconfirmed")

    val checkIsMostProfitable = Kamon.timer("utx.check.is-most-profitable")
    val checkAlias            = Kamon.timer("utx.check.alias")
    val checkCanReissue       = Kamon.timer("utx.check.can-reissue")
    val checkNotBlacklisted   = Kamon.timer("utx.check.not-blacklisted")
    val checkScripted         = Kamon.timer("utx.check.scripted")

    def addTransaction(tx: Transaction): Unit = {
      sizeStats.increment()
      bytesStats.increment(tx.bytes().length)
    }

    def removeTransaction(tx: Transaction): Unit = {
      sizeStats.decrement()
      bytesStats.decrement(tx.bytes().length)
    }
  }

}

object UtxPoolImpl {

  private class PessimisticPortfolios(spendableBalanceChanged: Observer[(Address, Asset)]) {
    private type Portfolios = Map[Address, Portfolio]
    private val transactionPortfolios = new ConcurrentHashMap[ByteStr, Portfolios]()
    private val transactions          = new ConcurrentHashMap[Address, Set[ByteStr]]()

    def add(txId: ByteStr, txDiff: Diff): Unit = {
      val pessimisticPortfolios         = txDiff.portfolios.map { case (addr, portfolio)        => addr -> portfolio.pessimistic }
      val nonEmptyPessimisticPortfolios = pessimisticPortfolios.filterNot { case (_, portfolio) => portfolio.isEmpty }

      if (nonEmptyPessimisticPortfolios.nonEmpty &&
          Option(transactionPortfolios.put(txId, nonEmptyPessimisticPortfolios)).isEmpty) {
        nonEmptyPessimisticPortfolios.keys.foreach { address =>
          transactions.put(address, transactions.getOrDefault(address, Set.empty) + txId)
        }
      }

      // Because we need to notify about balance changes when they are applied
      pessimisticPortfolios.foreach {
        case (addr, p) => p.assetIds.foreach(assetId => spendableBalanceChanged.onNext(addr -> assetId))
      }
    }

    def contains(txId: ByteStr): Boolean = transactionPortfolios.containsKey(txId)

    def getAggregated(accountAddr: Address): Portfolio = {
      val portfolios = for {
        txId <- transactions.getOrDefault(accountAddr, Set.empty).toSeq
        txPortfolios = transactionPortfolios.getOrDefault(txId, Map.empty[Address, Portfolio])
        txAccountPortfolio <- txPortfolios.get(accountAddr).toSeq
      } yield txAccountPortfolio

      Monoid.combineAll[Portfolio](portfolios)
    }

    def remove(txId: ByteStr): Unit = {
      Option(transactionPortfolios.remove(txId)) match {
        case Some(txPortfolios) =>
          txPortfolios.foreach {
            case (addr, p) =>
              transactions.computeIfPresent(addr, (_, prevTxs) => prevTxs - txId)
              p.assetIds.foreach(assetId => spendableBalanceChanged.onNext(addr -> assetId))
          }
        case None =>
      }
    }
  }

}<|MERGE_RESOLUTION|>--- conflicted
+++ resolved
@@ -198,30 +198,16 @@
               (tx.id() +: invalid, valid, diff, currRest, currRest.isEmpty, lastOverfilled, iterations + 1)
             } else {
               differ(updatedBlockchain, tx).resultE match {
-<<<<<<< HEAD
-                case Right(newDiff) =>val updatedRest       = currRest.put(updatedBlockchain, tx, newDiff)
-            if (updatedRest.isOverfilled) {
-              if (updatedRest != lastOverfilled){
-                log.trace(
-                  s"Mining constraints overfilled with $tx: ${MultiDimensionalMiningConstraint.formatOverfilledConstraints(currRest, updatedRest).mkString(", ")}")
-}
-              (invalid, valid, diff, currRest, currRest.isEmpty, updatedRest, iterations + 1)
-            } else {
+                case Right(newDiff) =>
+                 val updatedRest       = currRest.put(updatedBlockchain, tx, newDiff)
+                 if (updatedRest.isOverfilled) {
+                   if (updatedRest != lastOverfilled) {
+                     log.trace(s"Mining constraints overfilled with $tx: ${MultiDimensionalMiningConstraint.formatOverfilledConstraints(currRest, updatedRest).mkString(", ")}")
+                   }
+                   (invalid, valid, diff, currRest, currRest.isEmpty, updatedRest, iterations + 1)
+                 } else {
                   (invalid, tx +: valid, Monoid.combine(diff, newDiff), updatedRest, currRest.isEmpty, lastOverfilled, iterations + 1)
                  }
-=======
-                case Right(newDiff) =>
-                  val updatedRest = currRest.put(updatedBlockchain, tx, newDiff)
-                  if (updatedRest.isOverfilled) {
-                    if (updatedRest != lastOverfilled) {
-                      log.trace(
-                        s"Mining constraints overfilled with $tx: ${MultiDimensionalMiningConstraint.formatOverfilledConstraints(currRest, updatedRest).mkString(", ")}")
-                    }
-                    (invalid, valid, diff, currRest, currRest.isEmpty, updatedRest, iterations + 1)
-                  } else {
-                    (invalid, tx +: valid, Monoid.combine(diff, newDiff), updatedRest, currRest.isEmpty, lastOverfilled, iterations + 1)
-                  }
->>>>>>> 9e32af53
                 case Left(_) =>
                   (tx.id() +: invalid, valid, diff, currRest, currRest.isEmpty, lastOverfilled, iterations + 1)
               }
