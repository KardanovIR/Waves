package com.wavesplatform.utx

import java.time.Duration
import java.time.temporal.ChronoUnit
import java.util.concurrent.ConcurrentHashMap

import cats._
import com.wavesplatform.account.{Address, Alias}
import com.wavesplatform.common.state.ByteStr
import com.wavesplatform.consensus.TransactionsOrdering
import com.wavesplatform.lang.ValidationError
import com.wavesplatform.metrics._
import com.wavesplatform.mining.MultiDimensionalMiningConstraint
import com.wavesplatform.settings.UtxSettings
import com.wavesplatform.state.diffs.TransactionDiffer
import com.wavesplatform.state.reader.CompositeBlockchain.composite
import com.wavesplatform.state.{Blockchain, Diff, Portfolio}
import com.wavesplatform.transaction.Asset.IssuedAsset
import com.wavesplatform.transaction.TxValidationError.{GenericError, SenderIsBlacklisted}
import com.wavesplatform.transaction._
import com.wavesplatform.transaction.assets.ReissueTransaction
import com.wavesplatform.transaction.smart.script.trace.TracedResult
import com.wavesplatform.transaction.transfer._
import com.wavesplatform.utils.{ScorexLogging, Time}
import kamon.Kamon
import kamon.metric.MeasurementUnit
import monix.eval.Task
import monix.execution.Scheduler
import monix.execution.schedulers.SchedulerService
import monix.reactive.Observer

import scala.collection.JavaConverters._
import scala.concurrent.duration.{Duration => ScalaDuration}
import scala.util.{Left, Right}

class UtxPoolImpl(time: Time,
                  blockchain: Blockchain,
                  spendableBalanceChanged: Observer[(Address, Asset)],
                  utxSettings: UtxSettings,
                  nanoTimeSource: () => Long = () => System.nanoTime())
    extends ScorexLogging
    with AutoCloseable
    with UtxPool {

  import com.wavesplatform.utx.UtxPoolImpl._

  // State
  private[this] val transactions          = new ConcurrentHashMap[ByteStr, Transaction]()
  private[this] val pessimisticPortfolios = new PessimisticPortfolios(spendableBalanceChanged)

  override def putIfNew(tx: Transaction, verify: Boolean): TracedResult[ValidationError, Boolean] = {
    if (transactions.containsKey(tx.id())) TracedResult.wrapValue(false)
    else putNewTx(tx, verify)
  }

  protected def putNewTx(tx: Transaction, verify: Boolean): TracedResult[ValidationError, Boolean] = {
    PoolMetrics.putRequestStats.increment()

    val checks = if (verify) PoolMetrics.putTimeStats.measure {
      object LimitChecks {
        def canReissue(tx: Transaction): Either[GenericError, Unit] =
          PoolMetrics.checkCanReissue.measure(tx match {
            case r: ReissueTransaction if !TxCheck.canReissue(r.asset) => Left(GenericError(s"Asset is not reissuable"))
            case _                                                     => Right(())
          })

        def checkAlias(tx: Transaction): Either[GenericError, Unit] =
          PoolMetrics.checkAlias.measure(tx match {
            case cat: CreateAliasTransaction if !TxCheck.canCreateAlias(cat.alias) => Left(GenericError("Alias already claimed"))
            case _                                                                 => Right(())
          })

        def checkScripted(tx: Transaction, skipSizeCheck: Boolean): Either[GenericError, Transaction] =
          PoolMetrics.checkScripted.measure(tx match {
            case scripted if TxCheck.isScripted(scripted) =>
              for {
                _ <- Either.cond(utxSettings.allowTransactionsFromSmartAccounts,
                                 (),
                                 GenericError("transactions from scripted accounts are denied from UTX pool"))

                scriptedCount = transactions.values().asScala.count(TxCheck.isScripted)
                _ <- Either.cond(skipSizeCheck || scriptedCount < utxSettings.maxScriptedSize,
                                 (),
                                 GenericError("Transaction pool scripted txs size limit is reached"))
              } yield tx

            case _ =>
              Right(tx)
          })

        def checkNotBlacklisted(tx: Transaction): Either[SenderIsBlacklisted, Unit] = PoolMetrics.checkNotBlacklisted.measure {
          if (utxSettings.blacklistSenderAddresses.isEmpty) {
            Right(())
          } else {
            val sender: Option[String] = tx match {
              case x: Authorized => Some(x.sender.address)
              case _             => None
            }

            sender match {
              case Some(addr) if utxSettings.blacklistSenderAddresses.contains(addr) =>
                val recipients = tx match {
                  case tt: TransferTransaction      => Seq(tt.recipient)
                  case mtt: MassTransferTransaction => mtt.transfers.map(_.address)
                  case _                            => Seq()
                }
                val allowed =
                  recipients.nonEmpty &&
                    recipients.forall(r => utxSettings.allowBlacklistedTransferTo.contains(r.stringRepr))
                Either.cond(allowed, (), SenderIsBlacklisted(addr))
              case _ => Right(())
            }
          }
        }

        def checkIsMostProfitable(newTx: Transaction): Boolean = PoolMetrics.checkIsMostProfitable.measure {
          transactions
            .values()
            .asScala
            .forall(poolTx => TransactionsOrdering.InUTXPool.compare(newTx, poolTx) < 0)
        }
      }

      lazy val skipSizeCheck = utxSettings.allowSkipChecks && LimitChecks.checkIsMostProfitable(tx)
      lazy val transactionsBytes = transactions.values.asScala // Bytes size of all transactions in pool
        .map(_.bytes().length)
        .sum

      for {
        _ <- Either.cond(transactions.size < utxSettings.maxSize || skipSizeCheck, (), GenericError("Transaction pool size limit is reached"))
        _ <- Either.cond(skipSizeCheck || (transactionsBytes + tx.bytes().length) <= utxSettings.maxBytesSize,
                         (),
                         GenericError("Transaction pool bytes size limit is reached"))

        _ <- LimitChecks.checkScripted(tx, skipSizeCheck)
        _ <- LimitChecks.checkNotBlacklisted(tx)
        _ <- LimitChecks.checkAlias(tx)
        _ <- LimitChecks.canReissue(tx)
      } yield ()
    } else Right(())

    val tracedIsNew = TracedResult(checks).flatMap(_ => addTransaction(tx, verify))
    tracedIsNew.resultE match {
      case Left(err)    => log.debug(s"UTX putIfNew(${tx.id()}) failed with $err")
      case Right(isNew) => log.trace(s"UTX putIfNew(${tx.id()}) succeeded, isNew = $isNew")
    }
    tracedIsNew
  }

  override def removeAll(txs: Traversable[Transaction]): Unit =
    txs.view
      .map(_.id())
      .foreach(remove)

  private[this] def remove(txId: ByteStr): Unit = for (tx <- Option(transactions.remove(txId))) {
    PoolMetrics.removeTransaction(tx)
    pessimisticPortfolios.remove(tx.id())
  }

  private[this] def addTransaction(tx: Transaction, verify: Boolean): TracedResult[ValidationError, Boolean] = {
<<<<<<< HEAD
    val isNew = TransactionDiffer(blockchain.lastBlockTimestamp, time.correctedTime(), verify)(blockchain, tx)
      .map { diff => pessimisticPortfolios.add(tx.id(), diff); true }
=======
    val isNew = TransactionDiffer(blockchain.lastBlockTimestamp, time.correctedTime(), blockchain.height, verify)(blockchain, tx)
      .map { diff =>
        pessimisticPortfolios.add(tx.id(), diff); true
      }
>>>>>>> 1a53bbb2

    if (!verify || isNew.resultE.isRight) {
      transactions.put(tx.id(), tx)
      PoolMetrics.addTransaction(tx)
    }

    isNew
  }

  override def spendableBalance(addr: Address, assetId: Asset): Long =
    blockchain.balance(addr, assetId) -
      assetId.fold(blockchain.leaseBalance(addr).out)(_ => 0L) +
      pessimisticPortfolios
        .getAggregated(addr)
        .spendableBalanceOf(assetId)

  override def pessimisticPortfolio(addr: Address): Portfolio = pessimisticPortfolios.getAggregated(addr)

  override def all: Seq[Transaction] = transactions.values.asScala.toSeq.sorted(TransactionsOrdering.InUTXPool)

  override def size: Int = transactions.size

  override def transactionById(transactionId: ByteStr): Option[Transaction] = Option(transactions.get(transactionId))

  override def packUnconfirmed(initialConstraint: MultiDimensionalMiningConstraint,
                               maxPackTime: ScalaDuration): (Seq[Transaction], MultiDimensionalMiningConstraint) = {
<<<<<<< HEAD
    val differ = TransactionDiffer(blockchain.lastBlockTimestamp, time.correctedTime()) _
    val (reversedValidTxs, _, finalConstraint, _, _, totalIterations) = PoolMetrics.packTimeStats.measure {
      val startTime                   = System.nanoTime()
      def isTimeLimitReached: Boolean = maxPackTime.isFinite() && (System.nanoTime() - startTime) >= maxPackTime.toNanos
=======
    val differ = TransactionDiffer(blockchain.lastBlockTimestamp, time.correctedTime(), blockchain.height) _
    val (reversedValidTxs, _, finalConstraint, totalIterations) = PoolMetrics.packTimeStats.measure {
      val startTime                   = nanoTimeSource()
      def isTimeLimitReached: Boolean = maxPackTime.isFinite() && (nanoTimeSource() - startTime) >= maxPackTime.toNanos
      type R = (Seq[Transaction], Diff, MultiDimensionalMiningConstraint, Int)
      @inline def bumpIterations(r: R): R = r.copy(_4 = r._4 + 1)
>>>>>>> 1a53bbb2

      transactions.values.asScala.toSeq
        .sorted(TransactionsOrdering.InUTXPool)
        .iterator
        .foldLeft((Seq.empty[Transaction], Monoid[Diff].empty, initialConstraint, 0)) {
          case (r @ (packedTransactions, diff, currentConstraint, iterationCount), tx) =>
            if (currentConstraint.isFull || (packedTransactions.nonEmpty && isTimeLimitReached)) r // don't run any checks here to speed up mining
            else if (TxCheck.isExpired(tx)) {
              log.debug(s"Transaction ${tx.id()} expired")
              remove(tx.id())
              bumpIterations(r)
            } else {
              val updatedBlockchain = composite(blockchain, diff)
              differ(updatedBlockchain, tx).resultE match {
                case Right(newDiff) =>
                  val updatedConstraint = currentConstraint.put(updatedBlockchain, tx, newDiff)
                  if (updatedConstraint.isOverfilled) {
                    log.trace(
                      s"Transaction ${tx.id()} does not fit into the block: " +
                        s"${MultiDimensionalMiningConstraint.formatOverfilledConstraints(currentConstraint, updatedConstraint).mkString(", ")}")
                    bumpIterations(r)
                  } else {
                    log.trace(s"Packing transaction ${tx.id()}")
                    (tx +: packedTransactions, Monoid.combine(diff, newDiff), updatedConstraint, iterationCount + 1)
                  }
                case Left(error) =>
                  log.debug(s"Transaction ${tx.id()} removed due to $error")
                  remove(tx.id())
                  bumpIterations(r)
              }
            }
        }
    }

    val txs = reversedValidTxs.reverse
    if (txs.nonEmpty) log.trace(s"Packed ${txs.length} transactions of $totalIterations checked, final constraint: $finalConstraint")
    (txs, finalConstraint)
  }

  //noinspection ScalaStyle
  private[this] object TxCheck {
    private[this] val ExpirationTime = blockchain.settings.functionalitySettings.maxTransactionTimeBackOffset.toMillis

<<<<<<< HEAD
    def isExpired(transaction: Transaction, currentTime: Long = time.correctedTime()): Boolean = {
      (currentTime - transaction.timestamp) > ExpirationTime
=======
    def isExpired(transaction: Transaction): Boolean = {
      (time.correctedTime() - transaction.timestamp) > ExpirationTime
>>>>>>> 1a53bbb2
    }

    def isScripted(transaction: Transaction): Boolean = {
      transaction match {
        case a: AuthorizedTransaction => blockchain.hasScript(a.sender.toAddress)
        case _                        => false
      }
    }

    def canCreateAlias(alias: Alias): Boolean =
      blockchain.canCreateAlias(alias)

    def canReissue(asset: IssuedAsset): Boolean =
      blockchain.assetDescription(asset).forall(_.reissuable)
  }

  private[UtxPoolImpl] val scheduler: SchedulerService = Scheduler.singleThread("utx-pool-cleanup")

  val cleanupTask: Task[Unit] = Task
    .eval[Unit](packUnconfirmed(MultiDimensionalMiningConstraint.unlimited, ScalaDuration.Inf))
    .onErrorRecover { case t => log.error("Error cleaning up UTX pool", t) }
    .executeOn(scheduler)

  override def close(): Unit = {
    scheduler.shutdown()
  }

  private[this] object PoolMetrics {
    private[this] val sizeStats  = Kamon.rangeSampler("utx.pool-size", MeasurementUnit.none, Duration.of(500, ChronoUnit.MILLIS))
    private[this] val bytesStats = Kamon.rangeSampler("utx.pool-bytes", MeasurementUnit.information.bytes, Duration.of(500, ChronoUnit.MILLIS))
    val putTimeStats             = Kamon.timer("utx.put-if-new")
    val putRequestStats          = Kamon.counter("utx.put-if-new.requests")
    val packTimeStats            = Kamon.timer("utx.pack-unconfirmed")

    val checkIsMostProfitable = Kamon.timer("utx.check.is-most-profitable")
    val checkAlias            = Kamon.timer("utx.check.alias")
    val checkCanReissue       = Kamon.timer("utx.check.can-reissue")
    val checkNotBlacklisted   = Kamon.timer("utx.check.not-blacklisted")
    val checkScripted         = Kamon.timer("utx.check.scripted")

    def addTransaction(tx: Transaction): Unit = {
      sizeStats.increment()
      bytesStats.increment(tx.bytes().length)
    }

    def removeTransaction(tx: Transaction): Unit = {
      sizeStats.decrement()
      bytesStats.decrement(tx.bytes().length)
    }
  }

}

object UtxPoolImpl {

  private class PessimisticPortfolios(spendableBalanceChanged: Observer[(Address, Asset)]) {
    private type Portfolios = Map[Address, Portfolio]
    private val transactionPortfolios = new ConcurrentHashMap[ByteStr, Portfolios]()
    private val transactions          = new ConcurrentHashMap[Address, Set[ByteStr]]()

    def add(txId: ByteStr, txDiff: Diff): Unit = {
      val pessimisticPortfolios         = txDiff.portfolios.map { case (addr, portfolio)        => addr -> portfolio.pessimistic }
      val nonEmptyPessimisticPortfolios = pessimisticPortfolios.filterNot { case (_, portfolio) => portfolio.isEmpty }

      if (nonEmptyPessimisticPortfolios.nonEmpty &&
          Option(transactionPortfolios.put(txId, nonEmptyPessimisticPortfolios)).isEmpty) {
        nonEmptyPessimisticPortfolios.keys.foreach { address =>
          transactions.put(address, transactions.getOrDefault(address, Set.empty) + txId)
        }
      }

      // Because we need to notify about balance changes when they are applied
      pessimisticPortfolios.foreach {
        case (addr, p) => p.assetIds.foreach(assetId => spendableBalanceChanged.onNext(addr -> assetId))
      }
    }

    def contains(txId: ByteStr): Boolean = transactionPortfolios.containsKey(txId)

    def getAggregated(accountAddr: Address): Portfolio = {
      val portfolios = for {
        txId <- transactions.getOrDefault(accountAddr, Set.empty).toSeq
        txPortfolios = transactionPortfolios.getOrDefault(txId, Map.empty[Address, Portfolio])
        txAccountPortfolio <- txPortfolios.get(accountAddr).toSeq
      } yield txAccountPortfolio

      Monoid.combineAll[Portfolio](portfolios)
    }

    def remove(txId: ByteStr): Unit = {
      Option(transactionPortfolios.remove(txId)) match {
        case Some(txPortfolios) =>
          txPortfolios.foreach {
            case (addr, p) =>
              transactions.computeIfPresent(addr, (_, prevTxs) => prevTxs - txId)
              p.assetIds.foreach(assetId => spendableBalanceChanged.onNext(addr -> assetId))
          }
        case None =>
      }
    }
  }

}<|MERGE_RESOLUTION|>--- conflicted
+++ resolved
@@ -158,15 +158,10 @@
   }
 
   private[this] def addTransaction(tx: Transaction, verify: Boolean): TracedResult[ValidationError, Boolean] = {
-<<<<<<< HEAD
     val isNew = TransactionDiffer(blockchain.lastBlockTimestamp, time.correctedTime(), verify)(blockchain, tx)
-      .map { diff => pessimisticPortfolios.add(tx.id(), diff); true }
-=======
-    val isNew = TransactionDiffer(blockchain.lastBlockTimestamp, time.correctedTime(), blockchain.height, verify)(blockchain, tx)
       .map { diff =>
         pessimisticPortfolios.add(tx.id(), diff); true
       }
->>>>>>> 1a53bbb2
 
     if (!verify || isNew.resultE.isRight) {
       transactions.put(tx.id(), tx)
@@ -193,19 +188,12 @@
 
   override def packUnconfirmed(initialConstraint: MultiDimensionalMiningConstraint,
                                maxPackTime: ScalaDuration): (Seq[Transaction], MultiDimensionalMiningConstraint) = {
-<<<<<<< HEAD
     val differ = TransactionDiffer(blockchain.lastBlockTimestamp, time.correctedTime()) _
-    val (reversedValidTxs, _, finalConstraint, _, _, totalIterations) = PoolMetrics.packTimeStats.measure {
-      val startTime                   = System.nanoTime()
-      def isTimeLimitReached: Boolean = maxPackTime.isFinite() && (System.nanoTime() - startTime) >= maxPackTime.toNanos
-=======
-    val differ = TransactionDiffer(blockchain.lastBlockTimestamp, time.correctedTime(), blockchain.height) _
     val (reversedValidTxs, _, finalConstraint, totalIterations) = PoolMetrics.packTimeStats.measure {
       val startTime                   = nanoTimeSource()
       def isTimeLimitReached: Boolean = maxPackTime.isFinite() && (nanoTimeSource() - startTime) >= maxPackTime.toNanos
       type R = (Seq[Transaction], Diff, MultiDimensionalMiningConstraint, Int)
       @inline def bumpIterations(r: R): R = r.copy(_4 = r._4 + 1)
->>>>>>> 1a53bbb2
 
       transactions.values.asScala.toSeq
         .sorted(TransactionsOrdering.InUTXPool)
@@ -249,15 +237,9 @@
   private[this] object TxCheck {
     private[this] val ExpirationTime = blockchain.settings.functionalitySettings.maxTransactionTimeBackOffset.toMillis
 
-<<<<<<< HEAD
-    def isExpired(transaction: Transaction, currentTime: Long = time.correctedTime()): Boolean = {
-      (currentTime - transaction.timestamp) > ExpirationTime
-=======
     def isExpired(transaction: Transaction): Boolean = {
       (time.correctedTime() - transaction.timestamp) > ExpirationTime
->>>>>>> 1a53bbb2
-    }
-
+    }
     def isScripted(transaction: Transaction): Boolean = {
       transaction match {
         case a: AuthorizedTransaction => blockchain.hasScript(a.sender.toAddress)
