--- conflicted
+++ resolved
@@ -192,17 +192,11 @@
 
   override def transactionById(transactionId: ByteStr): Option[Transaction] = Option(transactions.get(transactionId))
 
-<<<<<<< HEAD
-  override def packUnconfirmed(initialConstraint: MultiDimensionalMiningConstraint,
-                               maxPackTime: ScalaDuration): (Seq[Transaction], MultiDimensionalMiningConstraint) = {
-    val differ = TransactionDiffer(blockchain.lastBlockTimestamp, time.correctedTime()) _
-=======
   override def packUnconfirmed(
       initialConstraint: MultiDimensionalMiningConstraint,
       maxPackTime: ScalaDuration
   ): (Seq[Transaction], MultiDimensionalMiningConstraint) = {
-    val differ = TransactionDiffer(blockchain.lastBlockTimestamp, time.correctedTime(), blockchain.height) _
->>>>>>> f2a3fa77
+    val differ = TransactionDiffer(blockchain.lastBlockTimestamp, time.correctedTime()) _
     val (reversedValidTxs, _, finalConstraint, totalIterations) = PoolMetrics.packTimeStats.measure {
       val startTime                   = nanoTimeSource()
       def isTimeLimitReached: Boolean = maxPackTime.isFinite() && (nanoTimeSource() - startTime) >= maxPackTime.toNanos
