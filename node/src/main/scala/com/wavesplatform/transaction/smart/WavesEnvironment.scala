--- conflicted
+++ resolved
@@ -24,10 +24,6 @@
   type In = Transaction :+: Order :+: ScriptTransfer :+: CNil
 }
 
-<<<<<<< HEAD
-class WavesEnvironment(nByte: Byte, in: Coeval[WavesEnvironment.In], h: Coeval[Int], blockchain: Blockchain, address: Coeval[ByteStr])
-    extends Environment[Id] {
-=======
 class WavesEnvironment(
   nByte: Byte,
   in: Coeval[Environment.InputEntity],
@@ -35,9 +31,8 @@
   blockchain: Blockchain,
   address: Coeval[ByteStr],
   ds: DirectiveSet
-) extends Environment {
-  
->>>>>>> d9aff144
+) extends Environment[Id] {
+
   override def height: Long = h()
 
   override def multiPaymentAllowed: Boolean = blockchain.allowsMultiPayment
