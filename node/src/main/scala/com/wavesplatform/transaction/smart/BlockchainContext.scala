--- conflicted
+++ resolved
@@ -1,7 +1,7 @@
 package com.wavesplatform.transaction.smart
 
+import cats.implicits._
 import cats.Id
-import cats.kernel.Monoid
 import com.wavesplatform.common.state.ByteStr
 import com.wavesplatform.lang.directives.DirectiveSet
 import com.wavesplatform.lang.directives.values.{ContentType, ScriptType, StdLibVersion}
@@ -23,24 +23,18 @@
             blockchain: Blockchain,
             isTokenContext: Boolean,
             isContract: Boolean,
-            address: Coeval[ByteStr]): Either[ExecutionError, EvaluationContext[Environment, Id]] =
+            address: Coeval[ByteStr]): Either[ExecutionError, EvaluationContext[Environment, Id]] = {
     DirectiveSet(
       version,
       ScriptType.isAssetScript(isTokenContext),
       ContentType.isDApp(isContract)
-<<<<<<< HEAD
-    ).map(WavesContext.build)
-      .map(
-        Seq(
-          PureContext.build(Global, version).withEnvironment[Environment],
-          CryptoContext.build(Global, version).withEnvironment[Environment],
-          _
-        )
-      )
-=======
-    ).map(ds => WavesContext.build(ds, new WavesEnvironment(nByte, in, h, blockchain, address, ds)))
-      .map(Seq(PureContext.build(Global, version), CryptoContext.build(Global, version), _))
->>>>>>> d9aff144
-      .map(Monoid.combineAll(_))
-      .map(_.evaluationContext(new WavesEnvironment(nByte, in, h, blockchain, address)))
+    ).map { ds =>
+      val ctx =
+        PureContext.build(Global, version).withEnvironment[Environment]   |+|
+        CryptoContext.build(Global, version).withEnvironment[Environment] |+|
+        WavesContext.build(ds)
+
+      ctx.evaluationContext(new WavesEnvironment(nByte, in, h, blockchain, address, ds))
+    }
+  }
 }