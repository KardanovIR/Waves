--- conflicted
+++ resolved
@@ -30,17 +30,14 @@
   val issueJson: Coeval[JsObject] = Coeval.evalOnce(
     jsonBase() ++ Json.obj(
       "version"     -> version,
-<<<<<<< HEAD
-      "assetId" -> assetId().toString,
-=======
-      "assetId"     -> id().base58,
->>>>>>> f2a3fa77
+      "assetId"     -> id().toString,
       "name"        -> new String(name, StandardCharsets.UTF_8),
       "quantity"    -> quantity,
       "reissuable"  -> reissuable,
       "decimals"    -> decimals,
-      "description" -> new String(description, StandardCharsets.UTF_8),
-    ))
+      "description" -> new String(description, StandardCharsets.UTF_8)
+    )
+  )
 
   final protected val bytesBase: Coeval[Array[Byte]] = Coeval.evalOnce(
     Bytes.concat(
@@ -52,7 +49,8 @@
       Deser.serializeBoolean(reissuable),
       Longs.toByteArray(fee),
       Longs.toByteArray(timestamp)
-    ))
+    )
+  )
 }
 object IssueTransaction {
 
@@ -67,12 +65,14 @@
     validateIssueParams(tx.name, tx.description, tx.quantity, tx.decimals, tx.reissuable, tx.fee)
   }
 
-  def validateIssueParams(name: Array[Byte],
-                          description: Array[Byte],
-                          quantity: Long,
-                          decimals: Byte,
-                          reissuable: Boolean,
-                          fee: Long): Either[ValidationError, Unit] = {
+  def validateIssueParams(
+      name: Array[Byte],
+      description: Array[Byte],
+      quantity: Long,
+      decimals: Byte,
+      reissuable: Boolean,
+      fee: Long
+  ): Either[ValidationError, Unit] = {
     (
       validateAmount(quantity, "assets"),
       validateName(name),
