--- conflicted
+++ resolved
@@ -51,7 +51,6 @@
   }
 
   def loadConfig(maybeUserConfig: Option[Config]): Config = {
-<<<<<<< HEAD
     val sysProps = ConfigFactory.defaultOverrides()
 
     val external = maybeUserConfig
@@ -66,20 +65,6 @@
 
     external
       .withFallback(networkDefaults.atKey("waves"))
-=======
-    val defaults = ConfigFactory.defaultOverrides()
-    val external = maybeUserConfig
-      .fold(defaults)(defaults.withFallback)
-
-    val withApp = external
-      .withFallback(ConfigFactory.defaultApplication())
-
-    val directoryDefaults = ConfigFactory
-      .parseString(s"waves.directory = ${defaultDirectory(withApp)}")
-
-    external
-      .withFallback(directoryDefaults)
->>>>>>> acf69a62
       .withFallback(ConfigFactory.defaultApplication())
       .withFallback(ConfigFactory.defaultReference())
       .resolve()
