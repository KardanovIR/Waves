--- conflicted
+++ resolved
@@ -9,12 +9,8 @@
 import com.wavesplatform.block.Block
 import com.wavesplatform.common.state.ByteStr
 import com.wavesplatform.consensus.PoSSelector
-<<<<<<< HEAD
-import com.wavesplatform.db.openDB
+import com.wavesplatform.database.openDB
 import com.wavesplatform.extensions.{Context, Extension}
-=======
-import com.wavesplatform.database.openDB
->>>>>>> f2a3fa77
 import com.wavesplatform.history.StorageFactory
 import com.wavesplatform.lang.ValidationError
 import com.wavesplatform.protobuf.block.PBBlocks
@@ -36,16 +32,17 @@
 import scala.util.{Failure, Success, Try}
 
 object Importer extends ScorexLogging {
-<<<<<<< HEAD
   import monix.execution.Scheduler.Implicits.global
 
   type AppendBlock = Block => Task[Either[ValidationError, Option[BigInt]]]
 
-  final case class ImportOptions(configFile: File = new File("waves-testnet.conf"),
-                                 blockchainFile: File = new File("blockchain"),
-                                 importHeight: Int = Int.MaxValue,
-                                 format: String = Formats.Binary,
-                                 verify: Boolean = true)
+  final case class ImportOptions(
+      configFile: File = new File("waves-testnet.conf"),
+      blockchainFile: File = new File("blockchain"),
+      importHeight: Int = Int.MaxValue,
+      format: String = Formats.Binary,
+      verify: Boolean = true
+  )
 
   def parseOptions(args: Array[String]): Try[ImportOptions] = {
     lazy val commandParser = {
@@ -99,11 +96,13 @@
       case t => t
     }
 
-  def initBlockchain(scheduler: Scheduler,
-                     time: NTP,
-                     settings: WavesSettings,
-                     importOptions: ImportOptions,
-                     blockchainUpdated: Observer[BlockchainUpdated]): (Blockchain with BlockchainUpdater, AppendBlock, UtxPoolImpl) = {
+  def initBlockchain(
+      scheduler: Scheduler,
+      time: NTP,
+      settings: WavesSettings,
+      importOptions: ImportOptions,
+      blockchainUpdated: Observer[BlockchainUpdated]
+  ): (Blockchain with BlockchainUpdater, AppendBlock, UtxPoolImpl) = {
     val db = openDB(settings.dbSettings.directory)
     val blockchainUpdater =
       StorageFactory(settings, db, time, Observer.empty, blockchainUpdated)
@@ -116,12 +115,14 @@
     (blockchainUpdater, extAppender, utxPool)
   }
 
-  def initExtensions(wavesSettings: WavesSettings,
-                     blockchainUpdater: Blockchain with BlockchainUpdater,
-                     appenderScheduler: Scheduler,
-                     time: Time,
-                     utxPool: UtxPool,
-                     blockchainUpdatedObservable: Observable[BlockchainUpdated]): Seq[Extension] = {
+  def initExtensions(
+      wavesSettings: WavesSettings,
+      blockchainUpdater: Blockchain with BlockchainUpdater,
+      appenderScheduler: Scheduler,
+      time: Time,
+      utxPool: UtxPool,
+      blockchainUpdatedObservable: Observable[BlockchainUpdated]
+  ): Seq[Extension] = {
     val extensionContext = {
       val t = time
       new Context {
@@ -129,10 +130,11 @@
         override def blockchain: Blockchain  = blockchainUpdater
         override def rollbackTo(blockId: ByteStr): Task[Either[ValidationError, DiscardedBlocks]] =
           Task(blockchainUpdater.removeAfter(blockId)).executeOn(appenderScheduler)
-        override def time: Time                                            = t
-        override def wallet: Wallet                                        = ???
-        override def utx: UtxPool                                          = utxPool
-        override def broadcastTx(tx: Transaction): Unit                    = ???
+        override def time: Time     = t
+        override def wallet: Wallet = ???
+        override def utx: UtxPool   = utxPool
+
+        override def broadcastTransaction(tx: Transaction) = ???
         override def spendableBalanceChanged: Observable[(Address, Asset)] = ???
         override def actorSystem: ActorSystem                              = ???
         override def blockchainUpdated: Observable[BlockchainUpdated]      = blockchainUpdatedObservable
@@ -150,11 +152,13 @@
     extensions
   }
 
-  def startImport(scheduler: Scheduler,
-                  bis: BufferedInputStream,
-                  blockchainUpdater: Blockchain,
-                  appendBlock: AppendBlock,
-                  importOptions: ImportOptions): Unit = {
+  def startImport(
+      scheduler: Scheduler,
+      bis: BufferedInputStream,
+      blockchainUpdater: Blockchain,
+      appendBlock: AppendBlock,
+      importOptions: ImportOptions
+  ): Unit = {
     var quit     = false
     val lenBytes = new Array[Byte](Ints.BYTES)
     val start    = System.currentTimeMillis()
@@ -187,73 +191,9 @@
               else PBBlocks.vanilla(PBBlocks.addChainId(protobuf.block.PBBlock.parseFrom(buffer)), unsafe = true)
 
             if (blockchainUpdater.lastBlockId.contains(block.reference)) {
-              Await.result(appendBlock(block).runAsync(scheduler), Duration.Inf) match {
+              Await.result(appendBlock(block).runAsyncLogErr, Duration.Inf) match {
                 case Left(ve) =>
                   log.error(s"Error appending block: $ve")
-=======
-  //noinspection ScalaStyle
-  def main(args: Array[String]): Unit = {
-    OParser.parse(commandParser, args, ImportOptions()).foreach {
-      case ImportOptions(configFile, blockchainFile, importHeight, format, verifyTransactions) =>
-        val settings = Application.loadApplicationConfig(Some(configFile))
-
-        implicit val scheduler: Scheduler = Scheduler.singleThread("appender")
-
-        val time = new NTP(settings.ntpServer)
-        log.info(s"Loading file '$blockchainFile'")
-
-        Try(new FileInputStream(blockchainFile)) match {
-          case Success(inputStream) =>
-            val db                = openDB(settings.dbSettings.directory)
-            val blockchainUpdater = StorageFactory(settings, db, time, Observer.empty(UncaughtExceptionReporter.default))
-            val pos               = new PoSSelector(blockchainUpdater, settings.blockchainSettings, settings.synchronizationSettings)
-            val ups               = new UtxPoolImpl(time, blockchainUpdater, PublishSubject(), settings.utxSettings)
-            val extAppender       = BlockAppender(blockchainUpdater, time, ups, pos, scheduler, verifyTransactions) _
-            checkGenesis(settings, blockchainUpdater)
-            val bis           = new BufferedInputStream(inputStream)
-            var quit          = false
-            val lenBytes      = new Array[Byte](Ints.BYTES)
-            val start         = System.nanoTime()
-            var counter       = 0
-            val startHeight = blockchainUpdater.height
-            var blocksToSkip  = startHeight - 1
-            val blocksToApply = importHeight - startHeight + 1
-
-            log.info(s"Skipping $blocksToSkip block(s)")
-
-            sys.addShutdownHook {
-              import scala.concurrent.duration._
-              val millis = (System.nanoTime() - start).nanos.toMillis
-              log.info(s"Imported $counter block(s) from ${startHeight} to ${startHeight + counter} in ${humanReadableDuration(millis)}")
-            }
-
-            while (!quit && counter < blocksToApply) {
-              val s1 = bis.read(lenBytes)
-              if (s1 == Ints.BYTES) {
-                val len    = Ints.fromByteArray(lenBytes)
-                val buffer = new Array[Byte](len)
-                val s2     = bis.read(buffer)
-                if (s2 == len) {
-                  if (blocksToSkip > 0) {
-                    blocksToSkip -= 1
-                  } else {
-                    val Right(block) =
-                      if (format == Formats.Binary) Block.parseBytes(buffer).toEither
-                      else PBBlocks.vanilla(PBBlocks.addChainId(protobuf.block.PBBlock.parseFrom(buffer)), unsafe = true)
-
-                    if (blockchainUpdater.lastBlockId.contains(block.reference)) {
-                      Await.result(extAppender.apply(block).runAsyncLogErr, Duration.Inf) match {
-                        case Left(ve) =>
-                          log.error(s"Error appending block: $ve")
-                          quit = true
-                        case _ =>
-                          counter = counter + 1
-                      }
-                    }
-                  }
-                } else {
-                  log.debug(s"$s2 != expected $len")
->>>>>>> f2a3fa77
                   quit = true
                 case _ =>
                   counter = counter + 1
@@ -292,16 +232,15 @@
       (blockchainUpdater, appendBlock, utxPool) = initBlockchain(scheduler, time, wavesSettings, importOptions, blockchainUpdated)
       extensions                                = initExtensions(wavesSettings, blockchainUpdater, scheduler, time, utxPool, blockchainUpdated)
       _                                         = startImport(scheduler, bis, blockchainUpdater, appendBlock, importOptions)
-    } yield
-      () => {
-        Await.ready(Future.sequence(extensions.map(_.shutdown())), wavesSettings.extensionsShutdownTimeout)
-        bis.close()
-        fis.close()
-        time.close()
-        utxPool.close()
-        blockchainUpdated.onComplete()
-        blockchainUpdater.shutdown()
-      }
+    } yield () => {
+      Await.ready(Future.sequence(extensions.map(_.shutdown())), wavesSettings.extensionsShutdownTimeout)
+      bis.close()
+      fis.close()
+      time.close()
+      utxPool.close()
+      blockchainUpdated.onComplete()
+      blockchainUpdater.shutdown()
+    }
 
   def main(args: Array[String]): Unit = {
     run(args) match {
