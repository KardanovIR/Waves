--- conflicted
+++ resolved
@@ -17,14 +17,10 @@
 import com.wavesplatform.{transaction => vt}
 
 object PBTransactions {
-<<<<<<< HEAD
-  private[this] val NoChainId: Byte = 0: Byte
-=======
   import com.wavesplatform.protobuf.utils.PBImplicitConversions._
->>>>>>> 378722c3
 
   def create(sender: com.wavesplatform.account.PublicKey = PublicKey.empty,
-             chainId: Byte = 0,
+             chainId: Byte = AddressScheme.current.chainId,
              fee: Long = 0L,
              feeAssetId: VanillaAssetId = Waves,
              timestamp: Long = 0L,
@@ -33,13 +29,8 @@
              data: com.wavesplatform.protobuf.transaction.Transaction.Data = com.wavesplatform.protobuf.transaction.Transaction.Data.Empty)
     : SignedTransaction = {
     new SignedTransaction(
-<<<<<<< HEAD
       Some(Transaction(chainId, sender: ByteStr, Some((feeAssetId, fee): Amount), timestamp, version, data)),
       proofsArray.map(bs => PBUtils.toByteStringUnsafe(bs.arr))
-=======
-      Some(Transaction(AddressScheme.current.chainId, sender: ByteStr, Some((feeAssetId, fee): Amount), timestamp, version, data)),
-      proofsArray.map(bs => ByteString.copyFrom(bs.arr))
->>>>>>> 378722c3
     )
   }
 
@@ -100,13 +91,8 @@
 
       case Data.Payment(PaymentTransactionData(recipient, amount)) =>
         for {
-<<<<<<< HEAD
           recipientAddr <- PBRecipients.toAddress(Recipient().withAddress(recipient))
-          tx <- vt.PaymentTransaction.create(sender, recipientAddr, amount, feeAmount, timestamp, signature)
-=======
-          addr <- PBRecipients.toAddress(Recipient().withAddress(recipient))
-          tx   <- vt.PaymentTransaction.create(sender, Address.fromBytes(recipient.toByteArray).right.get, amount, feeAmount, timestamp, signature)
->>>>>>> 378722c3
+          tx   <- vt.PaymentTransaction.create(sender, recipientAddr, amount, feeAmount, timestamp, signature)
         } yield tx
 
       case Data.Transfer(TransferTransactionData(Some(recipient), Some(amount), attachment)) =>
@@ -577,19 +563,10 @@
     }
   }
 
-<<<<<<< HEAD
   def protobuf(tx: VanillaTransaction): PBCachedTransaction = {
-    val pbTx: PBCachedTransaction = tx match {
-      case a: PBTransactionAdapter =>
-        a.transaction
-
-      // Uses version "2" for "modern" transactions with single version and proofs field
-=======
-  def protobuf(tx: VanillaTransaction): PBSignedTransaction = {
     val chainId = tx.chainByte.getOrElse(AddressScheme.current.chainId)
 
     tx match {
->>>>>>> 378722c3
       case vt.GenesisTransaction(recipient, amount, timestamp, signature) =>
         val data = GenesisTransactionData(PBRecipients.create(recipient).getAddress, amount)
         PBTransactions.create(sender = PublicKey(Array.emptyByteArray),
@@ -601,24 +578,12 @@
 
       case vt.PaymentTransaction(sender, recipient, amount, fee, timestamp, signature) =>
         val data = PaymentTransactionData(PBRecipients.create(recipient).getAddress, amount)
-<<<<<<< HEAD
-        PBTransactions.create(sender, NoChainId, fee, Waves, timestamp, 1, Seq(signature), Data.Payment(data))
-
-      case vt.transfer.TransferTransactionV1(assetId, sender, recipient, amount, timestamp, feeAssetId, fee, attachment, signature) =>
+        PBTransactions.create(sender, chainId, fee, Waves, timestamp, 1, Seq(signature), Data.Payment(data))
+
+      case tx: vt.transfer.TransferTransaction =>
+        import tx._
         val data = TransferTransactionData(Some(recipient), Some((assetId, amount)), ByteStr(attachment))
-        PBTransactions.create(sender, NoChainId, fee, feeAssetId, timestamp, 1, Seq(signature), Data.Transfer(data))
-
-      case vt.transfer.TransferTransactionV2(sender, recipient, assetId, amount, timestamp, feeAssetId, fee, attachment, proofs) =>
-        val data = TransferTransactionData(Some(recipient), Some((assetId, amount)), ByteStr(attachment))
-        PBTransactions.create(sender, NoChainId, fee, feeAssetId, timestamp, 2, proofs, Data.Transfer(data))
-=======
-        PBTransactions.create(sender, chainId, fee, Waves, timestamp, 1, Seq(signature), Data.Payment(data))
-
-      case tx: vt.transfer.TransferTransaction =>
-        import tx._
-        val data = TransferTransactionData(Some(recipient), Some((assetId, amount)), ByteString.copyFrom(attachment))
         PBTransactions.create(sender, chainId, fee, feeAssetId, timestamp, version, proofs, Data.Transfer(data))
->>>>>>> 378722c3
 
       case tx: vt.CreateAliasTransaction =>
         import tx._
