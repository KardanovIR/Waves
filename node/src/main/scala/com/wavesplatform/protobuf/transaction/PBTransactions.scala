--- conflicted
+++ resolved
@@ -4,7 +4,7 @@
 import com.google.protobuf.ByteString
 import com.wavesplatform.account.{Address, AddressOrAlias, AddressScheme, PublicKey}
 import com.wavesplatform.common.state.ByteStr
-import com.wavesplatform.common.utils.Base58
+import com.wavesplatform.common.utils.EitherExt2
 import com.wavesplatform.lang.ValidationError
 import com.wavesplatform.lang.script.ScriptReader
 import com.wavesplatform.lang.v1.compiler.Terms.FUNCTION_CALL
@@ -20,19 +20,14 @@
 import com.wavesplatform.transaction.transfer.MassTransferTransaction
 import com.wavesplatform.transaction.transfer.MassTransferTransaction.ParsedTransfer
 import com.wavesplatform.transaction.{Proofs, TxValidationError}
+import com.wavesplatform.utils.StringBytes
 import com.wavesplatform.{transaction => vt}
+
+import scala.util.Try
 import com.wavesplatform.common.utils.EitherExt2
-<<<<<<< HEAD
-
-import scala.util.Try
 
 object PBTransactions {
   import com.wavesplatform.protobuf.utils.PBImplicitConversions._
-=======
-
-object PBTransactions {
-  import com.wavesplatform.protobuf.utils.PBInternalImplicits._
->>>>>>> 38109b16
 
   def create(
       sender: com.wavesplatform.account.PublicKey = PublicKey.empty,
@@ -140,7 +135,6 @@
         } yield tx
 
       case Data.Issue(IssueTransactionData(name, description, quantity, decimals, reissuable, script)) =>
-<<<<<<< HEAD
         vt.assets.IssueTransaction.create(
           version.toByte,
           sender,
@@ -154,37 +148,6 @@
           timestamp,
           proofs
         )
-=======
-        version match {
-          case 1 =>
-            vt.assets.IssueTransactionV1.create(
-              sender,
-              name.toByteArray,
-              description.toByteArray,
-              quantity,
-              decimals.toByte,
-              reissuable,
-              feeAmount,
-              timestamp,
-              signature
-            )
-          case 2 =>
-            vt.assets.IssueTransactionV2.create(
-              chainId,
-              sender,
-              name.toByteArray,
-              description.toByteArray,
-              quantity,
-              decimals.toByte,
-              reissuable,
-              script.map(s => ScriptReader.fromBytes(s.bytes.toByteArray).explicitGet()),
-              feeAmount,
-              timestamp,
-              proofs
-            )
-          case v => throw new IllegalArgumentException(s"Unsupported transaction version: $v")
-        }
->>>>>>> 38109b16
 
       case Data.Reissue(ReissueTransactionData(Some(Amount(assetId, amount)), reissuable)) =>
         vt.assets.ReissueTransaction.create(version.toByte, sender, IssuedAsset(assetId), amount, reissuable, feeAmount, timestamp, proofs)
@@ -197,11 +160,7 @@
           version.toByte,
           sender,
           IssuedAsset(assetId),
-<<<<<<< HEAD
           script.map(toVanillaScript),
-=======
-          script.map(s => ScriptReader.fromBytes(s.bytes.toByteArray).explicitGet()),
->>>>>>> 38109b16
           feeAmount,
           timestamp,
           proofs
@@ -211,11 +170,7 @@
         vt.smart.SetScriptTransaction.create(
           version.toByte,
           sender,
-<<<<<<< HEAD
           script.map(toVanillaScript),
-=======
-          script.map(s => ScriptReader.fromBytes(s.bytes.toByteArray).explicitGet()),
->>>>>>> 38109b16
           feeAmount,
           timestamp,
           proofs
@@ -231,7 +186,6 @@
         vt.lease.LeaseCancelTransaction.create(version.toByte, sender, leaseId.toByteArray, feeAmount, timestamp, proofs)
 
       case Data.Exchange(ExchangeTransactionData(amount, price, buyMatcherFee, sellMatcherFee, Seq(buyOrder, sellOrder))) =>
-<<<<<<< HEAD
         vt.assets.exchange.ExchangeTransaction.create(
           version.toByte,
           PBOrders.vanilla(buyOrder),
@@ -240,40 +194,6 @@
           price,
           buyMatcherFee,
           sellMatcherFee,
-=======
-        version match {
-          case 1 =>
-            vt.assets.exchange.ExchangeTransactionV1.create(
-              PBOrders.vanillaV1(buyOrder),
-              PBOrders.vanillaV1(sellOrder),
-              amount,
-              price,
-              buyMatcherFee,
-              sellMatcherFee,
-              feeAmount,
-              timestamp,
-              signature
-            )
-          case 2 =>
-            vt.assets.exchange.ExchangeTransactionV2.create(
-              PBOrders.vanilla(buyOrder),
-              PBOrders.vanilla(sellOrder),
-              amount,
-              price,
-              buyMatcherFee,
-              sellMatcherFee,
-              feeAmount,
-              timestamp,
-              proofs
-            )
-          case v => throw new IllegalArgumentException(s"Unsupported transaction version: $v")
-        }
-
-      case Data.DataTransaction(dt) =>
-        vt.DataTransaction.create(
-          sender,
-          dt.data.toList.map(toVanillaDataEntry),
->>>>>>> 38109b16
           feeAmount,
           timestamp,
           proofs
@@ -313,11 +233,7 @@
         for {
           dApp <- PBRecipients.toAddressOrAlias(dappAddress)
 
-<<<<<<< HEAD
           desFCOpt = Deser.parseOption(functionCall.asReadOnlyByteBuffer())(Serde.deserialize)
-=======
-          (desFCOpt, _) = Deser.parseOption(functionCall.toByteArray, 0)(Serde.deserialize(_, all = false))
->>>>>>> 38109b16
 
           _ <- Either.cond(
             desFCOpt.isEmpty || desFCOpt.get.isRight,
@@ -398,7 +314,6 @@
         )
 
       case Data.CreateAlias(CreateAliasTransactionData(alias)) =>
-<<<<<<< HEAD
         vt.CreateAliasTransaction(
           version.toByte,
           sender,
@@ -412,8 +327,8 @@
         vt.assets.IssueTransaction(
           version.toByte,
           sender,
-          name,
-          description,
+          name.toByteString,
+          description.toByteString,
           quantity,
           decimals.toByte,
           reissuable,
@@ -422,61 +337,6 @@
           timestamp,
           proofs
         )
-=======
-        version match {
-          case 1 =>
-            vt.CreateAliasTransactionV1(
-              sender,
-              com.wavesplatform.account.Alias.createWithChainId(alias, chainId).explicitGet(),
-              feeAmount,
-              timestamp,
-              signature
-            )
-
-          case 2 =>
-            vt.CreateAliasTransactionV2(
-              sender,
-              com.wavesplatform.account.Alias.createWithChainId(alias, chainId).explicitGet(),
-              feeAmount,
-              timestamp,
-              proofs
-            )
-
-          case v =>
-            throw new IllegalArgumentException(s"Unsupported transaction version: $v")
-        }
-
-      case Data.Issue(IssueTransactionData(name, description, quantity, decimals, reissuable, script)) =>
-        version match {
-          case 1 =>
-            vt.assets.IssueTransactionV1(
-              sender,
-              name.toByteArray,
-              description.toByteArray,
-              quantity,
-              decimals.toByte,
-              reissuable,
-              feeAmount,
-              timestamp,
-              signature
-            )
-          case 2 =>
-            vt.assets.IssueTransactionV2(
-              chainId,
-              sender,
-              name.toByteArray,
-              description.toByteArray,
-              quantity,
-              decimals.toByte,
-              reissuable,
-              script.map(s => ScriptReader.fromBytes(s.bytes.toByteArray).explicitGet()),
-              feeAmount,
-              timestamp,
-              proofs
-            )
-          case v => throw new IllegalArgumentException(s"Unsupported transaction version: $v")
-        }
->>>>>>> 38109b16
 
       case Data.Reissue(ReissueTransactionData(Some(Amount(assetId, amount)), reissuable)) =>
         vt.assets.ReissueTransaction(version.toByte, sender, IssuedAsset(assetId), amount, reissuable, feeAmount, timestamp, proofs)
@@ -489,11 +349,7 @@
           version.toByte,
           sender,
           IssuedAsset(assetId),
-<<<<<<< HEAD
           script.map(toVanillaScript),
-=======
-          script.map(s => ScriptReader.fromBytes(s.bytes.toByteArray).explicitGet()),
->>>>>>> 38109b16
           feeAmount,
           timestamp,
           proofs
@@ -503,11 +359,7 @@
         vt.smart.SetScriptTransaction(
           version.toByte,
           sender,
-<<<<<<< HEAD
           script.map(toVanillaScript),
-=======
-          script.map(s => ScriptReader.fromBytes(s.bytes.toByteArray).explicitGet()),
->>>>>>> 38109b16
           feeAmount,
           timestamp,
           proofs
@@ -520,7 +372,6 @@
         vt.lease.LeaseCancelTransaction(version.toByte, sender, leaseId.toByteArray, feeAmount, timestamp, proofs)
 
       case Data.Exchange(ExchangeTransactionData(amount, price, buyMatcherFee, sellMatcherFee, Seq(buyOrder, sellOrder))) =>
-<<<<<<< HEAD
         vt.assets.exchange.ExchangeTransaction(
           version.toByte,
           PBOrders.vanilla(buyOrder),
@@ -529,40 +380,6 @@
           price,
           buyMatcherFee,
           sellMatcherFee,
-=======
-        version match {
-          case 1 =>
-            vt.assets.exchange.ExchangeTransactionV1(
-              PBOrders.vanillaV1(buyOrder),
-              PBOrders.vanillaV1(sellOrder),
-              amount,
-              price,
-              buyMatcherFee,
-              sellMatcherFee,
-              feeAmount,
-              timestamp,
-              signature
-            )
-          case 2 =>
-            vt.assets.exchange.ExchangeTransactionV2(
-              PBOrders.vanilla(buyOrder),
-              PBOrders.vanilla(sellOrder),
-              amount,
-              price,
-              buyMatcherFee,
-              sellMatcherFee,
-              feeAmount,
-              timestamp,
-              proofs
-            )
-          case v => throw new IllegalArgumentException(s"Unsupported transaction version: $v")
-        }
-
-      case Data.DataTransaction(dt) =>
-        vt.DataTransaction(
-          sender,
-          dt.data.toList.map(toVanillaDataEntry),
->>>>>>> 38109b16
           feeAmount,
           timestamp,
           proofs
@@ -594,13 +411,9 @@
           version.toByte,
           sender,
           PBRecipients.toAddressOrAlias(dappAddress).explicitGet(),
-<<<<<<< HEAD
           Deser
             .parseOption(functionCall.asReadOnlyByteBuffer())(Serde.deserialize)
             .map(_.explicitGet().asInstanceOf[FUNCTION_CALL]),
-=======
-          Deser.parseOption(functionCall.toByteArray, 0)(Serde.deserialize(_, all = false))._1.map(_.explicitGet()._1.asInstanceOf[FUNCTION_CALL]),
->>>>>>> 38109b16
           payments.map(p => vt.smart.InvokeScriptTransaction.Payment(p.longAmount, PBAmounts.toVanillaAssetId(p.assetId))),
           feeAmount,
           feeAssetId,
@@ -618,11 +431,7 @@
 
     tx match {
       case vt.GenesisTransaction(recipient, amount, timestamp, signature) =>
-<<<<<<< HEAD
         val data = GenesisTransactionData(PBRecipients.create(recipient).getPublicKeyHash, amount)
-=======
-        val data = GenesisTransactionData(PBRecipients.create(recipient).getAddress, amount)
->>>>>>> 38109b16
         PBTransactions.create(
           sender = PublicKey(Array.emptyByteArray),
           chainId = 0: Byte,
@@ -659,8 +468,9 @@
 
       case tx: vt.assets.IssueTransaction =>
         import tx._
-        val data = IssueTransactionData(name, description, quantity, decimals, reissuable, script.map(toPBScript))
+        val data = IssueTransactionData(name.toStringUtf8, description.toStringUtf8, quantity, decimals, reissuable, script.map(toPBScript))
         PBTransactions.create(sender, chainId, fee, tx.assetFee._1, timestamp, version, proofs, Data.Issue(data))
+
       case tx: vt.assets.ReissueTransaction =>
         import tx._
         val data = ReissueTransactionData(Some(Amount(asset.id, quantity)), reissuable)
@@ -709,7 +519,6 @@
         val data = Data.InvokeScript(toPBInvokeScriptData(dappAddress, fcOpt, payment))
         PBTransactions.create(sender, chainId, fee, feeAssetId, timestamp, version, proofs, data)
 
-<<<<<<< HEAD
       case tx @ vt.assets.UpdateAssetInfoTransaction(version, _, sender, assetId, name, description, timestamp, _, _, proofs) =>
         val (feeAsset, feeAmount) = tx.assetFee
 
@@ -719,14 +528,6 @@
           .withDescription(description)
 
         PBTransactions.create(sender, chainId, feeAmount, feeAsset, timestamp, version, proofs, Data.UpdateAssetInfo(data))
-=======
-        val data = InvokeScriptTransactionData(
-          Some(PBRecipients.create(dappAddress)),
-          ByteString.copyFrom(Deser.serializeOptionOfArray(fcOpt)(Serde.serialize(_))),
-          payment.map(p => (p.assetId, p.amount): Amount)
-        )
-        PBTransactions.create(sender, chainId, fee, feeAssetId, timestamp, 1, proofs, Data.InvokeScript(data))
->>>>>>> 38109b16
 
       case _ =>
         throw new IllegalArgumentException(s"Unsupported transaction: $tx")
