package com.wavesplatform.protobuf.block
import cats.instances.all._
import cats.syntax.traverse._
import com.google.protobuf.ByteString
import com.wavesplatform.account.{AddressScheme, PublicKey}
import com.wavesplatform.block.SignerData
import com.wavesplatform.common.state.ByteStr
import com.wavesplatform.consensus.nxt.NxtLikeConsensusBlockData
import com.wavesplatform.lang.ValidationError
import com.wavesplatform.protobuf.transaction.{PBTransactions, VanillaTransaction}
import com.wavesplatform.transaction.TxValidationError.GenericError

object PBBlocks {
  def vanilla(block: PBBlock, unsafe: Boolean = false): Either[ValidationError, VanillaBlock] = {
    def create(version: Int,
               timestamp: Long,
               reference: ByteStr,
               consensusData: NxtLikeConsensusBlockData,
               transactionData: Seq[VanillaTransaction],
               featureVotes: Set[Short],
               generator: PublicKey,
               signature: ByteStr): VanillaBlock = {
      VanillaBlock(timestamp, version.toByte, reference, SignerData(generator, signature), consensusData, transactionData, featureVotes)
    }

    for {
      header       <- block.header.toRight(GenericError("No block header"))
      transactions <- block.transactions.map(PBTransactions.vanilla(_, unsafe)).toVector.sequence
      result = create(
        header.version,
        header.timestamp,
        ByteStr(header.reference.toByteArray),
        NxtLikeConsensusBlockData(header.baseTarget, ByteStr(header.generationSignature.toByteArray)),
        transactions,
        header.featureVotes.map(intToShort).toSet,
        PublicKey(header.generator.toByteArray),
        ByteStr(block.signature.toByteArray)
      )
    } yield result
  }

  def protobuf(block: VanillaBlock): PBBlock = {
    import block._
    import consensusData._
    import signerData._

    new PBBlock(
      Some(
        PBBlock.Header(
          0: Byte,
          ByteString.copyFrom(reference),
          baseTarget,
          ByteString.copyFrom(generationSignature),
          featureVotes.map(shortToInt).toSeq,
          timestamp,
          version,
          ByteString.copyFrom(generator)
        )),
      ByteString.copyFrom(signature),
      transactionData.map(PBTransactions.protobuf)
    )
  }

  def clearChainId(block: PBBlock): PBBlock = {
    block.update(
      _.header.chainId := 0,
      _.transactions.foreach(_.transaction.chainId := 0)
    )
  }

<<<<<<< HEAD
  def setChainId(block: PBBlock): PBBlock = {
    val chainId = AddressScheme.current.chainId
=======
  def addChainId(block: PBBlock): PBBlock = {
    val chainId = AddressScheme.current.chainId

>>>>>>> f72e249c
    block.update(
      _.header.chainId := chainId,
      _.transactions.foreach(_.transaction.chainId := chainId)
    )
  }

  private[this] def shortToInt(s: Short): Int = {
    java.lang.Short.toUnsignedInt(s)
  }

  private[this] def intToShort(int: Int): Short = {
    require(int >= 0 && int <= 65535, s"Short overflow: $int")
    int.toShort
  }
}<|MERGE_RESOLUTION|>--- conflicted
+++ resolved
@@ -68,14 +68,9 @@
     )
   }
 
-<<<<<<< HEAD
-  def setChainId(block: PBBlock): PBBlock = {
-    val chainId = AddressScheme.current.chainId
-=======
   def addChainId(block: PBBlock): PBBlock = {
     val chainId = AddressScheme.current.chainId
 
->>>>>>> f72e249c
     block.update(
       _.header.chainId := chainId,
       _.transactions.foreach(_.transaction.chainId := chainId)
