--- conflicted
+++ resolved
@@ -17,23 +17,11 @@
 import com.wavesplatform.transaction.transfer.TransferTransaction
 import com.wavesplatform.transaction.{Asset, Transaction}
 
-<<<<<<< HEAD
 trait CompositeBlockchain extends Blockchain {
   def stableBlockchain: Blockchain
-=======
-final case class CompositeBlockchain(
-    inner: Blockchain,
-    maybeDiff: Option[Diff] = None,
-    newBlock: Option[Block] = None,
-    carry: Long = 0,
-    reward: Option[Long] = None
-) extends Blockchain {
-  override val settings: BlockchainSettings = inner.settings
->>>>>>> 329d12f9
-
   def newBlock: Option[Block]
-
   def maybeDiff: Option[Diff]
+  def reward: Option[Long]
 
   final def diff: Diff = maybeDiff.getOrElse(Diff.empty)
 
@@ -237,10 +225,7 @@
 
   override def activatedFeatures: Map[Short, Int] = stableBlockchain.activatedFeatures
 
-<<<<<<< HEAD
   override def featureVotes(height: Int): Map[Short, Int] = stableBlockchain.featureVotes(height)
-=======
-  override def featureVotes(height: Int): Map[Short, Int] = inner.featureVotes(height)
 
   /** Block reward related */
   override def blockReward(height: Int): Option[Long] = reward.filter(_ => this.height == height) orElse inner.blockReward(height)
@@ -250,7 +235,6 @@
   override def blockRewardVotes(height: Int): Seq[Long] = inner.blockRewardVotes(height)
 
   override def wavesAmount(height: Int): BigInt = inner.wavesAmount(height)
->>>>>>> 329d12f9
 }
 
 object CompositeBlockchain {
@@ -258,20 +242,22 @@
       val stableBlockchain: Blockchain,
       val maybeDiff: Option[Diff] = None,
       val newBlock: Option[Block] = None,
-      val carryFee: Long = 0
+      val carryFee: Long = 0,
+      val reward: Option[Long] = None
   ) extends CompositeBlockchain
 
   def apply(
       stableBlockchain: Blockchain,
       maybeDiff: Option[Diff] = None,
       newBlock: Option[Block] = None,
-      carryFee: Option[Long] = None
+      carryFee: Option[Long] = None,
+      reward: Option[Long] = None
   ): CompositeBlockchain = stableBlockchain match {
     case cb: CompositeBlockchain if cb.newBlock.isEmpty || cb.newBlock == newBlock =>
       val diff = cb.maybeDiff |+| maybeDiff
-      new CompositeBlockchainImpl(cb.stableBlockchain, diff, newBlock, carryFee.getOrElse(cb.carryFee))
+      new CompositeBlockchainImpl(cb.stableBlockchain, diff, newBlock, carryFee.getOrElse(cb.carryFee), reward)
 
     case _ =>
-      new CompositeBlockchainImpl(stableBlockchain, maybeDiff, newBlock, carryFee.getOrElse(0L))
+      new CompositeBlockchainImpl(stableBlockchain, maybeDiff, newBlock, carryFee.getOrElse(0L), reward)
   }
 }