package com.wavesplatform.state.reader

import cats.implicits._
import cats.kernel.Monoid
import com.wavesplatform.account.{Address, Alias}
import com.wavesplatform.block.Block.BlockId
import com.wavesplatform.block.{Block, BlockHeader}
import com.wavesplatform.common.state.ByteStr
import com.wavesplatform.lang.ValidationError
import com.wavesplatform.lang.script.Script
import com.wavesplatform.settings.BlockchainSettings
import com.wavesplatform.state._
import com.wavesplatform.transaction.Asset.IssuedAsset
import com.wavesplatform.transaction.TxValidationError.{AliasDoesNotExist, AliasIsDisabled, GenericError}
import com.wavesplatform.transaction.assets.IssueTransaction
import com.wavesplatform.transaction.lease.LeaseTransaction
import com.wavesplatform.transaction.transfer.TransferTransaction
import com.wavesplatform.transaction.{Asset, Transaction}

trait CompositeBlockchain extends Blockchain {
  def stableBlockchain: Blockchain

  def newBlock: Option[Block]

  def maybeDiff: Option[Diff]

  final def diff: Diff = maybeDiff.getOrElse(Diff.empty)

  override val settings: BlockchainSettings = stableBlockchain.settings

  override def balance(address: Address, assetId: Asset): Long =
    stableBlockchain.balance(address, assetId) + diff.portfolios.getOrElse(address, Portfolio.empty).balanceOf(assetId)

  override def leaseBalance(address: Address): LeaseBalance = {
    cats.Monoid.combine(stableBlockchain.leaseBalance(address), diff.portfolios.getOrElse(address, Portfolio.empty).lease)
  }

  override def assetScript(asset: IssuedAsset): Option[Script] = maybeDiff.flatMap(_.assetScripts.get(asset)).getOrElse(stableBlockchain.assetScript(asset))

  override def hasAssetScript(asset: IssuedAsset): Boolean = maybeDiff.flatMap(_.assetScripts.get(asset)) match {
    case Some(s) => s.nonEmpty
    case None => stableBlockchain.hasAssetScript(asset)
  }

  override def assetDescription(asset: IssuedAsset): Option[AssetDescription] = {
    val script: Option[Script] = assetScript(asset)
    stableBlockchain.assetDescription(asset) match {
      case Some(ad) =>
        diff.issuedAssets
          .get(asset)
          .map { newAssetInfo =>
            val oldAssetInfo = AssetInfo(ad.reissuable, ad.totalVolume)
            val combination = Monoid.combine(oldAssetInfo, newAssetInfo)
            ad.copy(reissuable = combination.isReissuable, totalVolume = combination.volume, script = script)
          }
          .orElse(Some(ad.copy(script = script)))
          .map { ad =>
            diff.sponsorship.get(asset).fold(ad) {
              case SponsorshipValue(sponsorship) =>
                ad.copy(sponsorship = sponsorship)
              case SponsorshipNoInfo =>
                ad
            }
          }
      case None =>
        val sponsorship = diff.sponsorship.get(asset).fold(0L) {
          case SponsorshipValue(sp) => sp
          case SponsorshipNoInfo => 0L
        }
        diff.transactions
          .get(asset.id)
          .collectFirst {
            case (_, it: IssueTransaction, _) =>
              AssetDescription(it.sender, it.name, it.description, it.decimals, it.reissuable, it.quantity, script, sponsorship)
          }
          .map(z => diff.issuedAssets.get(asset).fold(z)(r => z.copy(reissuable = r.isReissuable, totalVolume = r.volume, script = script)))
    }
  }

  override def leaseDetails(leaseId: ByteStr): Option[LeaseDetails] = {
    stableBlockchain.leaseDetails(leaseId).map(ld => ld.copy(isActive = diff.leaseState.getOrElse(leaseId, ld.isActive))) orElse
      diff.transactions.get(leaseId).collect {
        case (txHeight, lt: LeaseTransaction, _) =>
          LeaseDetails(lt.sender, lt.recipient, txHeight, lt.amount, diff.leaseState(lt.id()))
      }
  }

  override def transferById(id: BlockId): Option[(Int, TransferTransaction)] = {
    diff.transactions
      .get(id)
      .collect {
        case (h, tx: TransferTransaction, _) => (h, tx)
      }
      .orElse(stableBlockchain.transferById(id))
  }

  override def transactionInfo(id: ByteStr): Option[(Int, Transaction)] =
    diff.transactions
      .get(id)
      .map(t => (this.height, t._2))
      .orElse(stableBlockchain.transactionInfo(id))

  override def transactionHeight(id: ByteStr): Option[Int] =
    diff.transactions
      .get(id)
      .map(_ => this.height)
      .orElse(stableBlockchain.transactionHeight(id))

  def heightOffset: Int =
    (newBlock orElse maybeDiff).fold(0)(_ => 1)

  override def height: Int =
    stableBlockchain.height + heightOffset

  override def resolveAlias(alias: Alias): Either[ValidationError, Address] = stableBlockchain.resolveAlias(alias) match {
    case l@Left(AliasIsDisabled(_)) => l
    case Right(addr) => Right(diff.aliases.getOrElse(alias, addr))
    case Left(_) => diff.aliases.get(alias).toRight(AliasDoesNotExist(alias))
  }

  override def collectActiveLeases[T](pf: PartialFunction[LeaseTransaction, T]): Seq[T] = {
    val (active, canceled) = diff.leaseState.partition(_._2)
    val fromDiff = active.keys
      .map(id => diff.transactions(id)._2)
      .collect { case lt: LeaseTransaction if pf.isDefinedAt(lt) => pf(lt) }

    val fromInner = stableBlockchain.collectActiveLeases {
      case lt if !canceled.keySet.contains(lt.id()) && pf.isDefinedAt(lt) => pf(lt)
    }
    fromDiff.toVector ++ fromInner
  }

  override def collectLposPortfolios[A](pf: PartialFunction[(Address, Portfolio), A]): Map[Address, A] = {
    val b = Map.newBuilder[Address, A]
    for ((a, p) <- diff.portfolios if p.lease != LeaseBalance.empty || p.balance != 0) {
      pf.runWith(b += a -> _)(a -> this.wavesPortfolio(a))
    }

    stableBlockchain.collectLposPortfolios(pf) ++ b.result()
  }

  override def invokeScriptResult(txId: TransactionId): Either[ValidationError, InvokeScriptResult] = {
    diff.scriptResults
      .get(txId)
      .toRight(GenericError("InvokeScript result not found"))
      .orElse(stableBlockchain.invokeScriptResult(txId))
  }

  override def containsTransaction(tx: Transaction): Boolean = diff.transactions.contains(tx.id()) || stableBlockchain.containsTransaction(tx)

  override def filledVolumeAndFee(orderId: ByteStr): VolumeAndFee =
    diff.orderFills.get(orderId).orEmpty.combine(stableBlockchain.filledVolumeAndFee(orderId))

  override def balanceSnapshots(address: Address, from: Int, to: BlockId): Seq[BalanceSnapshot] = {
    if (stableBlockchain.heightOf(to).isDefined || maybeDiff.isEmpty) {
      stableBlockchain.balanceSnapshots(address, from, to)
    } else {
      val balance = this.balance(address)
      val lease = this.leaseBalance(address)
      val bs = BalanceSnapshot(height, Portfolio(balance, lease, Map.empty))
      if (stableBlockchain.height > 0 && from < this.height) bs +: stableBlockchain.balanceSnapshots(address, from, to) else Seq(bs)
    }
  }

  override def accountScript(address: Address): Option[Script] = {
    diff.scripts.get(address) match {
      case None => stableBlockchain.accountScript(address)
      case Some(None) => None
      case Some(Some(scr)) => Some(scr)
    }
  }

  override def hasScript(address: Address): Boolean = {
    diff.scripts.get(address) match {
      case None => stableBlockchain.hasScript(address)
      case Some(None) => false
      case Some(Some(_)) => true
    }
  }

<<<<<<< HEAD
  override def accountDataKeys(acc: Address): Seq[String] = {
    val fromInner = stableBlockchain.accountDataKeys(acc)
    val fromDiff = diff.accountData.get(acc).toSeq.flatMap(_.data.keys)
    (fromInner ++ fromDiff).distinct
=======
  override def accountDataKeys(acc: Address): Set[String] = {
    val fromInner = inner.accountDataKeys(acc)
    val fromDiff  = diff.accountData.get(acc).toSeq.flatMap(_.data.keys)
    (fromInner ++ fromDiff)
>>>>>>> 14edf1f6
  }

  override def accountData(acc: Address): AccountDataInfo = {
    val fromInner = stableBlockchain.accountData(acc)
    val fromDiff = diff.accountData.get(acc).orEmpty
    fromInner.combine(fromDiff)
  }

  override def accountData(acc: Address, key: String): Option[DataEntry[_]] = {
    val diffData = diff.accountData.get(acc).orEmpty
    diffData.data.get(key).orElse(stableBlockchain.accountData(acc, key))
  }

  override def lastBlock: Option[Block] = newBlock.orElse(stableBlockchain.lastBlock)

  override def score: BigInt = newBlock.fold(BigInt(0))(_.blockScore()) + stableBlockchain.score

  private def filterById(blockId: BlockId): Option[Block] = newBlock.filter(_.uniqueId == blockId)

  private def filterByHeight(height: Int): Option[Block] = newBlock.filter(_ => this.height == height)

  private def headerAndSize(block: Block): (BlockHeader, Int) = block -> block.bytes().length

  override def blockHeaderAndSize(height: Int): Option[(BlockHeader, Int)] =
    filterByHeight(height).map(headerAndSize) orElse stableBlockchain.blockHeaderAndSize(height)

  override def blockHeaderAndSize(blockId: ByteStr): Option[(BlockHeader, Int)] =
    filterById(blockId).map(headerAndSize) orElse stableBlockchain.blockHeaderAndSize(blockId)

  override def blockBytes(height: Int): Option[Array[Byte]] = filterByHeight(height).map(_.bytes()) orElse stableBlockchain.blockBytes(height)

  override def blockBytes(blockId: ByteStr): Option[Array[Byte]] = filterById(blockId).map(_.bytes()) orElse stableBlockchain.blockBytes(blockId)

  override def heightOf(blockId: ByteStr): Option[Int] = filterById(blockId).map(_ => height) orElse stableBlockchain.heightOf(blockId)

  /** Returns the most recent block IDs, starting from the most recent  one */
  override def lastBlockIds(howMany: Int): Seq[ByteStr] =
    if (howMany <= 0) Seq.empty else newBlock.map(_.uniqueId).toSeq ++ stableBlockchain.lastBlockIds(howMany - 1)

  /** Returns a chain of blocks starting with the block with the given ID (from oldest to newest) */
  override def blockIdsAfter(parentSignature: ByteStr, howMany: Int): Option[Seq[ByteStr]] =
    for {
      ids <- stableBlockchain.blockIdsAfter(parentSignature, howMany)
      newId = newBlock.filter(_.reference == parentSignature).map(_.uniqueId).fold(Seq.empty[ByteStr])(Seq(_))
    } yield newId ++ ids

  override def parentHeader(block: BlockHeader, back: Int): Option[BlockHeader] = stableBlockchain.parentHeader(block, back)

  override def totalFee(height: Int): Option[Long] = stableBlockchain.totalFee(height)

  /** Features related */
  override def approvedFeatures: Map[Short, Int] = stableBlockchain.approvedFeatures

  override def activatedFeatures: Map[Short, Int] = stableBlockchain.activatedFeatures

  override def featureVotes(height: Int): Map[Short, Int] = stableBlockchain.featureVotes(height)
}

object CompositeBlockchain {
  private[this] class CompositeBlockchainImpl(val stableBlockchain: Blockchain, val maybeDiff: Option[Diff] = None, val newBlock: Option[Block] = None, val carryFee: Long = 0) extends CompositeBlockchain

  def apply(stableBlockchain: Blockchain, maybeDiff: Option[Diff] = None, newBlock: Option[Block] = None, carryFee: Option[Long] = None): CompositeBlockchain = stableBlockchain match {
    case cb: CompositeBlockchain if cb.newBlock.isEmpty || cb.newBlock == newBlock =>
      val diff = cb.maybeDiff |+| maybeDiff
      new CompositeBlockchainImpl(cb.stableBlockchain, diff, newBlock, carryFee.getOrElse(cb.carryFee))

    case _ =>
      new CompositeBlockchainImpl(stableBlockchain, maybeDiff, newBlock, carryFee.getOrElse(0L))
  }
}<|MERGE_RESOLUTION|>--- conflicted
+++ resolved
@@ -178,17 +178,10 @@
     }
   }
 
-<<<<<<< HEAD
-  override def accountDataKeys(acc: Address): Seq[String] = {
+  override def accountDataKeys(acc: Address): Set[String] = {
     val fromInner = stableBlockchain.accountDataKeys(acc)
     val fromDiff = diff.accountData.get(acc).toSeq.flatMap(_.data.keys)
-    (fromInner ++ fromDiff).distinct
-=======
-  override def accountDataKeys(acc: Address): Set[String] = {
-    val fromInner = inner.accountDataKeys(acc)
-    val fromDiff  = diff.accountData.get(acc).toSeq.flatMap(_.data.keys)
     (fromInner ++ fromDiff)
->>>>>>> 14edf1f6
   }
 
   override def accountData(acc: Address): AccountDataInfo = {
