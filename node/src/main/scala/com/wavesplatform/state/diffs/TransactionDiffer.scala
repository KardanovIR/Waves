package com.wavesplatform.state.diffs

import com.wavesplatform.lang.ValidationError
import com.wavesplatform.metrics._
import com.wavesplatform.state._
import com.wavesplatform.transaction.TxValidationError.UnsupportedTransactionType
import com.wavesplatform.transaction._
import com.wavesplatform.transaction.assets._
import com.wavesplatform.transaction.assets.exchange.ExchangeTransaction
import com.wavesplatform.transaction.lease.{LeaseCancelTransaction, LeaseTransaction}
import com.wavesplatform.transaction.smart.script.trace.TracedResult
import com.wavesplatform.transaction.smart.{InvokeScriptTransaction, SetScriptTransaction, Verifier}
import com.wavesplatform.transaction.transfer._

object TransactionDiffer {

  private val stats = TxProcessingStats

  import stats.TxTimerExt

  case class TransactionValidationError(cause: ValidationError, tx: Transaction) extends ValidationError {
    override def toString: String = s"TransactionValidationError(cause = $cause,\ntx = ${tx.toPrettyString})"
  }

  def apply(prevBlockTimestamp: Option[Long], currentBlockTimestamp: Long, verify: Boolean = true)(
      blockchain: Blockchain,
      tx: Transaction
  ): TracedResult[ValidationError, Diff] = {
    val func =
      if (verify) verified(prevBlockTimestamp, currentBlockTimestamp) _
      else unverified(currentBlockTimestamp) _
    func(blockchain, tx)
  }

  def verified(prevBlockTimestamp: Option[Long], currentBlockTimestamp: Long)(blockchain: Blockchain,
                                                                              tx: Transaction): TracedResult[ValidationError, Diff] = {
    for {
      _ <- Verifier(blockchain)(tx)
      _ <- TracedResult(
        stats.commonValidation
          .measureForType(tx.typeId) {
            for {
              _ <- CommonValidation.disallowTxFromFuture(blockchain.settings.functionalitySettings, currentBlockTimestamp, tx)
              _ <- CommonValidation.disallowTxFromPast(blockchain.settings.functionalitySettings, prevBlockTimestamp, tx)
              _ <- CommonValidation.disallowBeforeActivationTime(blockchain, tx)
              _ <- CommonValidation.disallowDuplicateIds(blockchain, tx)
              _ <- CommonValidation.disallowSendingGreaterThanBalance(blockchain, currentBlockTimestamp, tx)
              _ <- FeeValidation(blockchain, tx)
            } yield ()
          }
      )
      diff <- unverified(currentBlockTimestamp)(blockchain, tx)
      positiveDiff <- stats.balanceValidation
        .measureForType(tx.typeId) {
          BalanceDiffValidation(blockchain, blockchain.settings.functionalitySettings)(diff)
        }
    } yield positiveDiff
  }.leftMap(TransactionValidationError(_, tx))

  def unverified(currentBlockTimestamp: Long)(blockchain: Blockchain, tx: Transaction): TracedResult[ValidationError, Diff] = {
<<<<<<< HEAD
    stats.transactionDiffValidation.measureForType(tx.typeId) {
      tx matchData {
        case gtx: GenesisTransaction         => GenesisTransactionDiff(blockchain.height)(gtx)
        case ptx: PaymentTransaction         => PaymentTransactionDiff(blockchain)(ptx)
=======
    stats.transactionDiffValidation.measureForType(tx.builder.typeId) {
      tx match {
        case gtx: GenesisTransaction => GenesisTransactionDiff(blockchain.height)(gtx)
        case ptx: PaymentTransaction =>
          PaymentTransactionDiff(blockchain)(ptx)
>>>>>>> 378722c3
        case itx: IssueTransaction           => AssetTransactionsDiff.issue(blockchain)(itx)
        case rtx: ReissueTransaction         => AssetTransactionsDiff.reissue(blockchain, currentBlockTimestamp)(rtx)
        case btx: BurnTransaction            => AssetTransactionsDiff.burn(blockchain)(btx)
        case ttx: TransferTransaction        => TransferTransactionDiff(blockchain, currentBlockTimestamp)(ttx)
        case mtx: MassTransferTransaction    => MassTransferTransactionDiff(blockchain, currentBlockTimestamp)(mtx)
        case ltx: LeaseTransaction           => LeaseTransactionsDiff.lease(blockchain)(ltx)
        case ltx: LeaseCancelTransaction     => LeaseTransactionsDiff.leaseCancel(blockchain, currentBlockTimestamp)(ltx)
        case etx: ExchangeTransaction        => ExchangeTransactionDiff(blockchain)(etx)
        case atx: CreateAliasTransaction     => CreateAliasTransactionDiff(blockchain)(atx)
        case dtx: DataTransaction            => DataTransactionDiff(blockchain)(dtx)
        case sstx: SetScriptTransaction      => SetScriptTransactionDiff(blockchain)(sstx)
        case sstx: SetAssetScriptTransaction => AssetTransactionsDiff.setAssetScript(blockchain, currentBlockTimestamp)(sstx)
        case stx: SponsorFeeTransaction      => AssetTransactionsDiff.sponsor(blockchain, currentBlockTimestamp)(stx)
        case ci: InvokeScriptTransaction     => InvokeScriptTransactionDiff.apply(blockchain)(ci)
        case _                               => Left(UnsupportedTransactionType)
      }
    }
  }
}<|MERGE_RESOLUTION|>--- conflicted
+++ resolved
@@ -58,18 +58,11 @@
   }.leftMap(TransactionValidationError(_, tx))
 
   def unverified(currentBlockTimestamp: Long)(blockchain: Blockchain, tx: Transaction): TracedResult[ValidationError, Diff] = {
-<<<<<<< HEAD
-    stats.transactionDiffValidation.measureForType(tx.typeId) {
+    stats.transactionDiffValidation.measureForType(tx.builder.typeId) {
       tx matchData {
-        case gtx: GenesisTransaction         => GenesisTransactionDiff(blockchain.height)(gtx)
-        case ptx: PaymentTransaction         => PaymentTransactionDiff(blockchain)(ptx)
-=======
-    stats.transactionDiffValidation.measureForType(tx.builder.typeId) {
-      tx match {
         case gtx: GenesisTransaction => GenesisTransactionDiff(blockchain.height)(gtx)
         case ptx: PaymentTransaction =>
           PaymentTransactionDiff(blockchain)(ptx)
->>>>>>> 378722c3
         case itx: IssueTransaction           => AssetTransactionsDiff.issue(blockchain)(itx)
         case rtx: ReissueTransaction         => AssetTransactionsDiff.reissue(blockchain, currentBlockTimestamp)(rtx)
         case btx: BurnTransaction            => AssetTransactionsDiff.burn(blockchain)(btx)
