--- conflicted
+++ resolved
@@ -49,23 +49,6 @@
       } yield ()
     }
 
-<<<<<<< HEAD
-    def getAssetDiff(asset: Asset, buyAssetChange: Long, sellAssetChange: Long): Map[Address, Portfolio] = {
-      Monoid.combine(
-        Map(buyer  → Portfolio.build(asset, buyAssetChange)),
-        Map(seller → Portfolio.build(asset, sellAssetChange))
-      )
-    }
-
-    def getFeeDiff(portfolios: Map[Address, Portfolio]): Either[ValidationError, Map[Address, Portfolio]] =
-      if (blockchain.isFeatureActivated(BlockchainFeatures.BlockV5))
-        stats.balanceValidation
-          .measureForType(ExchangeTransaction.typeId) {
-            BalanceDiffValidation(blockchain)(Diff(tx, portfolios)).map(_ => portfolios)
-          } else Right(portfolios)
-
-=======
->>>>>>> b5fea09d
     for {
       _ <- Either.cond(assets.values.forall(_.isDefined), (), GenericError("Assets should be issued before they can be traded"))
       assetScripted = assets.values.count(_.flatMap(_.script).isDefined)
