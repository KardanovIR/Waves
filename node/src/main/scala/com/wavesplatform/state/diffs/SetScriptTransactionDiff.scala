--- conflicted
+++ resolved
@@ -11,7 +11,6 @@
 import com.wavesplatform.transaction.smart.SetScriptTransaction
 
 object SetScriptTransactionDiff {
-<<<<<<< HEAD
   def apply(blockchain: Blockchain)(tx: SetScriptTransaction): Either[ValidationError, Diff] =
     for {
       callableComplexities <- tx.script match {
@@ -21,24 +20,12 @@
         case _ =>
           Right((0L, Map[String, Long]()))
       }
-      verifierWithComplexity <- DiffsCommon.countScriptComplexity(tx.script, blockchain)
+      verifierWithComplexity <- DiffsCommon.countVerifierComplexity(tx.script, blockchain)
       scriptWithComplexities = verifierWithComplexity.map(s => tx.sender +: s :+ callableComplexities._2)
     } yield Diff(
         tx = tx,
         portfolios = Map(tx.sender.toAddress -> Portfolio(-tx.fee, LeaseBalance.empty, Map.empty)),
         scripts = Map(tx.sender.toAddress -> scriptWithComplexities),
         scriptsRun = DiffsCommon.countScriptRuns(blockchain, tx)
-=======
-  def apply(blockchain: Blockchain, height: Int)(tx: SetScriptTransaction): Either[ValidationError, Diff] =
-    DiffsCommon.countVerifierComplexity(tx.script, blockchain)
-      .map(
-        script => Diff(
-          height = height,
-          tx = tx,
-          portfolios = Map(tx.sender.toAddress -> Portfolio(-tx.fee, LeaseBalance.empty, Map.empty)),
-          scripts = Map(tx.sender.toAddress -> script),
-          scriptsRun = DiffsCommon.countScriptRuns(blockchain, tx)
-        )
->>>>>>> 38109b16
       )
 }