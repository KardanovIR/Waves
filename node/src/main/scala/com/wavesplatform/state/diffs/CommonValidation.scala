package com.wavesplatform.state.diffs

import cats._
import cats.implicits._
import com.wavesplatform.account.Address
import com.wavesplatform.features.FeatureProvider._
import com.wavesplatform.features.{BlockchainFeature, BlockchainFeatures}
import com.wavesplatform.lang.ValidationError
import com.wavesplatform.lang.directives.values._
import com.wavesplatform.lang.script.v1.ExprScript
import com.wavesplatform.lang.script.{ContractScript, Script}
import com.wavesplatform.settings.{Constants, FunctionalitySettings}
import com.wavesplatform.state._
import com.wavesplatform.transaction.Asset.{IssuedAsset, Waves}
import com.wavesplatform.transaction.TxValidationError._
import com.wavesplatform.transaction._
import com.wavesplatform.transaction.assets._
import com.wavesplatform.transaction.assets.exchange.{Order, _}
import com.wavesplatform.transaction.lease._
import com.wavesplatform.transaction.smart.{InvokeScriptTransaction, SetScriptTransaction}
import com.wavesplatform.transaction.transfer._

import scala.util.{Left, Right, Try}

object CommonValidation {

  val ScriptExtraFee = 400000L
  val FeeUnit        = 100000
  val NFTMultiplier  = 0.001

  val FeeConstants: Map[Byte, Long] = Map(
    GenesisTransaction.typeId            -> 0,
    PaymentTransaction.typeId            -> 1,
    IssueTransaction.typeId              -> 1000,
    ReissueTransaction.typeId            -> 1000,
    BurnTransaction.typeId               -> 1,
    TransferTransaction.typeId           -> 1,
    MassTransferTransaction.typeId       -> 1,
    LeaseTransaction.typeId              -> 1,
    LeaseCancelTransaction.typeId        -> 1,
    ExchangeTransaction.typeId           -> 3,
    CreateAliasTransaction.typeId        -> 1,
    DataTransaction.typeId               -> 1,
    SetScriptTransaction.typeId          -> 10,
    SponsorFeeTransaction.typeId         -> 1000,
    SetAssetScriptTransaction.typeId     -> (1000 - 4),
    smart.InvokeScriptTransaction.typeId -> 5
  )

  def disallowSendingGreaterThanBalance[T <: Transaction](blockchain: Blockchain, blockTime: Long, tx: T): Either[ValidationError, T] =
    if (blockTime >= blockchain.settings.functionalitySettings.allowTemporaryNegativeUntil) {
      def checkTransfer(sender: Address, assetId: Asset, amount: Long, feeAssetId: Asset, feeAmount: Long) = {
        val amountDiff = assetId match {
          case aid @ IssuedAsset(_) => Portfolio(0, LeaseBalance.empty, Map(aid -> -amount))
          case Waves                => Portfolio(-amount, LeaseBalance.empty, Map.empty)
        }
        val feeDiff = feeAssetId match {
          case aid @ IssuedAsset(_) => Portfolio(0, LeaseBalance.empty, Map(aid -> -feeAmount))
          case Waves                => Portfolio(-feeAmount, LeaseBalance.empty, Map.empty)
        }

        val spendings       = Monoid.combine(amountDiff, feeDiff)
        val oldWavesBalance = blockchain.balance(sender, Waves)

        val newWavesBalance = oldWavesBalance + spendings.balance
        if (newWavesBalance < 0) {
          Left(
            GenericError(
              "Attempt to transfer unavailable funds: Transaction application leads to " +
                s"negative waves balance to (at least) temporary negative state, current balance equals $oldWavesBalance, " +
                s"spends equals ${spendings.balance}, result is $newWavesBalance"))
        } else {
          val balanceError = spendings.assets.collectFirst {
            case (aid, delta) if delta < 0 && blockchain.balance(sender, aid) + delta < 0 =>
              val availableBalance = blockchain.balance(sender, aid)
              GenericError(
                "Attempt to transfer unavailable funds: Transaction application leads to negative asset " +
                  s"'$aid' balance to (at least) temporary negative state, current balance is $availableBalance, " +
                  s"spends equals $delta, result is ${availableBalance + delta}")
          }
          balanceError.fold[Either[ValidationError, T]](Right(tx))(Left(_))
        }
      }

      tx matchData {
        case ptx: PaymentTransaction if blockchain.balance(ptx.sender, Waves) < (ptx.amount + ptx.fee) =>
          Left(
            GenericError(
              "Attempt to pay unavailable funds: balance " +
                s"${blockchain.balance(ptx.sender, Waves)} is less than ${ptx.amount + ptx.fee}"))
        case ttx: TransferTransaction     => checkTransfer(ttx.sender, ttx.assetId, ttx.amount, ttx.feeAssetId, ttx.fee)
        case mtx: MassTransferTransaction => checkTransfer(mtx.sender, mtx.assetId, mtx.transfers.map(_.amount).sum, Waves, mtx.fee)
        case citx: InvokeScriptTransaction =>
          citx.payment.map(p => checkTransfer(citx.sender, p.assetId, p.amount, citx.feeAssetId, citx.fee)).find(_.isLeft).getOrElse(Right(tx))
        case _ => Right(tx)
      }
    } else Right(tx)

<<<<<<< HEAD
  def disallowDuplicateIds[T <: Transaction](blockchain: Blockchain, tx: T): Either[ValidationError, T] = tx matchData {
=======
  def disallowDuplicateIds[T <: Transaction](blockchain: Blockchain, tx: T): Either[ValidationError, T] = tx match {
>>>>>>> d89765ea
    case _: PaymentTransaction => Right(tx)
    case _ =>
      val id = tx.id()
      Either.cond(!blockchain.containsTransaction(tx), tx, AlreadyInTheState(id, blockchain.transactionInfo(id).get._1))
  }

  def disallowBeforeActivationTime[T <: Transaction](blockchain: Blockchain, tx: T): Either[ValidationError, T] = {

    def activationBarrier(b: BlockchainFeature, msg: Option[String] = None): Either[ActivationError, T] =
      Either.cond(
        blockchain.isFeatureActivated(b, blockchain.height),
        tx,
        TxValidationError.ActivationError(msg.getOrElse(b.description + " feature has not been activated yet"))
      )

    def scriptActivation(sc: Script): Either[ActivationError, T] = {

      val ab = activationBarrier(BlockchainFeatures.Ride4DApps)

      def scriptVersionActivation(sc: Script): Either[ActivationError, T] = sc.stdLibVersion match {
        case V1 | V2 if sc.containsBlockV2.value => ab
        case V1 | V2                             => Right(tx)
        case V3                                  => ab
      }

      def scriptTypeActivation(sc: Script): Either[ActivationError, T] = sc match {
        case e: ExprScript                        => Right(tx)
        case c: ContractScript.ContractScriptImpl => ab
      }

      for {
        _ <- scriptVersionActivation(sc)
        _ <- scriptTypeActivation(sc)
      } yield tx

    }

    tx matchData {
      case _: BurnTransactionV1     => Right(tx)
      case _: PaymentTransaction    => Right(tx)
      case _: GenesisTransaction    => Right(tx)
      case _: TransferTransactionV1 => Right(tx)
      case _: IssueTransactionV1    => Right(tx)
      case _: ReissueTransactionV1  => Right(tx)
      case _: ExchangeTransactionV1 => Right(tx)

      case exv2: ExchangeTransactionV2 =>
        activationBarrier(BlockchainFeatures.SmartAccountTrading).flatMap { tx =>
          (exv2.buyOrder, exv2.sellOrder) match {
            case (_: OrderV3, _: Order) | (_: Order, _: OrderV3) => activationBarrier(BlockchainFeatures.OrderV3)
            case _                                               => Right(tx)
          }
        }

      case _: LeaseTransactionV1       => Right(tx)
      case _: LeaseCancelTransactionV1 => Right(tx)
      case _: CreateAliasTransactionV1 => Right(tx)
      case _: MassTransferTransaction  => activationBarrier(BlockchainFeatures.MassTransfer)
      case _: DataTransaction          => activationBarrier(BlockchainFeatures.DataTransaction)

      case sst: SetScriptTransaction =>
        sst.script match {
          case None     => Right(tx)
          case Some(sc) => scriptActivation(sc)
        }

      case _: TransferTransactionV2 => activationBarrier(BlockchainFeatures.SmartAccounts)
      case it: IssueTransactionV2 =>
        it.script match {
          case None     => Right(tx)
          case Some(sc) => scriptActivation(sc)
        }

      case it: SetAssetScriptTransaction =>
        it.script match {
          case None     => Left(GenericError("Cannot set empty script"))
          case Some(sc) => scriptActivation(sc)
        }

      case _: ReissueTransactionV2     => activationBarrier(BlockchainFeatures.SmartAccounts)
      case _: BurnTransactionV2        => activationBarrier(BlockchainFeatures.SmartAccounts)
      case _: LeaseTransactionV2       => activationBarrier(BlockchainFeatures.SmartAccounts)
      case _: LeaseCancelTransactionV2 => activationBarrier(BlockchainFeatures.SmartAccounts)
      case _: CreateAliasTransactionV2 => activationBarrier(BlockchainFeatures.SmartAccounts)
      case _: SponsorFeeTransaction    => activationBarrier(BlockchainFeatures.FeeSponsorship)
      case _: InvokeScriptTransaction  => activationBarrier(BlockchainFeatures.Ride4DApps)
      case _                           => Left(GenericError("Unknown transaction must be explicitly activated"))
    }
  }

  def disallowTxFromFuture[T <: Transaction](settings: FunctionalitySettings, time: Long, tx: T): Either[ValidationError, T] = {
    val allowTransactionsFromFutureByTimestamp = tx.timestamp < settings.allowTransactionsFromFutureUntil
    if (!allowTransactionsFromFutureByTimestamp && tx.timestamp - time > settings.maxTransactionTimeForwardOffset.toMillis)
      Left(
        Mistiming(
          s"""Transaction timestamp ${tx.timestamp}
       |is more than ${settings.maxTransactionTimeForwardOffset.toMillis}ms in the future
       |relative to block timestamp $time""".stripMargin
            .replaceAll("\n", " ")
            .replaceAll("\r", "")))
    else Right(tx)
  }

  def disallowTxFromPast[T <: Transaction](settings: FunctionalitySettings, prevBlockTime: Option[Long], tx: T): Either[ValidationError, T] =
    prevBlockTime match {
      case Some(t) if (t - tx.timestamp) > settings.maxTransactionTimeBackOffset.toMillis =>
        Left(
          Mistiming(
            s"""Transaction timestamp ${tx.timestamp}
         |is more than ${settings.maxTransactionTimeBackOffset.toMillis}ms in the past
         |relative to previous block timestamp $prevBlockTime""".stripMargin
              .replaceAll("\n", " ")
              .replaceAll("\r", "")))
      case _ => Right(tx)
    }

  private def feeInUnits(blockchain: Blockchain, tx: Transaction): Either[ValidationError, Long] = {
    FeeConstants
      .get(tx.typeId)
      .map { baseFee =>
        tx matchData {
          case tx: MassTransferTransaction =>
            baseFee + (tx.transfers.size + 1) / 2
          case tx: DataTransaction =>
            val base = if (blockchain.isFeatureActivated(BlockchainFeatures.SmartAccounts, blockchain.height)) tx.bodyBytes() else tx.bytes()
            baseFee + (base.length - 1) / 1024
          case itx: IssueTransaction =>
            lazy val nftActivated = blockchain.isFeatureActivated(BlockchainFeatures.ReduceNFTFee, blockchain.height)

            val multiplier = if (itx.isNFT && nftActivated) NFTMultiplier else 1

            (baseFee * multiplier).toLong
          case _ => baseFee
        }
      }
      .toRight(UnsupportedTransactionType)
  }

  def getMinFee(blockchain: Blockchain, tx: Transaction): Either[ValidationError, (Asset, Long, Long)] = {
    type FeeInfo = (Option[(Asset, AssetDescription)], Long)

    def feeAfterSponsorship(txAsset: Asset): Either[ValidationError, FeeInfo] =
      if (blockchain.height < Sponsorship.sponsoredFeesSwitchHeight(blockchain)) {
        // This could be true for private blockchains
        feeInUnits(blockchain, tx).map(x => (None, x * FeeUnit))
      } else
        for {
          feeInUnits <- feeInUnits(blockchain, tx)
          r <- txAsset match {
            case Waves => Right((None, feeInUnits * FeeUnit))
            case assetId @ IssuedAsset(_) =>
              for {
                assetInfo <- blockchain
                  .assetDescription(assetId)
                  .toRight(GenericError(s"Asset ${assetId.id.toString} does not exist, cannot be used to pay fees"))
                wavesFee <- Either.cond(
                  assetInfo.sponsorship > 0,
                  feeInUnits * FeeUnit,
                  GenericError(s"Asset ${assetId.id.toString} is not sponsored, cannot be used to pay fees")
                )
              } yield (Some((assetId, assetInfo)), wavesFee)
          }
        } yield r

    def isSmartToken(input: FeeInfo): Boolean =
      input._1
        .map(_._1)
        .flatMap {
          case a @ IssuedAsset(_) => blockchain.assetDescription(a)
          case Waves              => None
        }
        .exists(_.script.isDefined)

    def feeAfterSmartTokens(inputFee: FeeInfo): Either[ValidationError, FeeInfo] = {
      val (feeAssetInfo, feeAmount) = inputFee
      val assetsCount = tx matchData {
        case tx: ExchangeTransaction => tx.checkedAssets().count(blockchain.hasAssetScript) /* *3 if we deside to check orders and transaction */
        case _                       => tx.checkedAssets().count(blockchain.hasAssetScript)
      }
      if (isSmartToken(inputFee)) {
        //Left(GenericError("Using smart asset for sponsorship is disabled."))
        Right { (feeAssetInfo, feeAmount + ScriptExtraFee * (1 + assetsCount)) }
      } else {
        Right { (feeAssetInfo, feeAmount + ScriptExtraFee * assetsCount) }
      }
    }

    def smartAccountScriptsCount: Int = tx matchData {
      case tx: Transaction with Authorized => cond(blockchain.hasScript(tx.sender))(1, 0)
      case _                               => 0
    }

    def feeAfterSmartAccounts(inputFee: FeeInfo): Either[ValidationError, FeeInfo] = Right {
      val extraFee                  = smartAccountScriptsCount * ScriptExtraFee
      val (feeAssetInfo, feeAmount) = inputFee
      (feeAssetInfo, feeAmount + extraFee)
    }

    feeAfterSponsorship(tx.assetFee._1)
      .flatMap(feeAfterSmartTokens)
      .flatMap(feeAfterSmartAccounts)
      .map {
        case (Some((assetId, assetInfo)), amountInWaves) =>
          (assetId, Sponsorship.fromWaves(amountInWaves, assetInfo.sponsorship), amountInWaves)
        case (None, amountInWaves) => (Waves, amountInWaves, amountInWaves)
      }
  }

  def checkFee(blockchain: Blockchain, tx: Transaction): Either[ValidationError, Unit] = {
    if (blockchain.height >= Sponsorship.sponsoredFeesSwitchHeight(blockchain)) {
      for {
        minAFee <- getMinFee(blockchain, tx)
        minWaves   = minAFee._3
        minFee     = minAFee._2
        feeAssetId = minAFee._1
        _ <- Either.cond(
          minFee <= tx.assetFee._2,
          (),
          GenericError(
            s"Fee for ${Constants.TransactionNames(tx.typeId)} (${tx.assetFee._2} in ${feeAssetId.fold("WAVES")(_.id.toString)})" ++
              " does not exceed minimal value of " ++
              s"$minWaves WAVES${feeAssetId.fold("")(id => s" or $minFee ${id.id.toString}")}"
          )
        )
      } yield ()
    } else {
      Either.cond(tx.assetFee._2 > 0 || tx.typeId == GenesisTransaction.typeId, (), GenericError(s"Fee must be positive."))
    }
  }

  def cond[A](c: Boolean)(a: A, b: A): A = if (c) a else b

  def validateOverflow(dataList: Traversable[Long], errMsg: String): Either[ValidationError, Unit] = {
    Try(dataList.foldLeft(0L)(Math.addExact))
      .fold(
        _ => GenericError(errMsg).asLeft[Unit],
        _ => ().asRight[ValidationError]
      )
  }
}<|MERGE_RESOLUTION|>--- conflicted
+++ resolved
@@ -96,11 +96,7 @@
       }
     } else Right(tx)
 
-<<<<<<< HEAD
   def disallowDuplicateIds[T <: Transaction](blockchain: Blockchain, tx: T): Either[ValidationError, T] = tx matchData {
-=======
-  def disallowDuplicateIds[T <: Transaction](blockchain: Blockchain, tx: T): Either[ValidationError, T] = tx match {
->>>>>>> d89765ea
     case _: PaymentTransaction => Right(tx)
     case _ =>
       val id = tx.id()
