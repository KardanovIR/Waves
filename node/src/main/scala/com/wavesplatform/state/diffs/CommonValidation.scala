package com.wavesplatform.state.diffs

import cats._
import cats.implicits._
import com.wavesplatform.account.Address
import com.wavesplatform.features.FeatureProvider._
import com.wavesplatform.features.{BlockchainFeature, BlockchainFeatures}
import com.wavesplatform.lang.ValidationError
import com.wavesplatform.lang.directives.values._
import com.wavesplatform.lang.script.v1.ExprScript
import com.wavesplatform.lang.script.{ContractScript, Script}
import com.wavesplatform.settings.FunctionalitySettings
import com.wavesplatform.state._
import com.wavesplatform.transaction.Asset.{IssuedAsset, Waves}
import com.wavesplatform.transaction.TxValidationError._
import com.wavesplatform.transaction._
import com.wavesplatform.transaction.assets._
import com.wavesplatform.transaction.assets.exchange.{Order, _}
import com.wavesplatform.transaction.lease._
import com.wavesplatform.transaction.smart.{InvokeScriptTransaction, SetScriptTransaction}
import com.wavesplatform.transaction.transfer._

import scala.util.{Left, Right, Try}

object CommonValidation {

<<<<<<< HEAD
  val ScriptExtraFee = 400000L
  val FeeUnit        = 100000
  val NFTMultiplier  = 0.001

  val FeeConstants: Map[Byte, Long] = Map(
    GenesisTransaction.typeId            -> 0,
    PaymentTransaction.typeId            -> 1,
    IssueTransaction.typeId              -> 1000,
    ReissueTransaction.typeId            -> 1000,
    BurnTransaction.typeId               -> 1,
    TransferTransaction.typeId           -> 1,
    MassTransferTransaction.typeId       -> 1,
    LeaseTransaction.typeId              -> 1,
    LeaseCancelTransaction.typeId        -> 1,
    ExchangeTransaction.typeId           -> 3,
    CreateAliasTransaction.typeId        -> 1,
    DataTransaction.typeId               -> 1,
    SetScriptTransaction.typeId          -> 10,
    SponsorFeeTransaction.typeId         -> 1000,
    SetAssetScriptTransaction.typeId     -> (1000 - 4),
    smart.InvokeScriptTransaction.typeId -> 5
  )

  def disallowSendingGreaterThanBalance[T <: Transaction](blockchain: Blockchain, blockTime: Long, tx: T): Either[ValidationError, T] =
=======
  def disallowSendingGreaterThanBalance[T <: Transaction](blockchain: Blockchain,
                                                          blockTime: Long,
                                                          tx: T): Either[ValidationError, T] =
>>>>>>> 8a9cab7a
    if (blockTime >= blockchain.settings.functionalitySettings.allowTemporaryNegativeUntil) {
      def checkTransfer(sender: Address, assetId: Asset, amount: Long, feeAssetId: Asset, feeAmount: Long) = {
        val amountDiff = assetId match {
          case aid @ IssuedAsset(_) => Portfolio(0, LeaseBalance.empty, Map(aid -> -amount))
          case Waves                => Portfolio(-amount, LeaseBalance.empty, Map.empty)
        }
        val feeDiff = feeAssetId match {
          case aid @ IssuedAsset(_) => Portfolio(0, LeaseBalance.empty, Map(aid -> -feeAmount))
          case Waves                => Portfolio(-feeAmount, LeaseBalance.empty, Map.empty)
        }

        val spendings       = Monoid.combine(amountDiff, feeDiff)
        val oldWavesBalance = blockchain.balance(sender, Waves)

        val newWavesBalance = oldWavesBalance + spendings.balance
        if (newWavesBalance < 0) {
          Left(
            GenericError(
              "Attempt to transfer unavailable funds: Transaction application leads to " +
                s"negative waves balance to (at least) temporary negative state, current balance equals $oldWavesBalance, " +
                s"spends equals ${spendings.balance}, result is $newWavesBalance"))
        } else {
          val balanceError = spendings.assets.collectFirst {
            case (aid, delta) if delta < 0 && blockchain.balance(sender, aid) + delta < 0 =>
              val availableBalance = blockchain.balance(sender, aid)
              GenericError(
                "Attempt to transfer unavailable funds: Transaction application leads to negative asset " +
                  s"'$aid' balance to (at least) temporary negative state, current balance is $availableBalance, " +
                  s"spends equals $delta, result is ${availableBalance + delta}")
          }
          balanceError.fold[Either[ValidationError, T]](Right(tx))(Left(_))
        }
      }

      tx match {
        case ptx: PaymentTransaction if blockchain.balance(ptx.sender, Waves) < (ptx.amount + ptx.fee) =>
          Left(
            GenericError(
              "Attempt to pay unavailable funds: balance " +
                s"${blockchain.balance(ptx.sender, Waves)} is less than ${ptx.amount + ptx.fee}"))
        case ttx: TransferTransaction     => checkTransfer(ttx.sender, ttx.assetId, ttx.amount, ttx.feeAssetId, ttx.fee)
        case mtx: MassTransferTransaction => checkTransfer(mtx.sender, mtx.assetId, mtx.transfers.map(_.amount).sum, Waves, mtx.fee)
        case citx: InvokeScriptTransaction =>
          citx.payment.map(p => checkTransfer(citx.sender, p.assetId, p.amount, citx.feeAssetId, citx.fee)).find(_.isLeft).getOrElse(Right(tx))
        case _ => Right(tx)
      }
    } else Right(tx)

  def disallowDuplicateIds[T <: Transaction](blockchain: Blockchain, tx: T): Either[ValidationError, T] = tx match {
    case _: PaymentTransaction => Right(tx)
    case _ =>
      val id = tx.id()
      Either.cond(!blockchain.containsTransaction(tx), tx, AlreadyInTheState(id, blockchain.transactionInfo(id).get._1))
  }

  def disallowBeforeActivationTime[T <: Transaction](blockchain: Blockchain, tx: T): Either[ValidationError, T] = {

    def activationBarrier(b: BlockchainFeature, msg: Option[String] = None): Either[ActivationError, T] =
      Either.cond(
        blockchain.isFeatureActivated(b, blockchain.height),
        tx,
        TxValidationError.ActivationError(msg.getOrElse(b.description + " feature has not been activated yet"))
      )

    def scriptActivation(sc: Script): Either[ActivationError, T] = {

      val ab = activationBarrier(BlockchainFeatures.Ride4DApps)

      def scriptVersionActivation(sc: Script): Either[ActivationError, T] = sc.stdLibVersion match {
        case V1 | V2 if sc.containsBlockV2.value => ab
        case V1 | V2                             => Right(tx)
        case V3                                  => ab
        case V4                                  => activationBarrier(BlockchainFeatures.DummyFeature)
      }

      def scriptTypeActivation(sc: Script): Either[ActivationError, T] = sc match {
        case e: ExprScript                        => Right(tx)
        case c: ContractScript.ContractScriptImpl => ab
      }

      for {
        _ <- scriptVersionActivation(sc)
        _ <- scriptTypeActivation(sc)
      } yield tx

    }

    tx match {
      case _: BurnTransactionV1     => Right(tx)
      case _: PaymentTransaction    => Right(tx)
      case _: GenesisTransaction    => Right(tx)
      case _: TransferTransactionV1 => Right(tx)
      case _: IssueTransactionV1    => Right(tx)
      case _: ReissueTransactionV1  => Right(tx)
      case _: ExchangeTransactionV1 => Right(tx)

      case exv2: ExchangeTransactionV2 =>
        activationBarrier(BlockchainFeatures.SmartAccountTrading).flatMap { tx =>
          (exv2.buyOrder, exv2.sellOrder) match {
            case (_: OrderV3, _: Order) | (_: Order, _: OrderV3) => activationBarrier(BlockchainFeatures.OrderV3)
            case _                                               => Right(tx)
          }
        }

      case _: LeaseTransactionV1       => Right(tx)
      case _: LeaseCancelTransactionV1 => Right(tx)
      case _: CreateAliasTransactionV1 => Right(tx)
      case _: MassTransferTransaction  => activationBarrier(BlockchainFeatures.MassTransfer)
      case _: DataTransaction          => activationBarrier(BlockchainFeatures.DataTransaction)

      case sst: SetScriptTransaction =>
        sst.script match {
          case None     => Right(tx)
          case Some(sc) => scriptActivation(sc)
        }

      case _: TransferTransactionV2 => activationBarrier(BlockchainFeatures.SmartAccounts)
      case it: IssueTransactionV2 =>
        it.script match {
          case None     => Right(tx)
          case Some(sc) => scriptActivation(sc)
        }

      case it: SetAssetScriptTransaction =>
        it.script match {
          case None     => Left(GenericError("Cannot set empty script"))
          case Some(sc) => scriptActivation(sc)
        }

      case _: ReissueTransactionV2     => activationBarrier(BlockchainFeatures.SmartAccounts)
      case _: BurnTransactionV2        => activationBarrier(BlockchainFeatures.SmartAccounts)
      case _: LeaseTransactionV2       => activationBarrier(BlockchainFeatures.SmartAccounts)
      case _: LeaseCancelTransactionV2 => activationBarrier(BlockchainFeatures.SmartAccounts)
      case _: CreateAliasTransactionV2 => activationBarrier(BlockchainFeatures.SmartAccounts)
      case _: SponsorFeeTransaction    => activationBarrier(BlockchainFeatures.FeeSponsorship)
      case _: InvokeScriptTransaction  => activationBarrier(BlockchainFeatures.Ride4DApps)
      case _                           => Left(GenericError("Unknown transaction must be explicitly activated"))
    }
  }

  def disallowTxFromFuture[T <: Transaction](settings: FunctionalitySettings, time: Long, tx: T): Either[ValidationError, T] = {
    val allowTransactionsFromFutureByTimestamp = tx.timestamp < settings.allowTransactionsFromFutureUntil
    if (!allowTransactionsFromFutureByTimestamp && tx.timestamp - time > settings.maxTransactionTimeForwardOffset.toMillis)
      Left(
        Mistiming(
          s"""Transaction timestamp ${tx.timestamp}
       |is more than ${settings.maxTransactionTimeForwardOffset.toMillis}ms in the future
       |relative to block timestamp $time""".stripMargin
            .replaceAll("\n", " ")
            .replaceAll("\r", "")))
    else Right(tx)
  }

  def disallowTxFromPast[T <: Transaction](settings: FunctionalitySettings, prevBlockTime: Option[Long], tx: T): Either[ValidationError, T] =
    prevBlockTime match {
      case Some(t) if (t - tx.timestamp) > settings.maxTransactionTimeBackOffset.toMillis =>
        Left(
          Mistiming(
            s"""Transaction timestamp ${tx.timestamp}
         |is more than ${settings.maxTransactionTimeBackOffset.toMillis}ms in the past
         |relative to previous block timestamp $prevBlockTime""".stripMargin
              .replaceAll("\n", " ")
              .replaceAll("\r", "")))
      case _ => Right(tx)
    }

  def validateOverflow(dataList: Traversable[Long], errMsg: String): Either[ValidationError, Unit] = {
    Try(dataList.foldLeft(0L)(Math.addExact))
      .fold(
        _ => GenericError(errMsg).asLeft[Unit],
        _ => ().asRight[ValidationError]
      )
  }
}<|MERGE_RESOLUTION|>--- conflicted
+++ resolved
@@ -24,36 +24,7 @@
 
 object CommonValidation {
 
-<<<<<<< HEAD
-  val ScriptExtraFee = 400000L
-  val FeeUnit        = 100000
-  val NFTMultiplier  = 0.001
-
-  val FeeConstants: Map[Byte, Long] = Map(
-    GenesisTransaction.typeId            -> 0,
-    PaymentTransaction.typeId            -> 1,
-    IssueTransaction.typeId              -> 1000,
-    ReissueTransaction.typeId            -> 1000,
-    BurnTransaction.typeId               -> 1,
-    TransferTransaction.typeId           -> 1,
-    MassTransferTransaction.typeId       -> 1,
-    LeaseTransaction.typeId              -> 1,
-    LeaseCancelTransaction.typeId        -> 1,
-    ExchangeTransaction.typeId           -> 3,
-    CreateAliasTransaction.typeId        -> 1,
-    DataTransaction.typeId               -> 1,
-    SetScriptTransaction.typeId          -> 10,
-    SponsorFeeTransaction.typeId         -> 1000,
-    SetAssetScriptTransaction.typeId     -> (1000 - 4),
-    smart.InvokeScriptTransaction.typeId -> 5
-  )
-
   def disallowSendingGreaterThanBalance[T <: Transaction](blockchain: Blockchain, blockTime: Long, tx: T): Either[ValidationError, T] =
-=======
-  def disallowSendingGreaterThanBalance[T <: Transaction](blockchain: Blockchain,
-                                                          blockTime: Long,
-                                                          tx: T): Either[ValidationError, T] =
->>>>>>> 8a9cab7a
     if (blockTime >= blockchain.settings.functionalitySettings.allowTemporaryNegativeUntil) {
       def checkTransfer(sender: Address, assetId: Asset, amount: Long, feeAssetId: Asset, feeAmount: Long) = {
         val amountDiff = assetId match {
