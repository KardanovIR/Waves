package com.wavesplatform.state

import java.util.concurrent.locks.{Lock, ReentrantReadWriteLock}

import cats.implicits._
import cats.kernel.Monoid
import com.wavesplatform.account.{Address, Alias}
import com.wavesplatform.block.Block.BlockId
import com.wavesplatform.block.{Block, BlockHeader, MicroBlock}
import com.wavesplatform.common.state.ByteStr
import com.wavesplatform.database.LevelDBWriter
import com.wavesplatform.features.BlockchainFeatures
import com.wavesplatform.features.FeatureProvider._
import com.wavesplatform.lang.ValidationError
import com.wavesplatform.lang.script.Script
import com.wavesplatform.metrics.{TxsInBlockchainStats, _}
import com.wavesplatform.mining.{MiningConstraint, MiningConstraints, MultiDimensionalMiningConstraint}
import com.wavesplatform.settings.WavesSettings
import com.wavesplatform.state.diffs.BlockDiffer
import com.wavesplatform.state.reader.{CompositeBlockchain, LeaseDetails}
import com.wavesplatform.transaction.Asset.IssuedAsset
import com.wavesplatform.transaction.TxValidationError.{BlockAppendError, GenericError, MicroBlockAppendError}
import com.wavesplatform.transaction._
import com.wavesplatform.transaction.lease._
import com.wavesplatform.utils.{CloseableIterator, ScorexLogging, Time, UnsupportedFeature, forceStopApplication}
import kamon.Kamon
import monix.reactive.subjects.ConcurrentSubject
import monix.reactive.{Observable, Observer}

class BlockchainUpdaterImpl(blockchain: LevelDBWriter, spendableBalanceChanged: Observer[(Address, Asset)], settings: WavesSettings, time: Time)
    extends BlockchainUpdater
    with NG
    with ScorexLogging {

  import com.wavesplatform.state.BlockchainUpdaterImpl._
  import settings.blockchainSettings.functionalitySettings

  private def inLock[R](l: Lock, f: => R) = {
    try {
      l.lock()
      val res = f
      res
    } finally {
      l.unlock()
    }
  }
  private val lock                     = new ReentrantReadWriteLock
  private def writeLock[B](f: => B): B = inLock(lock.writeLock(), f)
  private def readLock[B](f: => B): B  = inLock(lock.readLock(), f)

  private lazy val maxBlockReadinessAge = settings.minerSettings.intervalAfterLastBlockThenGenerationIsAllowed.toMillis

  private var ngState: Option[NgState]              = Option.empty
  private var restTotalConstraint: MiningConstraint = MiningConstraints(blockchain, blockchain.height).total

  private val service               = monix.execution.Scheduler.singleThread("last-block-info-publisher")
  private val internalLastBlockInfo = ConcurrentSubject.publish[LastBlockInfo](service)

  override def isLastBlockId(id: ByteStr): Boolean = readLock {
    ngState.exists(_.contains(id)) || lastBlock.exists(_.uniqueId == id)
  }

  override val lastBlockInfo: Observable[LastBlockInfo] = internalLastBlockInfo.cache(1)
  lastBlockInfo.subscribe()(monix.execution.Scheduler.global) // Start caching

  private def blockchainReady: Boolean = {
    val lastBlock = ngState.map(_.base.timestamp).orElse(blockchain.lastBlockTimestamp).get
    lastBlock + maxBlockReadinessAge > time.correctedTime()
  }

  // Store last block information in a cache
  lastBlockId.foreach { id =>
    internalLastBlockInfo.onNext(LastBlockInfo(id, height, score, blockchainReady))
  }

  private def displayFeatures(s: Set[Short]): String =
    s"FEATURE${if (s.size > 1) "S" else ""} ${s.mkString(", ")} ${if (s.size > 1) "have been" else "has been"}"

  private def featuresApprovedWithBlock(block: Block): Set[Short] = {
    val height = blockchain.height + 1

    val featuresCheckPeriod        = functionalitySettings.activationWindowSize(height)
    val blocksForFeatureActivation = functionalitySettings.blocksForFeatureActivation(height)

    if (height % featuresCheckPeriod == 0) {
      val approvedFeatures = blockchain
        .featureVotes(height)
        .map { case (feature, votes) => feature -> (if (block.featureVotes.contains(feature)) votes + 1 else votes) }
        .filter { case (_, votes) => votes >= blocksForFeatureActivation }
        .keySet

      if (approvedFeatures.nonEmpty) log.info(s"${displayFeatures(approvedFeatures)} APPROVED at height $height")

      val unimplementedApproved = approvedFeatures.diff(BlockchainFeatures.implemented)
      if (unimplementedApproved.nonEmpty) {
        log.warn(s"UNIMPLEMENTED ${displayFeatures(unimplementedApproved)} APPROVED ON BLOCKCHAIN")
        log.warn("PLEASE, UPDATE THE NODE AS SOON AS POSSIBLE")
        log.warn("OTHERWISE THE NODE WILL BE STOPPED OR FORKED UPON FEATURE ACTIVATION")
      }

      val activatedFeatures: Set[Short] = blockchain.activatedFeaturesAt(height)

      val unimplementedActivated = activatedFeatures.diff(BlockchainFeatures.implemented)
      if (unimplementedActivated.nonEmpty) {
        log.error(s"UNIMPLEMENTED ${displayFeatures(unimplementedActivated)} ACTIVATED ON BLOCKCHAIN")
        log.error("PLEASE, UPDATE THE NODE IMMEDIATELY")
        if (settings.featuresSettings.autoShutdownOnUnsupportedFeature) {
          log.error("FOR THIS REASON THE NODE WAS STOPPED AUTOMATICALLY")
          forceStopApplication(UnsupportedFeature)
        } else log.error("OTHERWISE THE NODE WILL END UP ON A FORK")
      }

      approvedFeatures
    } else {

      Set.empty
    }
  }

  override def processBlock(block: Block, verify: Boolean = true): Either[ValidationError, Option[DiscardedTransactions]] = writeLock {
    val height                             = blockchain.height
    val notImplementedFeatures: Set[Short] = blockchain.activatedFeaturesAt(height).diff(BlockchainFeatures.implemented)

    Either
      .cond(
        !settings.featuresSettings.autoShutdownOnUnsupportedFeature || notImplementedFeatures.isEmpty,
        (),
        GenericError(s"UNIMPLEMENTED ${displayFeatures(notImplementedFeatures)} ACTIVATED ON BLOCKCHAIN, UPDATE THE NODE IMMEDIATELY")
      )
      .flatMap[ValidationError, Option[DiscardedTransactions]](_ =>
        (ngState match {
          case None =>
            blockchain.lastBlockId match {
              case Some(uniqueId) if uniqueId != block.reference =>
                val logDetails = s"The referenced block(${block.reference})" +
                  s" ${if (blockchain.contains(block.reference)) "exits, it's not last persisted" else "doesn't exist"}"
                Left(BlockAppendError(s"References incorrect or non-existing block: " + logDetails, block))
              case lastBlockId =>
                val height            = lastBlockId.fold(0)(blockchain.unsafeHeightOf)
                val miningConstraints = MiningConstraints(blockchain, height)
                BlockDiffer
                  .fromBlock(functionalitySettings, blockchain, blockchain.lastBlock, block, miningConstraints.total, verify)
                  .map(r => Some((r, Seq.empty[Transaction])))
            }
          case Some(ng) =>
            if (ng.base.reference == block.reference) {
              if (block.blockScore() > ng.base.blockScore()) {
                val height            = blockchain.unsafeHeightOf(ng.base.reference)
                val miningConstraints = MiningConstraints(blockchain, height)

                BlockDiffer
                  .fromBlock(functionalitySettings, blockchain, blockchain.lastBlock, block, miningConstraints.total, verify)
                  .map { r =>
                    log.trace(
                      s"Better liquid block(score=${block.blockScore()}) received and applied instead of existing(score=${ng.base.blockScore()})")
                    Some((r, ng.transactions))
                  }
              } else if (areVersionsOfSameBlock(block, ng.base)) {
                if (block.transactionData.lengthCompare(ng.transactions.size) <= 0) {
                  log.trace(s"Existing liquid block is better than new one, discarding $block")
                  Right(None)
                } else {
                  log.trace(s"New liquid block is better version of existing, swapping")
                  val height            = blockchain.unsafeHeightOf(ng.base.reference)
                  val miningConstraints = MiningConstraints(blockchain, height)

                  BlockDiffer
                    .fromBlock(functionalitySettings, blockchain, blockchain.lastBlock, block, miningConstraints.total, verify)
                    .map(r => Some((r, Seq.empty[Transaction])))
                }
              } else
                Left(BlockAppendError(
                  s"Competitors liquid block $block(score=${block.blockScore()}) is not better than existing (ng.base ${ng.base}(score=${ng.base.blockScore()}))",
                  block))
            } else
              metrics.forgeBlockTimeStats.measureSuccessful(ng.totalDiffOf(block.reference)) match {
                case None => Left(BlockAppendError(s"References incorrect or non-existing block", block))
                case Some((referencedForgedBlock, referencedLiquidDiff, carry, totalFee, discarded)) =>
                  if (referencedForgedBlock.signaturesValid().isRight) {
                    if (discarded.nonEmpty) {
                      metrics.microBlockForkStats.increment()
                      metrics.microBlockForkHeightStats.record(discarded.size)
                    }

                    val constraint: MiningConstraint = {
                      val height            = blockchain.heightOf(referencedForgedBlock.reference).getOrElse(0)
                      val miningConstraints = MiningConstraints(blockchain, height)
                      miningConstraints.total
                    }

                    val diff = BlockDiffer
                      .fromBlock(
                        functionalitySettings,
                        CompositeBlockchain.composite(blockchain, referencedLiquidDiff, carry),
                        Some(referencedForgedBlock),
                        block,
                        constraint,
                        verify
                      )

                    diff.map { hardenedDiff =>
                      blockchain.append(referencedLiquidDiff, carry, totalFee, referencedForgedBlock)
                      TxsInBlockchainStats.record(ng.transactions.size)
                      Some((hardenedDiff, discarded.flatMap(_.transactionData)))
                    }
                  } else {
                    val errorText = s"Forged block has invalid signature: base: ${ng.base}, requested reference: ${block.reference}"
                    log.error(errorText)
                    Left(BlockAppendError(errorText, block))
                  }
              }
        }).map {
          _ map {
            case (BlockDiffer.Result(newBlockDiff, carry, totalFee, updatedTotalConstraint), discarded) =>
              val height = blockchain.height + 1
              restTotalConstraint = updatedTotalConstraint
              val prevNgState = ngState
              ngState = Some(new NgState(block, newBlockDiff, carry, totalFee, featuresApprovedWithBlock(block)))
              notifyChangedSpendable(prevNgState, ngState)
              lastBlockId.foreach(id => internalLastBlockInfo.onNext(LastBlockInfo(id, height, score, blockchainReady)))

              if ((block.timestamp > time
                    .getTimestamp() - settings.minerSettings.intervalAfterLastBlockThenGenerationIsAllowed.toMillis) || (height % 100 == 0)) {
                log.info(s"New height: $height")
              }
              discarded
          }
      })
  }

  override def removeAfter(blockId: ByteStr): Either[ValidationError, Seq[Block]] = writeLock {
    log.info(s"Removing blocks after ${blockId.trim} from blockchain")

    val prevNgState = ngState
    val result = if (prevNgState.exists(_.contains(blockId))) {
      log.trace("Resetting liquid block, no rollback is necessary")
      Right(Seq.empty)
    } else {
      val discardedNgBlock = prevNgState.map(_.bestLiquidBlock).toSeq
      ngState = None
      blockchain
        .rollbackTo(blockId)
        .map(_ ++ discardedNgBlock)
        .leftMap(err => GenericError(err))
    }

    notifyChangedSpendable(prevNgState, ngState)
    internalLastBlockInfo.onNext(LastBlockInfo(blockId, height, score, blockchainReady))
    result
  }

  private def notifyChangedSpendable(prevNgState: Option[NgState], newNgState: Option[NgState]): Unit = {
    val changedPortfolios = (prevNgState, newNgState) match {
      case (Some(p), Some(n)) => diff(p.bestLiquidDiff.portfolios, n.bestLiquidDiff.portfolios)
      case (Some(x), _)       => x.bestLiquidDiff.portfolios
      case (_, Some(x))       => x.bestLiquidDiff.portfolios
      case _                  => Map.empty
    }

    changedPortfolios.foreach {
      case (addr, p) =>
        p.assetIds.view
          .filter(x => p.spendableBalanceOf(x) != 0)
          .foreach(assetId => spendableBalanceChanged.onNext(addr -> assetId))
    }
  }

  private def diff(p1: Map[Address, Portfolio], p2: Map[Address, Portfolio]) = Monoid.combine(p1, p2.map { case (k, v) => k -> v.negate })

  override def processMicroBlock(microBlock: MicroBlock, verify: Boolean = true): Either[ValidationError, Unit] = writeLock {
    ngState match {
      case None =>
        Left(MicroBlockAppendError("No base block exists", microBlock))
      case Some(ng) if ng.base.signerData.generator.toAddress != microBlock.sender.toAddress =>
        Left(MicroBlockAppendError("Base block has been generated by another account", microBlock))
      case Some(ng) =>
        ng.lastMicroBlock match {
          case None if ng.base.uniqueId != microBlock.prevResBlockSig =>
            metrics.blockMicroForkStats.increment()
            Left(MicroBlockAppendError("It's first micro and it doesn't reference base block(which exists)", microBlock))
          case Some(prevMicro) if prevMicro.totalResBlockSig != microBlock.prevResBlockSig =>
            metrics.microMicroForkStats.increment()
            Left(MicroBlockAppendError("It doesn't reference last known microBlock(which exists)", microBlock))
          case _ =>
            for {
              _ <- microBlock.signaturesValid()
              blockDifferResult <- {
                val constraints  = MiningConstraints(blockchain, blockchain.height)
                val mdConstraint = MultiDimensionalMiningConstraint(restTotalConstraint, constraints.micro)
                BlockDiffer.fromMicroBlock(functionalitySettings,
                                           this,
                                           blockchain.lastBlockTimestamp,
                                           microBlock,
                                           ng.base.timestamp,
                                           mdConstraint,
                                           verify)
              }
            } yield {
              val BlockDiffer.Result(diff, carry, totalFee, updatedMdConstraint) = blockDifferResult
              restTotalConstraint = updatedMdConstraint.constraints.head
              ng.append(microBlock, diff, carry, totalFee, System.currentTimeMillis)
              log.info(s"$microBlock appended")
              internalLastBlockInfo.onNext(LastBlockInfo(microBlock.totalResBlockSig, height, score, ready = true))

              for {
                (addr, p) <- diff.portfolios
                assetId   <- p.assetIds
              } spendableBalanceChanged.onNext(addr -> assetId)
            }
        }
    }
  }

  def shutdown(): Unit = {
    internalLastBlockInfo.onComplete()
    service.shutdown()
  }

  private def newlyApprovedFeatures = ngState.fold(Map.empty[Short, Int])(_.approvedFeatures.map(_ -> height).toMap)

  override def approvedFeatures: Map[Short, Int] = readLock {
    newlyApprovedFeatures ++ blockchain.approvedFeatures
  }

  override def activatedFeatures: Map[Short, Int] = readLock {
    newlyApprovedFeatures.mapValues(_ + functionalitySettings.activationWindowSize(height)) ++ blockchain.activatedFeatures
  }

  override def featureVotes(height: Int): Map[Short, Int] = readLock {
    val innerVotes = blockchain.featureVotes(height)
    ngState match {
      case Some(ng) if this.height <= height =>
        val ngVotes = ng.base.featureVotes.map { featureId =>
          featureId -> (innerVotes.getOrElse(featureId, 0) + 1)
        }.toMap

        innerVotes ++ ngVotes
      case _ => innerVotes
    }
  }

  private def liquidBlockHeaderAndSize() = ngState.map { s =>
    (s.bestLiquidBlock, s.bestLiquidBlock.bytes().length)
  }

  override def blockHeaderAndSize(blockId: BlockId): Option[(BlockHeader, Int)] = readLock {
    liquidBlockHeaderAndSize().filter(_._1.uniqueId == blockId) orElse blockchain.blockHeaderAndSize(blockId)
  }

  override def height: Int = readLock {
    blockchain.height + ngState.fold(0)(_ => 1)
  }

  override def blockBytes(height: Int): Option[Array[Byte]] = readLock {
    blockchain
      .blockBytes(height)
      .orElse(ngState.collect { case ng if height == blockchain.height + 1 => ng.bestLiquidBlock.bytes() })
  }

  override def scoreOf(blockId: BlockId): Option[BigInt] = readLock {
    blockchain
      .scoreOf(blockId)
      .orElse(ngState.collect { case ng if ng.contains(blockId) => blockchain.score + ng.base.blockScore() })
  }

  override def heightOf(blockId: BlockId): Option[Int] = readLock {
    blockchain
      .heightOf(blockId)
      .orElse(ngState.collect { case ng if ng.contains(blockId) => this.height })
  }

  override def lastBlockIds(howMany: Int): Seq[BlockId] = readLock {
    ngState.fold(blockchain.lastBlockIds(howMany))(_.bestLiquidBlockId +: blockchain.lastBlockIds(howMany - 1))
  }

  override def microBlock(id: BlockId): Option[MicroBlock] = readLock {
    for {
      ng <- ngState
      mb <- ng.microBlock(id)
    } yield mb
  }

  def lastBlockTimestamp: Option[Long] = readLock {
    ngState.map(_.base.timestamp).orElse(blockchain.lastBlockTimestamp)
  }

  def lastBlockId: Option[ByteStr] = readLock {
    ngState.map(_.bestLiquidBlockId).orElse(blockchain.lastBlockId)
  }

  def blockAt(height: Int): Option[Block] = readLock {
    if (height == this.height)
      ngState.map(_.bestLiquidBlock)
    else
      blockchain.blockAt(height)
  }

  override def lastPersistedBlockIds(count: Int): Seq[BlockId] = readLock {
    blockchain.lastBlockIds(count)
  }

  override def microblockIds: Seq[BlockId] = readLock {
    ngState.fold(Seq.empty[BlockId])(_.microBlockIds)
  }

  override def bestLastBlockInfo(maxTimestamp: Long): Option[BlockMinerInfo] = readLock {
    ngState
      .map(_.bestLastBlockInfo(maxTimestamp))
      .orElse(blockchain.lastBlock.map(b => BlockMinerInfo(b.consensusData, b.timestamp, b.uniqueId)))
  }

  override def score: BigInt = readLock {
    blockchain.score + ngState.fold(BigInt(0))(_.bestLiquidBlock.blockScore())
  }

  override def lastBlock: Option[Block] = readLock {
    ngState.map(_.bestLiquidBlock).orElse(blockchain.lastBlock)
  }

  override def carryFee: Long = readLock {
    ngState.map(_.carryFee).getOrElse(blockchain.carryFee)
  }

  override def blockBytes(blockId: ByteStr): Option[Array[Byte]] = readLock {
    (for {
      ng                  <- ngState
      (block, _, _, _, _) <- ng.totalDiffOf(blockId)
    } yield block.bytes()).orElse(blockchain.blockBytes(blockId))
  }

  override def blockIdsAfter(parentSignature: ByteStr, howMany: Int): Option[Seq[ByteStr]] = readLock {
    ngState match {
      case Some(ng) if ng.contains(parentSignature) => Some(Seq.empty[ByteStr])
      case maybeNg =>
        blockchain.blockIdsAfter(parentSignature, howMany).map { ib =>
          if (ib.lengthCompare(howMany) < 0) ib ++ maybeNg.map(_.bestLiquidBlockId) else ib
        }
    }
  }

  override def parent(block: Block, back: Int): Option[Block] = readLock {
    ngState match {
      case Some(ng) if ng.contains(block.reference) =>
        if (back == 1) Some(ng.base) else blockchain.parent(ng.base, back - 1)
      case _ =>
        blockchain.parent(block, back)
    }
  }

  override def totalFee(height: Int): Option[Long] = readLock {
    if (height == this.height)
      ngState.map(_.bestLiquidDiffAndFees._3)
    else
      blockchain.totalFee(height)
  }

  override def blockHeaderAndSize(height: Int): Option[(BlockHeader, Int)] = readLock {
    if (height == blockchain.height + 1)
      ngState.map(x => (x.bestLiquidBlock, x.bestLiquidBlock.bytes().length))
    else
      blockchain.blockHeaderAndSize(height)
  }

  override def portfolio(a: Address): Portfolio = readLock {
    val p = ngState.fold(Portfolio.empty)(_.bestLiquidDiff.portfolios.getOrElse(a, Portfolio.empty))
    blockchain.portfolio(a).combine(p)
  }

  private[this] def portfolioAt(a: Address, mb: ByteStr): Portfolio = readLock {
    val p = ngState.fold(Portfolio.empty)(_.diffFor(mb)._1.portfolios.getOrElse(a, Portfolio.empty))
    blockchain.portfolio(a).combine(p)
  }

  override def transactionInfo(id: ByteStr): Option[(Int, Transaction)] = readLock {
    ngState
      .fold(Diff.empty)(_.bestLiquidDiff)
      .transactions
      .get(id)
      .map(t => (t._1, t._2))
      .orElse(blockchain.transactionInfo(id))
  }

  override def addressTransactions(address: Address, types: Set[TransactionParser], fromId: Option[ByteStr]): CloseableIterator[(Height, Transaction)]=
    readLock {
      addressTransactionsFromDiff(blockchain, ngState.map(_.bestLiquidDiff))(address, types, fromId)
    }

  override def containsTransaction(tx: Transaction): Boolean = readLock {
    ngState.fold(blockchain.containsTransaction(tx)) { ng =>
      ng.bestLiquidDiff.transactions.contains(tx.id()) || blockchain.containsTransaction(tx)
    }
  }

  override def assetDescription(id: IssuedAsset): Option[AssetDescription] = readLock {
    ngState.fold(blockchain.assetDescription(id)) { ng =>
      val diff = ng.bestLiquidDiff
      CompositeBlockchain.composite(blockchain, diff).assetDescription(id)
    }
  }

  override def resolveAlias(alias: Alias): Either[ValidationError, Address] = readLock {
    ngState.fold(blockchain.resolveAlias(alias)) { ng =>
      CompositeBlockchain.composite(blockchain, ng.bestLiquidDiff).resolveAlias(alias)
    }
  }

  override def leaseDetails(leaseId: ByteStr): Option[LeaseDetails] = readLock {
    ngState match {
      case Some(ng) =>
        blockchain.leaseDetails(leaseId).map(ld => ld.copy(isActive = ng.bestLiquidDiff.leaseState.getOrElse(leaseId, ld.isActive))) orElse
          ng.bestLiquidDiff.transactions.get(leaseId).collect {
            case (h, lt: LeaseTransaction, _) =>
              LeaseDetails(lt.sender, lt.recipient, h, lt.amount, ng.bestLiquidDiff.leaseState(lt.id()))
          }
      case None =>
        blockchain.leaseDetails(leaseId)
    }
  }

  override def filledVolumeAndFee(orderId: ByteStr): VolumeAndFee = readLock {
    ngState.fold(blockchain.filledVolumeAndFee(orderId))(
      _.bestLiquidDiff.orderFills.get(orderId).orEmpty.combine(blockchain.filledVolumeAndFee(orderId)))
  }

  /** Retrieves Waves balance snapshot in the [from, to] range (inclusive) */
  override def balanceSnapshots(address: Address, from: Int, to: BlockId): Seq[BalanceSnapshot] = readLock {
    val blockchainBlock = blockchain.heightOf(to)
    if (blockchainBlock.nonEmpty || ngState.isEmpty) {
      blockchain.balanceSnapshots(address, from, to)
    } else {
      val bs = BalanceSnapshot(height, portfolioAt(address, to))
      if (blockchain.height > 0 && from < this.height) bs +: blockchain.balanceSnapshots(address, from, to) else Seq(bs)
    }
  }

  override def accountScript(address: Address): Option[Script] = readLock {
    ngState.fold(blockchain.accountScript(address)) { ng =>
      ng.bestLiquidDiff.scripts.get(address) match {
        case None      => blockchain.accountScript(address)
        case Some(scr) => scr
      }
    }
  }

  override def hasScript(address: Address): Boolean = readLock {
    ngState
      .flatMap(
        _.bestLiquidDiff.scripts
          .get(address)
          .map(_.nonEmpty)
      )
      .getOrElse(blockchain.hasScript(address))
  }

  override def assetScript(asset: IssuedAsset): Option[Script] = readLock {
    ngState.fold(blockchain.assetScript(asset)) { ng =>
      ng.bestLiquidDiff.assetScripts.get(asset) match {
        case None      => blockchain.assetScript(asset)
        case Some(scr) => scr
      }
    }
  }

  override def hasAssetScript(asset: IssuedAsset): Boolean = readLock {
    ngState.fold(blockchain.hasAssetScript(asset)) { ng =>
      ng.bestLiquidDiff.assetScripts.get(asset) match {
        case None    => blockchain.hasAssetScript(asset)
        case Some(x) => x.nonEmpty
      }
    }
  }

  override def accountDataKeys(address: Address): Seq[String] = {
    ngState.fold(blockchain.accountDataKeys(address)) { ng =>
      val fromInner = blockchain.accountDataKeys(address)
      val fromDiff  = ng.bestLiquidDiff.accountData.get(address).toVector.flatMap(_.data.keys)
      fromInner ++ fromDiff
    }
  }

  override def accountData(acc: Address): AccountDataInfo = readLock {
    ngState.fold(blockchain.accountData(acc)) { ng =>
      val fromInner = blockchain.accountData(acc)
      val fromDiff  = ng.bestLiquidDiff.accountData.get(acc).orEmpty
      fromInner.combine(fromDiff)
    }
  }

  override def accountData(acc: Address, key: String): Option[DataEntry[_]] = readLock {
    ngState.fold(blockchain.accountData(acc, key)) { ng =>
      val diffData = ng.bestLiquidDiff.accountData.get(acc).orEmpty
      diffData.data.get(key).orElse(blockchain.accountData(acc, key))
    }
  }

  private def changedBalances(pred: Portfolio => Boolean, f: Address => Long): Map[Address, Long] = readLock {
    ngState
      .fold(Map.empty[Address, Long]) { ng =>
        for {
          (address, p) <- ng.bestLiquidDiff.portfolios
          if pred(p)
        } yield address -> f(address)
      }
  }

  override def assetDistribution(assetId: IssuedAsset): AssetDistribution = readLock {
    val fromInner = blockchain.assetDistribution(assetId)
    val fromNg    = AssetDistribution(changedBalances(_.assets.getOrElse(assetId, 0L) != 0, balance(_, assetId)))

    fromInner |+| fromNg
  }

  override def assetDistributionAtHeight(assetId: IssuedAsset,
                                         height: Int,
                                         count: Int,
                                         fromAddress: Option[Address]): Either[ValidationError, AssetDistributionPage] = readLock {
    blockchain.assetDistributionAtHeight(assetId, height, count, fromAddress)
  }

  override def wavesDistribution(height: Int): Either[ValidationError, Map[Address, Long]] = readLock {
    ngState.fold(blockchain.wavesDistribution(height)) { _ =>
      val innerDistribution = blockchain.wavesDistribution(height)
      if (height < this.height) innerDistribution
      else {
        innerDistribution.map(_ ++ changedBalances(_.balance != 0, balance(_)))
      }
    }
  }

<<<<<<< HEAD
  override def minerBalancesAtHeight(height: Height): Map[Address, MinerBalanceInfo] = {
    blockchain.minerBalancesAtHeight(height)
  }

  override def allActiveLeases(predicate: LeaseTransaction => Boolean): Set[LeaseTransaction] = readLock {
    ngState.fold(blockchain.allActiveLeases(predicate)) { ng =>
=======
  override def allActiveLeases: CloseableIterator[LeaseTransaction] = readLock {
    ngState.fold(blockchain.allActiveLeases) { ng =>
>>>>>>> 9e32af53
      val (active, canceled) = ng.bestLiquidDiff.leaseState.partition(_._2)
      val fromDiff = active.keysIterator
        .map(id => ng.bestLiquidDiff.transactions(id)._2)
        .collect { case lt: LeaseTransaction => lt }

      val fromInner = blockchain.allActiveLeases.filterNot(ltx => canceled.keySet.contains(ltx.id()))
      CloseableIterator.seq(fromDiff, fromInner)
    }
  }

  /** Builds a new portfolio map by applying a partial function to all portfolios on which the function is defined.
    *
    * @note Portfolios passed to `pf` only contain Waves and Leasing balances to improve performance */
  override def collectLposPortfolios[A](pf: PartialFunction[(Address, Portfolio), A]): Map[Address, A] = readLock {
    ngState.fold(blockchain.collectLposPortfolios(pf)) { ng =>
      val b = Map.newBuilder[Address, A]
      for ((a, p) <- ng.bestLiquidDiff.portfolios if p.lease != LeaseBalance.empty || p.balance != 0) {
        pf.runWith(b += a -> _)(a -> this.wavesPortfolio(a))
      }

      blockchain.collectLposPortfolios(pf) ++ b.result()
    }
  }

  override def invokeScriptResult(txId: TransactionId): Either[ValidationError, InvokeScriptResult] = readLock {
    ngState.fold(blockchain.invokeScriptResult(txId)) { ng =>
      ng.bestLiquidDiff.scriptResults
        .get(txId)
        .toRight(GenericError("InvokeScript result not found"))
        .orElse(blockchain.invokeScriptResult(txId))
    }
  }

  /* override def transactionsIterator(ofTypes: Seq[TransactionParser], reverse: Boolean): CloseableIterator[(Height, Transaction)] = {
    ngState.fold(blockchain.transactionsIterator(ofTypes, reverse)) { ng =>
      val typeSet = ofTypes.toSet
      val ngTransactions = ng.bestLiquidDiff.transactions.valuesIterator
        .collect { case (_, tx, _) if typeSet.isEmpty || typeSet.contains(tx.builder) => (Height(this.height), tx) }

      CloseableIterator.seq(ngTransactions, blockchain.transactionsIterator(ofTypes, reverse))
    }
  } */

  override def transactionHeight(id: ByteStr): Option[Int] = readLock {
    ngState flatMap { ng =>
      ng.bestLiquidDiff.transactions.get(id).map(_._1)
    } orElse blockchain.transactionHeight(id)
  }

  override def balance(address: Address, mayBeAssetId: Asset): Long = readLock {
    ngState match {
      case Some(ng) =>
        blockchain.balance(address, mayBeAssetId) + ng.bestLiquidDiff.portfolios.getOrElse(address, Portfolio.empty).balanceOf(mayBeAssetId)
      case None =>
        blockchain.balance(address, mayBeAssetId)
    }
  }

  override def leaseBalance(address: Address): LeaseBalance = readLock {
    ngState match {
      case Some(ng) =>
        cats.Monoid.combine(blockchain.leaseBalance(address), ng.bestLiquidDiff.portfolios.getOrElse(address, Portfolio.empty).lease)
      case None =>
        blockchain.leaseBalance(address)
    }
  }

  private[this] object metrics {
    val blockMicroForkStats       = Kamon.counter("blockchain-updater.block-micro-fork")
    val microMicroForkStats       = Kamon.counter("blockchain-updater.micro-micro-fork")
    val microBlockForkStats       = Kamon.counter("blockchain-updater.micro-block-fork")
    val microBlockForkHeightStats = Kamon.histogram("blockchain-updater.micro-block-fork-height")
    val forgeBlockTimeStats       = Kamon.timer("blockchain-updater.forge-block-time")
  }
}

object BlockchainUpdaterImpl extends ScorexLogging {
  def areVersionsOfSameBlock(b1: Block, b2: Block): Boolean =
    b1.signerData.generator == b2.signerData.generator &&
      b1.consensusData.baseTarget == b2.consensusData.baseTarget &&
      b1.reference == b2.reference &&
      b1.timestamp == b2.timestamp
}<|MERGE_RESOLUTION|>--- conflicted
+++ resolved
@@ -627,17 +627,12 @@
     }
   }
 
-<<<<<<< HEAD
   override def minerBalancesAtHeight(height: Height): Map[Address, MinerBalanceInfo] = {
     blockchain.minerBalancesAtHeight(height)
   }
 
-  override def allActiveLeases(predicate: LeaseTransaction => Boolean): Set[LeaseTransaction] = readLock {
-    ngState.fold(blockchain.allActiveLeases(predicate)) { ng =>
-=======
   override def allActiveLeases: CloseableIterator[LeaseTransaction] = readLock {
     ngState.fold(blockchain.allActiveLeases) { ng =>
->>>>>>> 9e32af53
       val (active, canceled) = ng.bestLiquidDiff.leaseState.partition(_._2)
       val fromDiff = active.keysIterator
         .map(id => ng.bestLiquidDiff.transactions(id)._2)
