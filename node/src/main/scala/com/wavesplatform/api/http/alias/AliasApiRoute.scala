package com.wavesplatform.api.http.alias

import akka.http.scaladsl.server.Route
import cats.syntax.either._
import com.wavesplatform.account.Alias
import com.wavesplatform.api.http._
import com.wavesplatform.http.BroadcastRoute
import com.wavesplatform.network.UtxPoolSynchronizer
import com.wavesplatform.settings.RestAPISettings
import com.wavesplatform.state.Blockchain
import com.wavesplatform.state.extensions.AddressTransactions
import com.wavesplatform.transaction._
import com.wavesplatform.utils.Time
import com.wavesplatform.wallet.Wallet
import io.swagger.annotations._
import javax.ws.rs.Path
import play.api.libs.json.Json

@Path("/alias")
@Api(value = "/alias")
case class AliasApiRoute(settings: RestAPISettings, wallet: Wallet, utxPoolSynchronizer: UtxPoolSynchronizer, time: Time, blockchain: Blockchain, addressTransactions: AddressTransactions)
    extends ApiRoute
    with BroadcastRoute
    with AuthRoute {

  override val route = pathPrefix("alias") {
    addressOfAlias ~ aliasOfAddress ~ deprecatedRoute
  }

  private def deprecatedRoute: Route =
    path("broadcast" / "create") {
      broadcast[SignedCreateAliasV1Request](_.toTx)
    } ~ (path("create") & withAuth) {
      broadcast[CreateAliasV1Request](TransactionFactory.aliasV1(_, wallet, time))
    }

  @Path("/by-alias/{alias}")
  @ApiOperation(
    value = "Address by alias",
    notes = "Returns an address associated with an Alias. Alias should be plain text without an 'alias' prefix and network code.",
    httpMethod = "GET"
  )
  @ApiImplicitParams(
    Array(
      new ApiImplicitParam(name = "alias", value = "Alias", required = true, dataType = "string", paramType = "path")
    )
  )
  def addressOfAlias: Route = (get & path("by-alias" / Segment)) { aliasName =>
    complete {
      Alias
        .create(aliasName)
        .flatMap { a =>
          blockchain.resolveAlias(a).bimap(_ => TxValidationError.AliasDoesNotExist(a), addr => Json.obj("address" -> addr.stringRepr))
        }
    }
  }

  @Path("/by-address/{address}")
  @ApiOperation(value = "Aliases by address", notes = "Returns a collection of aliases associated with an address", httpMethod = "GET")
  @ApiImplicitParams(
    Array(
      new ApiImplicitParam(name = "address", value = "Address", required = true, dataType = "string", paramType = "path")
<<<<<<< HEAD
    ))
  def aliasOfAddress: Route = extractScheduler { implicit sc =>
    (get & path("by-address" / Segment)) { addressString =>
      val result: Either[ApiError, Seq[String]] = com.wavesplatform.account.Address
        .fromString(addressString)
        .map(acc => addressTransactions.aliasesOfAddress(acc).map(_.stringRepr).toVector)
        .left
        .map(ApiError.fromValidationError)
      complete(result)
=======
    )
  )
  def aliasOfAddress: Route = (get & path("by-address" / Segment)) { addressString =>
    complete {
      com.wavesplatform.account.Address
        .fromString(addressString)
        .map(acc => blockchain.aliasesOfAddress(acc).map(_.stringRepr).toVector)
>>>>>>> f105a1c6
    }
  }
}<|MERGE_RESOLUTION|>--- conflicted
+++ resolved
@@ -60,25 +60,15 @@
   @ApiImplicitParams(
     Array(
       new ApiImplicitParam(name = "address", value = "Address", required = true, dataType = "string", paramType = "path")
-<<<<<<< HEAD
-    ))
+    )
+  )
   def aliasOfAddress: Route = extractScheduler { implicit sc =>
     (get & path("by-address" / Segment)) { addressString =>
-      val result: Either[ApiError, Seq[String]] = com.wavesplatform.account.Address
+      val result = com.wavesplatform.account.Address
         .fromString(addressString)
         .map(acc => addressTransactions.aliasesOfAddress(acc).map(_.stringRepr).toVector)
-        .left
-        .map(ApiError.fromValidationError)
+
       complete(result)
-=======
-    )
-  )
-  def aliasOfAddress: Route = (get & path("by-address" / Segment)) { addressString =>
-    complete {
-      com.wavesplatform.account.Address
-        .fromString(addressString)
-        .map(acc => blockchain.aliasesOfAddress(acc).map(_.stringRepr).toVector)
->>>>>>> f105a1c6
     }
   }
 }