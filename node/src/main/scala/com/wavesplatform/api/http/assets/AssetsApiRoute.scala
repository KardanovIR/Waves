package com.wavesplatform.api.http.assets

import java.util.concurrent._

import akka.http.scaladsl.marshalling.ToResponseMarshallable
import akka.http.scaladsl.model.headers.Accept
import akka.http.scaladsl.server.Route
import cats.instances.either.catsStdInstancesForEither
import cats.instances.either.catsStdBitraverseForEither
import cats.instances.list.catsStdInstancesForList
import cats.instances.option.catsStdInstancesForOption
import cats.syntax.alternative._
import cats.syntax.either._
import cats.syntax.traverse._
import com.wavesplatform.account.Address
import com.wavesplatform.api.common.{CommonAccountApi, CommonAssetsApi}
import com.wavesplatform.api.http.ApiError._
import com.wavesplatform.api.http._
import com.wavesplatform.api.http.assets.AssetsApiRoute.DistributionParams
import com.wavesplatform.api.http.requests._
import com.wavesplatform.common.state.ByteStr
import com.wavesplatform.common.utils.Base58
import com.wavesplatform.http.{BroadcastRoute, CustomJson}
import com.wavesplatform.lang.ValidationError
import com.wavesplatform.network.UtxPoolSynchronizer
import com.wavesplatform.settings.RestAPISettings
import com.wavesplatform.state.{AssetDescription, Blockchain}
import com.wavesplatform.transaction.Asset.IssuedAsset
import com.wavesplatform.transaction.TxValidationError.GenericError
import com.wavesplatform.transaction.assets.IssueTransaction
import com.wavesplatform.transaction.assets.exchange.Order
import com.wavesplatform.transaction.assets.exchange.OrderJson._
import com.wavesplatform.transaction.smart.InvokeScriptTransaction
import com.wavesplatform.transaction.smart.script.ScriptCompiler
import com.wavesplatform.transaction.{AssetIdStringLength, TransactionFactory}
import com.wavesplatform.utils.Time
import com.wavesplatform.wallet.Wallet
import monix.eval.Task
import monix.execution.Scheduler
import monix.reactive.Observable
import play.api.libs.json._

import scala.concurrent.Future
import scala.util.Success

case class AssetsApiRoute(settings: RestAPISettings, wallet: Wallet, utxPoolSynchronizer: UtxPoolSynchronizer, blockchain: Blockchain, time: Time)
    extends ApiRoute
    with BroadcastRoute
    with AuthRoute {

  private[this] val commonAccountApi = new CommonAccountApi(blockchain)
  private[this] val commonAssetsApi  = new CommonAssetsApi(blockchain)

  private[this] val distributionTaskScheduler = {
    val executor = new ThreadPoolExecutor(1, 1, 0L, TimeUnit.MILLISECONDS, new LinkedBlockingQueue[Runnable](AssetsApiRoute.MAX_DISTRIBUTION_TASKS))
    Scheduler(executor)
  }

  override lazy val route: Route =
    pathPrefix("assets") {
      balance ~ balances ~ nft ~ balanceDistributionAtHeight ~ balanceDistribution ~ details ~ deprecatedRoute
    }

  def balance: Route =
    (get & path("balance" / Segment / Segment)) { (address, assetId) =>
      complete(balanceJson(address, assetId))
    }

  def assetDistributionTask(params: DistributionParams)(renderNumbersAsStrings: Boolean): Task[ToResponseMarshallable] = {
    val (asset, height, limit, maybeAfter) = params

    val distributionTask = Task.eval(
      blockchain.assetDistributionAtHeight(asset, height, limit, maybeAfter).map { adp =>
        if (renderNumbersAsStrings)
          Json.obj(
            "hasNext" -> adp.hasNext,
            "last"    -> adp.lastItem.map(_.stringRepr),
            "items"   -> Json.toJson(adp.items.mapValues(_.toString))
          )
        else Json.toJson(adp)
      }
    )

    distributionTask.map {
      case Right(dst) => dst: ToResponseMarshallable
      case Left(err)  => ApiError.fromValidationError(err)
    }
  }

  def balanceDistribution: Route =
    (get & path(Segment / "distribution")) { assetParam =>
      val assetEi = AssetsApiRoute
        .validateAssetId(assetParam)

      val distributionTask = assetEi match {
        case Left(err) => Task.pure(ApiError.fromValidationError(err): ToResponseMarshallable)
        case Right(asset) =>
          Task
            .eval(blockchain.assetDistribution(asset))
            .map(dst => Json.toJson(dst)(com.wavesplatform.state.dstWrites): ToResponseMarshallable)
      }

      complete {
        try {
          distributionTask.runAsyncLogErr(distributionTaskScheduler)
        } catch {
          case _: RejectedExecutionException =>
            val errMsg = CustomValidationError("Asset distribution currently unavailable, try again later")
            Future.successful(errMsg.json: ToResponseMarshallable)
        }
      }
    }

  def balanceDistributionAtHeight: Route =
    (get & path(Segment / "distribution" / IntNumber / "limit" / IntNumber) & parameter('after.?)) {
      (assetParam, heightParam, limitParam, afterParam) =>
        optionalHeaderValueByType[Accept](()) { maybeAccept =>
          val paramsEi: Either[ValidationError, DistributionParams] =
            AssetsApiRoute
              .validateDistributionParams(blockchain, assetParam, heightParam, limitParam, settings.distributionAddressLimit, afterParam)

          val resultTask = paramsEi match {
            case Left(err) => Task.pure(ApiError.fromValidationError(err): ToResponseMarshallable)
            case Right(params) =>
              assetDistributionTask(params)(maybeAccept.exists(_.mediaRanges.exists(CustomJson.acceptsNumbersAsStrings)))
          }

          complete {
            try {
              resultTask.runAsyncLogErr(distributionTaskScheduler)
            } catch {
              case _: RejectedExecutionException =>
                val errMsg = CustomValidationError("Asset distribution currently unavailable, try again later")
                Future.successful(errMsg.json: ToResponseMarshallable)
            }
          }
        }
    }

  def balances: Route =
    (get & path("balance" / Segment)) { address =>
      complete(fullAccountAssetsInfo(address))
    }

<<<<<<< HEAD
  def details: Route = pathPrefix("details")(singleDetails ~ multipleDetails)

  private val fullDetails = parameters('full.as[Boolean].?)

  @Path("/details/{assetId}")
  @ApiOperation(value = "Information about an asset", notes = "Provides detailed information about given asset", httpMethod = "GET")
  @ApiImplicitParams(
    Array(
      new ApiImplicitParam(name = "assetId", value = "ID of the asset", required = true, dataType = "string", paramType = "path"),
      new ApiImplicitParam(name = "full", value = "false", required = false, dataType = "boolean", paramType = "query")
    )
  )
  def singleDetails: Route =
    (get & path(Segment) & fullDetails) { (id, full) =>
      complete {
        ByteStr
          .decodeBase58(id)
          .toEither
          .leftMap(_ => InvalidIds(List(id)))
          .map(assetId => assetDetails(assetId, full.getOrElse(false)))
      }
    }

  def multipleDetails: Route = pathEndOrSingleSlash(multipleDetailsGet ~ multipleDetailsPost)

  @Path("/details")
  @ApiOperation(value = "Information about assets", notes = "Provides detailed information about given assets", httpMethod = "GET")
  @ApiImplicitParams(
    Array(
      new ApiImplicitParam(name = "id", value = "IDs of the asset", required = true, dataType = "string", paramType = "query"),
      new ApiImplicitParam(name = "full", value = "false", required = false, dataType = "boolean", paramType = "query")
    )
  )
  def multipleDetailsGet: Route =
    (get & parameters('id.*) & fullDetails) { (ids, full) =>
      ids.toList.map(id => ByteStr.decodeBase58(id).toEither.leftMap(_ => id)).separate match {
        case (Nil, Nil)      => complete(CustomValidationError("Empty request"))
        case (Nil, assetIds) => complete(assetIds.map(id => assetDetails(id, full.getOrElse(false)).fold(_.json, identity)))
        case (errors, _)     => complete(InvalidIds(errors))
      }
    }

  @Path("/details")
  @ApiOperation(value = "Information about assets", notes = "Provides detailed information about given assets", httpMethod = "POST")
  @ApiImplicitParams(
    Array(
      new ApiImplicitParam(
        name = "json",
        value = "IDs of the asset",
        required = true,
        dataType = "string",
        paramType = "body",
        example = """{"ids": ["some1", "some2"]}"""
      ),
      new ApiImplicitParam(name = "full", value = "false", required = false, dataType = "boolean", paramType = "query")
    )
  )
  def multipleDetailsPost: Route =
    fullDetails { full =>
      jsonPost[JsObject] { jsv =>
        (jsv \ "ids").validate[List[String]] match {
          case JsSuccess(ids, _) =>
            ids.map(id => ByteStr.decodeBase58(id).toEither.leftMap(_ => id)).separate match {
              case (Nil, Nil)      => CustomValidationError("Empty request")
              case (Nil, assetIds) => assetIds.map(id => assetDetails(id, full.getOrElse(false)).fold(_.json, identity))
              case (errors, _)     => InvalidIds(errors)
            }
          case JsError(err) => WrongJson(errors = err)
        }
=======
  def details: Route =
    (get & path("details" / Segment)) { id =>
      parameters('full.as[Boolean].?) { full =>
        complete(assetDetails(id, full.getOrElse(false)))
>>>>>>> c494b6a8
      }
    }

  def nft: Route =
    extractScheduler(
      implicit sc =>
        (path("nft" / Segment / "limit" / IntNumber) & parameter('after.?) & get) { (addressParam, limitParam, maybeAfterParam) =>
          val response: Either[ApiError, Future[JsArray]] = for {
            addr  <- Address.fromString(addressParam).left.map(ApiError.fromValidationError)
            limit <- Either.cond(limitParam <= settings.transactionsByAddressLimit, limitParam, TooBigArrayAllocation)
            maybeAfter <- maybeAfterParam match {
              case Some(v) =>
                ByteStr
                  .decodeBase58(v)
                  .fold(
                    _ => Left(CustomValidationError(s"Unable to decode asset id $v")),
                    id => Right(Some(IssuedAsset(id)))
                  )
              case None => Right(None)
            }
          } yield {
            commonAccountApi
              .portfolioNFT(addr, maybeAfter)
              .flatMap {
                case (assetId, assetDesc) =>
                  Observable.fromEither(
                    AssetsApiRoute
                      .jsonDetails(blockchain)(assetId, assetDesc, true)
                      .leftMap(err => new IllegalArgumentException(err))
                  )
              }
              .take(limit)
              .toListL
              .map(lst => JsArray(lst))
              .runAsyncLogErr
          }

          complete(response)
        }
    )

  private def deprecatedRoute: Route =
    (path("transfer") & withAuth) {
      broadcast[TransferRequest](TransactionFactory.transferAsset(_, wallet, time))
    } ~ (path("masstransfer") & withAuth) {
      broadcast[MassTransferRequest](TransactionFactory.massTransferAsset(_, wallet, time))
    } ~ (path("issue") & withAuth) {
      broadcast[IssueRequest](TransactionFactory.issue(_, wallet, time))
    } ~ (path("reissue") & withAuth) {
      broadcast[ReissueRequest](TransactionFactory.reissue(_, wallet, time))
    } ~ (path("burn") & withAuth) {
      broadcast[BurnRequest](TransactionFactory.burn(_, wallet, time))
    } ~ (path("sponsor") & withAuth) {
      broadcast[SponsorFeeRequest](TransactionFactory.sponsor(_, wallet, time))
    } ~ (path("order") & withAuth)(jsonPost[Order] { order =>
      wallet.privateKeyAccount(order.senderPublicKey).map(pk => Order.sign(order, pk))
    }) ~ pathPrefix("broadcast")(
      path("issue")(broadcast[IssueRequest](_.toTx)) ~
        path("reissue")(broadcast[ReissueRequest](_.toTx)) ~
        path("burn")(broadcast[BurnRequest](_.toTx)) ~
        path("exchange")(broadcast[ExchangeRequest](_.toTx)) ~
        path("transfer")(broadcast[TransferRequest](_.toTx))
    )

  private def balanceJson(address: String, assetIdStr: String): Either[ApiError, JsObject] = {
    ByteStr.decodeBase58(assetIdStr) match {
      case Success(assetId) =>
        (for {
          acc <- Address.fromString(address)
        } yield Json.obj(
          "address" -> acc.stringRepr,
          "assetId" -> assetIdStr,
          "balance" -> JsNumber(BigDecimal(blockchain.balance(acc, IssuedAsset(assetId))))
        )).left
          .map(ApiError.fromValidationError)
      case _ => Left(InvalidAddress)
    }
  }

  private def fullAccountAssetsInfo(address: String): Either[ApiError, JsObject] =
    (for {
      acc <- Address.fromString(address)
    } yield {
      Json.obj(
        "address" -> acc.stringRepr,
        "balances" -> JsArray(
          (for {
            (asset @ IssuedAsset(assetId), balance)                                <- commonAccountApi.portfolio(acc) if balance > 0
            CommonAssetsApi.AssetInfo(assetInfo, issueTransaction, sponsorBalance) <- commonAssetsApi.fullInfo(asset)
          } yield Json.obj(
            "assetId"    -> assetId.toString,
            "balance"    -> balance,
            "reissuable" -> assetInfo.reissuable,
            "minSponsoredAssetFee" -> (assetInfo.sponsorship match {
              case 0           => JsNull
              case sponsorship => JsNumber(sponsorship)
            }),
            "sponsorBalance"   -> sponsorBalance,
            "quantity"         -> JsNumber(BigDecimal(assetInfo.totalVolume)),
            "issueTransaction" -> issueTransaction.fold[JsValue](JsNull)(_.json())
          )).toSeq
        )
      )
    }).left.map(ApiError.fromValidationError)

  private def assetDetails(id: ByteStr, full: Boolean): Either[ApiError, JsObject] = {
    (for {
      description <- blockchain.assetDescription(IssuedAsset(id)).toRight("Failed to get description of the asset")
      result      <- AssetsApiRoute.jsonDetails(blockchain)(id, description, full)
    } yield result).left.map(m => CustomValidationError(m))
  }
}

object AssetsApiRoute {
  val MAX_DISTRIBUTION_TASKS = 5

  type DistributionParams = (IssuedAsset, Int, Int, Option[Address])

  def validateDistributionParams(
      blockchain: Blockchain,
      assetParam: String,
      heightParam: Int,
      limitParam: Int,
      maxLimit: Int,
      afterParam: Option[String]
  ): Either[ValidationError, DistributionParams] = {
    for {
      limit   <- validateLimit(limitParam, maxLimit)
      height  <- validateHeight(blockchain, heightParam)
      assetId <- validateAssetId(assetParam)
      after   <- afterParam.traverse[Either[ValidationError, ?], Address](Address.fromString)
    } yield (assetId, height, limit, after)
  }

  def validateAssetId(assetParam: String): Either[ValidationError, IssuedAsset] = {
    for {
      _ <- Either.cond(assetParam.length <= AssetIdStringLength, (), GenericError("Unexpected assetId length"))
      assetId <- Base58
        .tryDecodeWithLimit(assetParam)
        .fold(
          _ => GenericError("Must be base58-encoded assetId").asLeft[IssuedAsset],
          arr => IssuedAsset(ByteStr(arr)).asRight[ValidationError]
        )
    } yield assetId
  }

  def validateHeight(blockchain: Blockchain, height: Int): Either[ValidationError, Int] = {
    for {
      _ <- Either
        .cond(height > 0, (), GenericError(s"Height should be greater than zero"))
      _ <- Either
        .cond(height != blockchain.height, (), GenericError(s"Using 'assetDistributionAtHeight' on current height can lead to inconsistent result"))
      _ <- Either
        .cond(height < blockchain.height, (), GenericError(s"Asset distribution available only at height not greater than ${blockchain.height - 1}"))
    } yield height

  }

  def validateLimit(limit: Int, maxLimit: Int): Either[ValidationError, Int] = {
    for {
      _ <- Either
        .cond(limit > 0, (), GenericError("Limit should be greater than 0"))
      _ <- Either
        .cond(limit < maxLimit, (), GenericError(s"Limit should be less than $maxLimit"))
    } yield limit
  }

  def jsonDetails(blockchain: Blockchain)(id: ByteStr, description: AssetDescription, full: Boolean): Either[String, JsObject] = {
    // (timestamp, height)
    def additionalInfo(id: ByteStr): Either[String, (Long, Int)] =
      for {
        tt <- blockchain.transactionInfo(id).toRight("Failed to find issue/invokeScript transaction by ID")
        (h, mtx) = tt
        ts <- (mtx match {
          case tx: IssueTransaction        => Some(tx.timestamp)
          case tx: InvokeScriptTransaction => Some(tx.timestamp)
          case _                           => None
        }).toRight("No issue/invokeScript transaction found with the given asset ID")
      } yield (ts, h)

    for {
      tsh <- additionalInfo(description.source)
      (timestamp, height) = tsh
      script              = description.script.filter(_ => full)
      complexity <- script.fold[Either[String, Long]](Right(0))(script => ScriptCompiler.estimate(script, script.stdLibVersion))
      name = description.name.toStringUtf8
      desc = description.description.toStringUtf8
    } yield JsObject(
      Seq(
        "assetId"        -> JsString(id.toString),
        "issueHeight"    -> JsNumber(height),
        "issueTimestamp" -> JsNumber(timestamp),
        "issuer"         -> JsString(description.issuer.stringRepr),
        "name"           -> JsString(name),
        "description"    -> JsString(desc),
        "decimals"       -> JsNumber(description.decimals),
        "reissuable"     -> JsBoolean(description.reissuable),
        "quantity"       -> JsNumber(BigDecimal(description.totalVolume)),
        "scripted"       -> JsBoolean(description.script.nonEmpty),
        "minSponsoredAssetFee" -> (description.sponsorship match {
          case 0           => JsNull
          case sponsorship => JsNumber(sponsorship)
        }),
        "originTransactionId" -> JsString(description.source.toString)
      ) ++ script.toSeq.map { script =>
        "scriptDetails" -> Json.obj(
          "scriptComplexity" -> JsNumber(BigDecimal(complexity)),
          "script"           -> JsString(script.bytes().base64),
          "scriptText"       -> JsString(script.expr.toString) // [WAIT] JsString(Script.decompile(script))
        )
      }
    )
  }
}<|MERGE_RESOLUTION|>--- conflicted
+++ resolved
@@ -142,19 +142,10 @@
       complete(fullAccountAssetsInfo(address))
     }
 
-<<<<<<< HEAD
   def details: Route = pathPrefix("details")(singleDetails ~ multipleDetails)
 
   private val fullDetails = parameters('full.as[Boolean].?)
 
-  @Path("/details/{assetId}")
-  @ApiOperation(value = "Information about an asset", notes = "Provides detailed information about given asset", httpMethod = "GET")
-  @ApiImplicitParams(
-    Array(
-      new ApiImplicitParam(name = "assetId", value = "ID of the asset", required = true, dataType = "string", paramType = "path"),
-      new ApiImplicitParam(name = "full", value = "false", required = false, dataType = "boolean", paramType = "query")
-    )
-  )
   def singleDetails: Route =
     (get & path(Segment) & fullDetails) { (id, full) =>
       complete {
@@ -168,14 +159,6 @@
 
   def multipleDetails: Route = pathEndOrSingleSlash(multipleDetailsGet ~ multipleDetailsPost)
 
-  @Path("/details")
-  @ApiOperation(value = "Information about assets", notes = "Provides detailed information about given assets", httpMethod = "GET")
-  @ApiImplicitParams(
-    Array(
-      new ApiImplicitParam(name = "id", value = "IDs of the asset", required = true, dataType = "string", paramType = "query"),
-      new ApiImplicitParam(name = "full", value = "false", required = false, dataType = "boolean", paramType = "query")
-    )
-  )
   def multipleDetailsGet: Route =
     (get & parameters('id.*) & fullDetails) { (ids, full) =>
       ids.toList.map(id => ByteStr.decodeBase58(id).toEither.leftMap(_ => id)).separate match {
@@ -185,21 +168,6 @@
       }
     }
 
-  @Path("/details")
-  @ApiOperation(value = "Information about assets", notes = "Provides detailed information about given assets", httpMethod = "POST")
-  @ApiImplicitParams(
-    Array(
-      new ApiImplicitParam(
-        name = "json",
-        value = "IDs of the asset",
-        required = true,
-        dataType = "string",
-        paramType = "body",
-        example = """{"ids": ["some1", "some2"]}"""
-      ),
-      new ApiImplicitParam(name = "full", value = "false", required = false, dataType = "boolean", paramType = "query")
-    )
-  )
   def multipleDetailsPost: Route =
     fullDetails { full =>
       jsonPost[JsObject] { jsv =>
@@ -212,12 +180,6 @@
             }
           case JsError(err) => WrongJson(errors = err)
         }
-=======
-  def details: Route =
-    (get & path("details" / Segment)) { id =>
-      parameters('full.as[Boolean].?) { full =>
-        complete(assetDetails(id, full.getOrElse(false)))
->>>>>>> c494b6a8
       }
     }
 
