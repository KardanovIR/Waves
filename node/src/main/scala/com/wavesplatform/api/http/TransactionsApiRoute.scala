--- conflicted
+++ resolved
@@ -5,11 +5,7 @@
 import com.wavesplatform.account.Address
 import com.wavesplatform.api.common.CommonTransactionsApi
 import com.wavesplatform.api.http.ApiError._
-<<<<<<< HEAD
-import com.wavesplatform.api.http.swagger.SwaggerDocService.apiKeyDefinitionName
-=======
 import com.wavesplatform.api.http.swagger.SwaggerDocService.ApiKeyDefName
->>>>>>> 91d575b6
 import com.wavesplatform.common.state.ByteStr
 import com.wavesplatform.http.BroadcastRoute
 import com.wavesplatform.network.UtxPoolSynchronizer
@@ -46,7 +42,7 @@
 
   private[this] val commonApi = new CommonTransactionsApi(blockchain, utx, wallet, utxPoolSynchronizer.publish)
 
-  override lazy val route: Route =
+  override lazy val route =
     pathPrefix("transactions") {
       unconfirmed ~ addressLimit ~ info ~ status ~ sign ~ calculateFee ~ signedBroadcast
     }
@@ -72,11 +68,6 @@
       new ApiImplicitParam(name = "after", value = "Id of transaction to paginate after", required = false, dataType = "string", paramType = "query")
     )
   )
-  @ApiResponses(
-    Array(
-      new ApiResponse(code = 200, message = "Transactions")
-    )
-  )
   def addressLimit: Route = {
     (get & path("address" / Segment / "limit" / IntNumber) & parameter('after.?)) { (address, limit, maybeAfter) =>
       extractScheduler(implicit sc => complete(transactionsByAddress(address, limit, maybeAfter)))
@@ -88,11 +79,6 @@
   @ApiImplicitParams(
     Array(
       new ApiImplicitParam(name = "id", value = "Transaction ID", required = true, dataType = "string", paramType = "path")
-    )
-  )
-  @ApiResponses(
-    Array(
-      new ApiResponse(code = 200, message = "Transaction")
     )
   )
   def info: Route = (pathPrefix("info") & get) {
@@ -123,11 +109,6 @@
       new ApiImplicitParam(name = "id", value = "Transaction ID", required = true, dataType = "string", paramType = "query", allowMultiple = true)
     )
   )
-  @ApiResponses(
-    Array(
-      new ApiResponse(code = 200, message = "Transaction status")
-    )
-  )
   def status: Route = path("status") {
     protobufEntity(TransactionsByIdRequest) { request =>
       if (request.ids.length > settings.transactionsByAddressLimit)
@@ -157,20 +138,12 @@
   }
 
   @Path("/unconfirmed")
-<<<<<<< HEAD
   @ApiOperation(
     value = "Unconfirmed transactions",
     notes = "Get list of unconfirmed transactions",
     httpMethod = "GET",
     response = classOf[TransactionDesc],
     responseContainer = "List"
-=======
-  @ApiOperation(value = "Unconfirmed transactions", notes = "Get list of unconfirmed transactions", httpMethod = "GET")
-  @ApiResponses(
-    Array(
-      new ApiResponse(code = 200, message = "Transactions")
-    )
->>>>>>> 91d575b6
   )
   def unconfirmed: Route = (pathPrefix("unconfirmed") & get) {
     pathEndOrSingleSlash {
@@ -185,11 +158,6 @@
     httpMethod = "GET",
     response = classOf[SizeDesc]
   )
-  @ApiResponses(
-    Array(
-      new ApiResponse(code = 200, message = "Size")
-    )
-  )
   def utxSize: Route = (pathPrefix("size") & get) {
     complete(Json.obj("size" -> JsNumber(utx.size)))
   }
@@ -204,11 +172,6 @@
   @ApiImplicitParams(
     Array(
       new ApiImplicitParam(name = "id", value = "Transaction ID", required = true, dataType = "string", paramType = "path")
-    )
-  )
-  @ApiResponses(
-    Array(
-      new ApiResponse(code = 200, message = "Transaction")
     )
   )
   def utxTransactionInfo: Route = (pathPrefix("info") & get) {
@@ -241,11 +204,6 @@
       new ApiImplicitParam(name = "json", required = true, dataType = "string", paramType = "body", value = "Transaction data including type")
     )
   )
-  @ApiResponses(
-    Array(
-      new ApiResponse(code = 200, message = "Transaction fee")
-    )
-  )
   def calculateFee: Route =
     path("calculateFee")(jsonPost[JsObject] { jsv =>
       val senderPk = (jsv \ "senderPublicKey").as[String]
@@ -267,12 +225,8 @@
     value = "Sign a transaction",
     notes = "Sign a transaction with the sender's private key",
     httpMethod = "POST",
-<<<<<<< HEAD
-    authorizations = Array(new Authorization(apiKeyDefinitionName)),
+    authorizations = Array(new Authorization(ApiKeyDefName)),
     response = classOf[TransactionDesc]
-=======
-    authorizations = Array(new Authorization(ApiKeyDefName))
->>>>>>> 91d575b6
   )
   @ApiImplicitParams(
     Array(
@@ -283,11 +237,6 @@
         paramType = "body",
         value = "Transaction data including <a href='transaction-types.html'>type</a>"
       )
-    )
-  )
-  @ApiResponses(
-    Array(
-      new ApiResponse(code = 200, message = "Signed transaction")
     )
   )
   def sign: Route = (pathPrefix("sign") & withAuth) {
@@ -315,11 +264,6 @@
       )
     )
   )
-  @ApiResponses(
-    Array(
-      new ApiResponse(code = 200, message = "Signed transaction")
-    )
-  )
   def signWithSigner: Route = pathPrefix(Segment) { signerAddress =>
     jsonPost[JsObject](TransactionFactory.parseRequestAndSign(wallet, signerAddress, time, _))
   }
@@ -340,11 +284,6 @@
         dataType = "string",
         value = "Transaction data including <a href='transaction-types.html'>type</a> and signature/proofs"
       )
-    )
-  )
-  @ApiResponses(
-    Array(
-      new ApiResponse(code = 200, message = "Transaction")
     )
   )
   def signedBroadcast: Route = path("broadcast")(broadcast[JsValue](TransactionFactory.fromSignedRequest))
