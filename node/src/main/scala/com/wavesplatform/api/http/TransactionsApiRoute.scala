--- conflicted
+++ resolved
@@ -262,20 +262,13 @@
     ))
   def broadcast: Route =
     (pathPrefix("broadcast") & post) {
-<<<<<<< HEAD
-      (handleExceptions(jsonExceptionHandler) & jsonEntity[JsObject]) { jsv =>
-        val futureResult: TracedResult[ApiError, Transaction] = this.doBroadcast(TransactionFactory.fromSignedRequest(jsv))
-        complete(futureResult)
-=======
       (handleExceptions(jsonExceptionHandler) & jsonEntity[JsObject]) { transactionJson =>
-        val result: Either[ApiError, VanillaTransaction] = TransactionFactory
-          .fromSignedRequest(transactionJson)
-          .flatMap(commonApi.broadcastTransaction)
-          .left
-          .map(ApiError.fromValidationError)
+        val result: TracedResult[ApiError, VanillaTransaction] =
+          TracedResult(TransactionFactory.fromSignedRequest(transactionJson))
+            .flatMap(commonApi.broadcastTransaction)
+            .leftMap(ApiError.fromValidationError)
 
         complete(result)
->>>>>>> 41a3779e
       }
     }
 
