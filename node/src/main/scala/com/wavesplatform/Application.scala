package com.wavesplatform

import java.io.File
import java.security.Security
import java.util.concurrent.ConcurrentHashMap
import java.util.concurrent.atomic.AtomicBoolean

import akka.actor.ActorSystem
import akka.http.scaladsl.Http
import akka.http.scaladsl.Http.ServerBinding
import akka.stream.ActorMaterializer
import cats.instances.all._
import cats.syntax.option._
import com.typesafe.config._
import com.wavesplatform.account.{Address, AddressScheme}
import com.wavesplatform.actor.RootActorSystem
import com.wavesplatform.api.http._
import com.wavesplatform.api.http.alias.AliasApiRoute
import com.wavesplatform.api.http.assets.AssetsApiRoute
import com.wavesplatform.api.http.leasing.LeaseApiRoute
import com.wavesplatform.consensus.PoSSelector
import com.wavesplatform.consensus.nxt.api.http.NxtConsensusApiRoute
import com.wavesplatform.database.openDB
import com.wavesplatform.extensions.{Context, Extension}
import com.wavesplatform.features.api.ActivationApiRoute
import com.wavesplatform.history.StorageFactory
import com.wavesplatform.http.{DebugApiRoute, NodeApiRoute}
import com.wavesplatform.lang.ValidationError
import com.wavesplatform.metrics.Metrics
import com.wavesplatform.mining.{Miner, MinerImpl}
import com.wavesplatform.network.RxExtensionLoader.RxExtensionLoaderShutdownHook
import com.wavesplatform.network._
import com.wavesplatform.settings.WavesSettings
import com.wavesplatform.state.Blockchain
import com.wavesplatform.state.appender.{BlockAppender, ExtensionAppender, MicroblockAppender}
<<<<<<< HEAD
import com.wavesplatform.state.extensions.{ApiExtensions, ApiExtensionsImpl}
import com.wavesplatform.transaction.Asset
=======
import com.wavesplatform.transaction.smart.script.trace.TracedResult
import com.wavesplatform.transaction.{Asset, Transaction}
>>>>>>> f105a1c6
import com.wavesplatform.utils.Schedulers._
import com.wavesplatform.utils.{LoggerFacade, NTP, Schedulers, ScorexLogging, SystemInformationReporter, Time, UtilApp}
import com.wavesplatform.utx.{UtxPool, UtxPoolImpl}
import com.wavesplatform.wallet.Wallet
import io.netty.channel.Channel
import io.netty.channel.group.DefaultChannelGroup
import io.netty.util.concurrent.GlobalEventExecutor
import kamon.Kamon
import kamon.influxdb.InfluxDBReporter
import kamon.system.SystemMetrics
import monix.eval.{Coeval, Task}
import monix.execution.schedulers.{ExecutorScheduler, SchedulerService}
import monix.reactive.Observable
import monix.reactive.subjects.ConcurrentSubject
import org.influxdb.dto.Point
import org.slf4j.LoggerFactory

import scala.concurrent.ExecutionContext.Implicits.global
import scala.concurrent.duration._
import scala.concurrent.{Await, Future}
import scala.util.Try
import scala.util.control.NonFatal

class Application(val actorSystem: ActorSystem, val settings: WavesSettings, configRoot: ConfigObject, time: NTP) extends ScorexLogging {
  app =>

  import monix.execution.Scheduler.Implicits.{global => scheduler}

  private val db = openDB(settings.dbSettings.directory)

  private val LocalScoreBroadcastDebounce = 1.second

  private val spendableBalanceChanged = ConcurrentSubject.publish[(Address, Asset)]

  private val blockchainUpdater = StorageFactory(settings, db, time, spendableBalanceChanged)

  private val apiExtensions = ApiExtensionsImpl(blockchainUpdater)

  private lazy val upnp = new UPnP(settings.networkSettings.uPnPSettings) // don't initialize unless enabled

  private val wallet: Wallet = try {
    Wallet(settings.walletSettings)
  } catch {
    case NonFatal(e) =>
      log.error(s"Failed to open wallet file '${settings.walletSettings.file.get.getAbsolutePath}", e)
      throw e
  }

  private val peerDatabase = new PeerDatabaseImpl(settings.networkSettings)

  private val extensionLoaderScheduler = singleThread("rx-extension-loader", reporter = log.error("Error in Extension Loader", _))
  private val microblockSynchronizerScheduler = singleThread("microblock-synchronizer", reporter = log.error("Error in Microblock Synchronizer", _))
  private val scoreObserverScheduler = singleThread("rx-score-observer", reporter = log.error("Error in Score Observer", _))
  private val appenderScheduler = singleThread("appender", reporter = log.error("Error in Appender", _))
  private val historyRepliesScheduler = fixedPool(poolSize = 2, "history-replier", reporter = log.error("Error in History Replier", _))
  private val minerScheduler = fixedPool(poolSize = 2, "miner-pool", reporter = log.error("Error in Miner", _))

  private var rxExtensionLoaderShutdown: Option[RxExtensionLoaderShutdownHook] = None
  private var maybeUtx: Option[UtxPool] = None
  private var maybeNetwork: Option[NS] = None

  private var extensions = Seq.empty[Extension]

  def apiShutdown(): Unit = {
    for {
      u <- maybeUtx
      n <- maybeNetwork
    } yield shutdown(u, n)
  }

  def run(): Unit = {
    checkGenesis(settings, blockchainUpdater)

    if (wallet.privateKeyAccounts.isEmpty)
      wallet.generateNewAccounts(1)

    val establishedConnections = new ConcurrentHashMap[Channel, PeerInfo]
    val allChannels = new DefaultChannelGroup(GlobalEventExecutor.INSTANCE)
    val utxStorage = new UtxPoolImpl(time, blockchainUpdater, spendableBalanceChanged, settings.utxSettings)
    maybeUtx = Some(utxStorage)

    val knownInvalidBlocks = new InvalidBlockStorageImpl(settings.synchronizationSettings.invalidBlocksStorage)

    val pos = new PoSSelector(blockchainUpdater, settings.blockchainSettings, settings.synchronizationSettings)

    val miner =
      if (settings.minerSettings.enable)
        new MinerImpl(allChannels, blockchainUpdater, settings, time, utxStorage, wallet, pos, minerScheduler, appenderScheduler)
      else Miner.Disabled

    val processBlock =
      BlockAppender(blockchainUpdater, time, utxStorage, pos, allChannels, peerDatabase, miner, appenderScheduler) _

    val processFork =
      ExtensionAppender(blockchainUpdater, utxStorage, pos, time, knownInvalidBlocks, peerDatabase, miner, appenderScheduler) _
    val processMicroBlock =
      MicroblockAppender(blockchainUpdater, utxStorage, allChannels, peerDatabase, appenderScheduler) _

    import blockchainUpdater.lastBlockInfo

    val lastScore = lastBlockInfo
      .map(_.score)
      .distinctUntilChanged
      .share(scheduler)

    lastScore
      .debounce(LocalScoreBroadcastDebounce)
      .foreach { x =>
        allChannels.broadcast(LocalScoreChanged(x))
      }(scheduler)

    val historyReplier = new HistoryReplier(blockchainUpdater, settings.synchronizationSettings, historyRepliesScheduler)
    val network =
      NetworkServer(settings, lastBlockInfo, blockchainUpdater, historyReplier, utxStorage, peerDatabase, allChannels, establishedConnections)
    maybeNetwork = Some(network)
    val (signatures, blocks, blockchainScores, microblockInvs, microblockResponses, transactions) = network.messages

    val timeoutSubject: ConcurrentSubject[Channel, Channel] = ConcurrentSubject.publish[Channel]

    val (syncWithChannelClosed, scoreStatsReporter) = RxScoreObserver(
      settings.synchronizationSettings.scoreTTL,
      1.second,
      blockchainUpdater.score,
      lastScore,
      blockchainScores,
      network.closedChannels,
      timeoutSubject,
      scoreObserverScheduler
    )
    val (microblockData, mbSyncCacheSizes) = MicroBlockSynchronizer(
      settings.synchronizationSettings.microBlockSynchronizer,
      peerDatabase,
      lastBlockInfo.map(_.id),
      microblockInvs,
      microblockResponses,
      microblockSynchronizerScheduler
    )
    val (newBlocks, extLoaderState, sh) = RxExtensionLoader(
      settings.synchronizationSettings.synchronizationTimeout,
      Coeval(blockchainUpdater.lastBlockIds(settings.synchronizationSettings.maxRollback)),
      peerDatabase,
      knownInvalidBlocks,
      blocks,
      signatures,
      syncWithChannelClosed,
      extensionLoaderScheduler,
      timeoutSubject
    ) { case (c, b) => processFork(c, b.blocks) }

    rxExtensionLoaderShutdown = Some(sh)

    val utxSynchronizerScheduler = Schedulers.fixedPool(settings.synchronizationSettings.utxSynchronizer.maxThreads, "utx-pool-synchronizer")
    val utxSynchronizer =
      UtxPoolSynchronizer(utxStorage, settings.synchronizationSettings.utxSynchronizer, allChannels, blockchainUpdater.lastBlockInfo)(
        utxSynchronizerScheduler)

    transactions.foreach {
      case (channel, transaction) => utxSynchronizer.tryPublish(transaction, channel)
    }

    val microBlockSink = microblockData
      .mapEval(scala.Function.tupled(processMicroBlock))

    val blockSink = newBlocks
      .mapEval(scala.Function.tupled(processBlock))

    Observable(microBlockSink, blockSink).merge.subscribe()

    miner.scheduleMining()

    for (addr <- settings.networkSettings.declaredAddress if settings.networkSettings.uPnPSettings.enable) {
      upnp.addPort(addr.getPort)
    }

    implicit val as: ActorSystem = actorSystem
    implicit val materializer: ActorMaterializer = ActorMaterializer()

    val extensionContext = new Context {
      override def settings: WavesSettings = app.settings

<<<<<<< HEAD
      override def blockchain: Blockchain = app.blockchainUpdater

      override def time: Time = app.time

      override def wallet: Wallet = app.wallet

      override def utx: UtxPool = utxStorage

      override def apiExtensions: ApiExtensions = app.apiExtensions

      override def utxPoolSynchronizer: UtxPoolSynchronizer = utxSynchronizer

=======
      override def broadcastTransaction(tx: Transaction): TracedResult[ValidationError, Boolean] = utxSynchronizer.publish(tx)
>>>>>>> f105a1c6
      override def spendableBalanceChanged: Observable[(Address, Asset)] = app.spendableBalanceChanged

      override def actorSystem: ActorSystem = app.actorSystem
    }

    extensions = settings.extensions.map { extensionClassName =>
      val extensionClass = Class.forName(extensionClassName).asInstanceOf[Class[Extension]]
      val ctor = extensionClass.getConstructor(classOf[Context])
      log.info(s"Enable extension: $extensionClassName")
      ctor.newInstance(extensionContext)
    }

    if (settings.restAPISettings.enable) {
      val apiRoutes = Seq(
        NodeApiRoute(settings.restAPISettings, blockchainUpdater, () => apiShutdown()),
        BlocksApiRoute(settings.restAPISettings, blockchainUpdater),
        TransactionsApiRoute(settings.restAPISettings, wallet, blockchainUpdater, apiExtensions, utxStorage, utxSynchronizer, time),
        NxtConsensusApiRoute(settings.restAPISettings, blockchainUpdater),
        WalletApiRoute(settings.restAPISettings, wallet),
        UtilsApiRoute(time, settings.restAPISettings),
        PeersApiRoute(settings.restAPISettings, network.connect, peerDatabase, establishedConnections),
        AddressApiRoute(settings.restAPISettings, wallet, blockchainUpdater, apiExtensions, utxSynchronizer, time),
        DebugApiRoute(
          settings,
          time,
          blockchainUpdater,
          wallet,
          blockchainUpdater,
          apiExtensions,
          peerDatabase,
          establishedConnections,
          blockId => Task(blockchainUpdater.removeAfter(blockId)).executeOn(appenderScheduler),
          allChannels,
          utxStorage,
          miner,
          historyReplier,
          extLoaderState,
          mbSyncCacheSizes,
          scoreStatsReporter,
          configRoot
        ),
        AssetsApiRoute(settings.restAPISettings, wallet, utxSynchronizer, blockchainUpdater, apiExtensions, time),
        ActivationApiRoute(settings.restAPISettings, settings.featuresSettings, blockchainUpdater),
<<<<<<< HEAD
        assets.AssetsBroadcastApiRoute(settings.restAPISettings, utxSynchronizer),
        LeaseApiRoute(settings.restAPISettings, wallet, blockchainUpdater, apiExtensions, utxSynchronizer, time),
        LeaseBroadcastApiRoute(settings.restAPISettings, utxSynchronizer),
        AliasApiRoute(settings.restAPISettings, wallet, utxSynchronizer, time, blockchainUpdater, apiExtensions),
        AliasBroadcastApiRoute(settings.restAPISettings, utxSynchronizer)
=======
        LeaseApiRoute(settings.restAPISettings, wallet, blockchainUpdater, utxSynchronizer, time),
        AliasApiRoute(settings.restAPISettings, wallet, utxSynchronizer, time, blockchainUpdater),
>>>>>>> f105a1c6
      )

      val apiTypes: Set[Class[_]] = Set(
        classOf[NodeApiRoute],
        classOf[BlocksApiRoute],
        classOf[TransactionsApiRoute],
        classOf[NxtConsensusApiRoute],
        classOf[WalletApiRoute],
        classOf[UtilsApiRoute],
        classOf[PeersApiRoute],
        classOf[AddressApiRoute],
        classOf[DebugApiRoute],
        classOf[AssetsApiRoute],
        classOf[ActivationApiRoute],
        classOf[LeaseApiRoute],
        classOf[AliasApiRoute]
      )

      val combinedRoute = CompositeHttpService(apiTypes, apiRoutes, settings.restAPISettings)(actorSystem).loggingCompositeRoute
      val httpFuture = Http().bindAndHandle(combinedRoute, settings.restAPISettings.bindAddress, settings.restAPISettings.port)
      serverBinding = Await.result(httpFuture, 20.seconds)
      log.info(s"REST API was bound on ${settings.restAPISettings.bindAddress}:${settings.restAPISettings.port}")
    }

    extensions.foreach(_.start())

    // on unexpected shutdown
    sys.addShutdownHook {
      Await.ready(Kamon.stopAllReporters(), 20.seconds)
      Metrics.shutdown()
      shutdown(utxStorage, network)
    }
  }

  private val shutdownInProgress = new AtomicBoolean(false)
  @volatile var serverBinding: ServerBinding = _

  def shutdown(utx: UtxPool, network: NS): Unit =
    if (shutdownInProgress.compareAndSet(false, true)) {

      if (extensions.nonEmpty) {
        log.info(s"Shutting down extensions")
        Await.ready(Future.sequence(extensions.map(_.shutdown())), settings.extensionsShutdownTimeout)
      }

      spendableBalanceChanged.onComplete()
      utx.close()

      shutdownAndWait(historyRepliesScheduler, "HistoryReplier", 5.minutes.some)

      log.info("Closing REST API")
      if (settings.restAPISettings.enable)
        Try(Await.ready(serverBinding.unbind(), 2.minutes)).failed.map(e => log.error("Failed to unbind REST API port", e))
      for (addr <- settings.networkSettings.declaredAddress if settings.networkSettings.uPnPSettings.enable) upnp.deletePort(addr.getPort)

      log.debug("Closing peer database")
      peerDatabase.close()

      Try(Await.result(actorSystem.terminate(), 2.minute)).failed.map(e => log.error("Failed to terminate actor system", e))
      log.debug("Node's actor system shutdown successful")

      blockchainUpdater.shutdown()
      rxExtensionLoaderShutdown.foreach(_.shutdown())

      log.info("Stopping network services")
      network.shutdown()

      shutdownAndWait(minerScheduler, "Miner")
      shutdownAndWait(microblockSynchronizerScheduler, "MicroblockSynchronizer")
      shutdownAndWait(scoreObserverScheduler, "ScoreObserver")
      shutdownAndWait(extensionLoaderScheduler, "ExtensionLoader")
      shutdownAndWait(appenderScheduler, "Appender", 5.minutes.some, tryForce = false)

      log.info("Closing storage")
      db.close()

      time.close()
      log.info("Shutdown complete")
    }

  private def shutdownAndWait(scheduler: SchedulerService, name: String, timeout: Option[FiniteDuration] = none, tryForce: Boolean = true): Unit = {
    log.debug(s"Shutting down $name")
    scheduler match {
      case es: ExecutorScheduler if tryForce => es.executor.shutdownNow()
      case s => s.shutdown()
    }
    timeout.foreach { to =>
      val r = Await.result(scheduler.awaitTermination(to, global), 2 * to)
      if (r)
        log.info(s"$name was shutdown successfully")
      else
        log.warn(s"Failed to shutdown $name properly during timeout")
    }
  }
}

object Application {
  private[wavesplatform] def loadApplicationConfig(external: Option[File] = None): WavesSettings = {
    import com.wavesplatform.settings._

    val config = loadConfig(external.map(ConfigFactory.parseFile))

    // DO NOT LOG BEFORE THIS LINE, THIS PROPERTY IS USED IN logback.xml
    System.setProperty("waves.directory", config.getString("waves.directory"))
    if (config.hasPath("waves.config.directory")) System.setProperty("waves.config.directory", config.getString("waves.config.directory"))

    val settings = WavesSettings.fromRootConfig(config)

    // Initialize global var with actual address scheme
    AddressScheme.current = new AddressScheme {
      override val chainId: Byte = settings.blockchainSettings.addressSchemeCharacter.toByte
    }

    // IMPORTANT: to make use of default settings for histograms and timers, it's crucial to reconfigure Kamon with
    //            our merged config BEFORE initializing any metrics, including in settings-related companion objects
    Kamon.reconfigure(config)

    if (config.getBoolean("kamon.enable")) {
      Kamon.addReporter(new InfluxDBReporter())
      SystemMetrics.startCollecting()
    }

    settings
  }

  def main(args: Array[String]): Unit = {

    // prevents java from caching successful name resolutions, which is needed e.g. for proper NTP server rotation
    // http://stackoverflow.com/a/17219327
    System.setProperty("sun.net.inetaddr.ttl", "0")
    System.setProperty("sun.net.inetaddr.negative.ttl", "0")
    Security.setProperty("networkaddress.cache.ttl", "0")
    Security.setProperty("networkaddress.cache.negative.ttl", "0")

    // specify aspectj to use it's build-in infrastructure
    // http://www.eclipse.org/aspectj/doc/released/pdguide/trace.html
    System.setProperty("org.aspectj.tracing.factory", "default")

    args.headOption.getOrElse("") match {
      case "export" => Exporter.main(args.tail)
      case "import" => Importer.main(args.tail)
      case "explore" => Explorer.main(args.tail)
      case "util" => UtilApp.main(args.tail)
      case "help" | "--help" | "-h" => println("Usage: waves <config> | export | import | explore | util")
      case _ => startNode(args.headOption)
    }
  }

  private[this] def startNode(configFile: Option[String]): Unit = {
    import com.wavesplatform.settings.Constants
    val settings = loadApplicationConfig(configFile.map(new File(_)))

    val log = LoggerFacade(LoggerFactory.getLogger(getClass))
    log.info("Starting...")
    sys.addShutdownHook {
      SystemInformationReporter.report(settings.config)
    }

    val time = new NTP(settings.ntpServer)
    val isMetricsStarted = Metrics.start(settings.metrics, time)

    RootActorSystem.start("wavesplatform", settings.config) { actorSystem =>
      isMetricsStarted.foreach { started =>
        if (started) {
          import settings.synchronizationSettings.microBlockSynchronizer
          import settings.{minerSettings => miner}

          Metrics.write(
            Point
              .measurement("config")
              .addField("miner-micro-block-interval", miner.microBlockInterval.toMillis)
              .addField("miner-max-transactions-in-key-block", miner.maxTransactionsInKeyBlock)
              .addField("miner-max-transactions-in-micro-block", miner.maxTransactionsInMicroBlock)
              .addField("miner-min-micro-block-age", miner.minMicroBlockAge.toMillis)
              .addField("mbs-wait-response-timeout", microBlockSynchronizer.waitResponseTimeout.toMillis)
          )
        }
      }

      log.info(s"${Constants.AgentName} Blockchain Id: ${settings.blockchainSettings.addressSchemeCharacter}")

      new Application(actorSystem, settings, settings.config.root(), time).run()
    }
  }
}<|MERGE_RESOLUTION|>--- conflicted
+++ resolved
@@ -33,13 +33,10 @@
 import com.wavesplatform.settings.WavesSettings
 import com.wavesplatform.state.Blockchain
 import com.wavesplatform.state.appender.{BlockAppender, ExtensionAppender, MicroblockAppender}
-<<<<<<< HEAD
+import com.wavesplatform.transaction.smart.script.trace.TracedResult
+import com.wavesplatform.transaction.{Asset, Transaction}
 import com.wavesplatform.state.extensions.{ApiExtensions, ApiExtensionsImpl}
 import com.wavesplatform.transaction.Asset
-=======
-import com.wavesplatform.transaction.smart.script.trace.TracedResult
-import com.wavesplatform.transaction.{Asset, Transaction}
->>>>>>> f105a1c6
 import com.wavesplatform.utils.Schedulers._
 import com.wavesplatform.utils.{LoggerFacade, NTP, Schedulers, ScorexLogging, SystemInformationReporter, Time, UtilApp}
 import com.wavesplatform.utx.{UtxPool, UtxPoolImpl}
@@ -220,7 +217,6 @@
     val extensionContext = new Context {
       override def settings: WavesSettings = app.settings
 
-<<<<<<< HEAD
       override def blockchain: Blockchain = app.blockchainUpdater
 
       override def time: Time = app.time
@@ -231,11 +227,8 @@
 
       override def apiExtensions: ApiExtensions = app.apiExtensions
 
-      override def utxPoolSynchronizer: UtxPoolSynchronizer = utxSynchronizer
-
-=======
-      override def broadcastTransaction(tx: Transaction): TracedResult[ValidationError, Boolean] = utxSynchronizer.publish(tx)
->>>>>>> f105a1c6
+      override def broadcastTransaction(tx: Transaction): TracedResult[ValidationError, Boolean] = utxSynchronizer
+.publish(tx)
       override def spendableBalanceChanged: Observable[(Address, Asset)] = app.spendableBalanceChanged
 
       override def actorSystem: ActorSystem = app.actorSystem
@@ -279,16 +272,8 @@
         ),
         AssetsApiRoute(settings.restAPISettings, wallet, utxSynchronizer, blockchainUpdater, apiExtensions, time),
         ActivationApiRoute(settings.restAPISettings, settings.featuresSettings, blockchainUpdater),
-<<<<<<< HEAD
-        assets.AssetsBroadcastApiRoute(settings.restAPISettings, utxSynchronizer),
         LeaseApiRoute(settings.restAPISettings, wallet, blockchainUpdater, apiExtensions, utxSynchronizer, time),
-        LeaseBroadcastApiRoute(settings.restAPISettings, utxSynchronizer),
         AliasApiRoute(settings.restAPISettings, wallet, utxSynchronizer, time, blockchainUpdater, apiExtensions),
-        AliasBroadcastApiRoute(settings.restAPISettings, utxSynchronizer)
-=======
-        LeaseApiRoute(settings.restAPISettings, wallet, blockchainUpdater, utxSynchronizer, time),
-        AliasApiRoute(settings.restAPISettings, wallet, utxSynchronizer, time, blockchainUpdater),
->>>>>>> f105a1c6
       )
 
       val apiTypes: Set[Class[_]] = Set(
