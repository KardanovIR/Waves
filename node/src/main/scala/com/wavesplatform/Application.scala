package com.wavesplatform

import java.io.File
import java.security.Security
import java.util.concurrent.ConcurrentHashMap
import java.util.concurrent.atomic.AtomicBoolean

import akka.actor.ActorSystem
import akka.http.scaladsl.Http
import akka.http.scaladsl.Http.ServerBinding
import akka.stream.ActorMaterializer
import cats.instances.all._
import cats.syntax.option._
import com.typesafe.config._
import com.wavesplatform.account.{Address, AddressScheme}
import com.wavesplatform.actor.RootActorSystem
import com.wavesplatform.api.http._
import com.wavesplatform.api.http.alias.AliasApiRoute
import com.wavesplatform.api.http.assets.AssetsApiRoute
import com.wavesplatform.api.http.leasing.LeaseApiRoute
import com.wavesplatform.common.state.ByteStr
import com.wavesplatform.consensus.PoSSelector
import com.wavesplatform.consensus.nxt.api.http.NxtConsensusApiRoute
import com.wavesplatform.database.{DBExt, Keys, openDB}
import com.wavesplatform.extensions.{Context, Extension}
import com.wavesplatform.features.EstimatorProvider._
import com.wavesplatform.features.api.ActivationApiRoute
import com.wavesplatform.history.StorageFactory
import com.wavesplatform.http.{DebugApiRoute, NodeApiRoute}
import com.wavesplatform.lang.ValidationError
import com.wavesplatform.metrics.Metrics
import com.wavesplatform.mining.{Miner, MinerImpl}
import com.wavesplatform.network.RxExtensionLoader.RxExtensionLoaderShutdownHook
import com.wavesplatform.network._
import com.wavesplatform.settings.WavesSettings
import com.wavesplatform.state.appender.{BlockAppender, ExtensionAppender, MicroblockAppender}
import com.wavesplatform.state.{Blockchain, BlockchainUpdated}
import com.wavesplatform.transaction.smart.script.trace.TracedResult
import com.wavesplatform.transaction.{Asset, DiscardedBlocks, Transaction}
import com.wavesplatform.utils.Schedulers._
import com.wavesplatform.utils._
import com.wavesplatform.utx.{UtxPool, UtxPoolImpl}
import com.wavesplatform.wallet.Wallet
import io.netty.channel.Channel
import io.netty.channel.group.DefaultChannelGroup
import io.netty.util.HashedWheelTimer
import io.netty.util.concurrent.GlobalEventExecutor
import kamon.Kamon
import kamon.influxdb.InfluxDBReporter
import kamon.system.SystemMetrics
import monix.eval.{Coeval, Task}
import monix.execution.schedulers.{ExecutorScheduler, SchedulerService}
import monix.reactive.Observable
import monix.reactive.subjects.ConcurrentSubject
import org.influxdb.dto.Point
import org.slf4j.LoggerFactory

import scala.concurrent.ExecutionContext.Implicits.global
import scala.concurrent.duration._
import scala.concurrent.{Await, Future}
import scala.util.Try
import scala.util.control.NonFatal

class Application(val actorSystem: ActorSystem, val settings: WavesSettings, configRoot: ConfigObject, time: NTP) extends ScorexLogging {
  app =>

  import monix.execution.Scheduler.Implicits.{global => scheduler}

  private val db = openDB(settings.dbSettings.directory)

  private val LocalScoreBroadcastDebounce = 1.second

  private val spendableBalanceChanged = ConcurrentSubject.publish[(Address, Asset)]

  private lazy val upnp = new UPnP(settings.networkSettings.uPnPSettings) // don't initialize unless enabled

  private val wallet: Wallet = try {
    Wallet(settings.walletSettings)
  } catch {
    case NonFatal(e) =>
      log.error(s"Failed to open wallet file '${settings.walletSettings.file.get.getAbsolutePath}", e)
      throw e
  }

  private val peerDatabase = new PeerDatabaseImpl(settings.networkSettings)

  // This handler is needed in case Fatal exception is thrown inside the task
  private def stopOnAppendError(cause: Throwable): Unit = {
    log.error("Error in Appender", cause)
    forceStopApplication(FatalDBError)
  }

  private val appenderScheduler = singleThread("appender", stopOnAppendError)

  private val extensionLoaderScheduler        = singleThread("rx-extension-loader", reporter = log.error("Error in Extension Loader", _))
  private val microblockSynchronizerScheduler = singleThread("microblock-synchronizer", reporter = log.error("Error in Microblock Synchronizer", _))
  private val scoreObserverScheduler          = singleThread("rx-score-observer", reporter = log.error("Error in Score Observer", _))
  private val historyRepliesScheduler         = fixedPool(poolSize = 2, "history-replier", reporter = log.error("Error in History Replier", _))
  private val minerScheduler                  = fixedPool(poolSize = 2, "miner-pool", reporter = log.error("Error in Miner", _))

  private val blockchainUpdatesScheduler = singleThread("blockchain-updates", reporter = log.error("Error on sending blockchain updates", _))
  private val blockchainUpdated          = ConcurrentSubject.publish[BlockchainUpdated](scheduler)

  private val blockchainUpdater =
    StorageFactory(settings, db, time, spendableBalanceChanged, blockchainUpdated)

  private var rxExtensionLoaderShutdown: Option[RxExtensionLoaderShutdownHook] = None
  private var maybeUtx: Option[UtxPool]                                        = None
  private var maybeNetwork: Option[NS]                                         = None

  private var extensions = Seq.empty[Extension]

  def apiShutdown(): Unit = {
    for {
      u <- maybeUtx
      n <- maybeNetwork
    } yield shutdown(u, n)
  }

  def run(): Unit = {
    // initialization
    implicit val as: ActorSystem                 = actorSystem
    implicit val materializer: ActorMaterializer = ActorMaterializer()

    if (wallet.privateKeyAccounts.isEmpty)
      wallet.generateNewAccounts(1)

    val establishedConnections = new ConcurrentHashMap[Channel, PeerInfo]
    val allChannels            = new DefaultChannelGroup(GlobalEventExecutor.INSTANCE)
    val utxStorage             = new UtxPoolImpl(time, blockchainUpdater, spendableBalanceChanged, settings.utxSettings)
    maybeUtx = Some(utxStorage)

    val timer = new HashedWheelTimer()
    val utxSynchronizerScheduler = Schedulers.timeBoundedFixedPool(timer, 5.seconds, settings.synchronizationSettings.utxSynchronizer.maxThreads, "utx-pool-synchronizer")
    val utxSynchronizer =
      UtxPoolSynchronizer(utxStorage, settings.synchronizationSettings.utxSynchronizer, allChannels, blockchainUpdater.lastBlockInfo)(
        utxSynchronizerScheduler
      )

    val knownInvalidBlocks = new InvalidBlockStorageImpl(settings.synchronizationSettings.invalidBlocksStorage)

    val pos = new PoSSelector(blockchainUpdater, settings.blockchainSettings, settings.synchronizationSettings)

    val miner =
      if (settings.minerSettings.enable)
        new MinerImpl(allChannels, blockchainUpdater, settings, time, utxStorage, wallet, pos, minerScheduler, appenderScheduler)
      else Miner.Disabled

    val processBlock =
      BlockAppender(blockchainUpdater, time, utxStorage, pos, allChannels, peerDatabase, miner, appenderScheduler) _

    val processFork =
      ExtensionAppender(blockchainUpdater, utxStorage, pos, time, knownInvalidBlocks, peerDatabase, miner, appenderScheduler) _
    val processMicroBlock =
      MicroblockAppender(blockchainUpdater, utxStorage, allChannels, peerDatabase, appenderScheduler) _

    import blockchainUpdater.lastBlockInfo

    val lastScore = lastBlockInfo
      .map(_.score)
      .distinctUntilChanged
      .share(scheduler)

    lastScore
      .debounce(LocalScoreBroadcastDebounce)
      .foreach { x =>
        allChannels.broadcast(LocalScoreChanged(x))
      }(scheduler)

    val historyReplier = new HistoryReplier(blockchainUpdater, settings.synchronizationSettings, historyRepliesScheduler)

    def rollbackTask(blockId: ByteStr, returnTxsToUtx: Boolean) =
      Task(blockchainUpdater.removeAfter(blockId))
        .executeOn(appenderScheduler)
        .asyncBoundary
        .map {
          case Right(discardedBlocks) =>
            allChannels.broadcast(LocalScoreChanged(blockchainUpdater.score))
            if (returnTxsToUtx) utxStorage.addAndCleanup(discardedBlocks.view.flatMap(_._1.transactionData))
            miner.scheduleMining()
            Right(discardedBlocks)
          case Left(error) => Left(error)
        }

    // Extensions start
    val extensionContext = new Context {
      override def settings: WavesSettings                                                       = app.settings
      override def blockchain: Blockchain                                                        = app.blockchainUpdater
      override def rollbackTo(blockId: ByteStr): Task[Either[ValidationError, DiscardedBlocks]]  = rollbackTask(blockId, returnTxsToUtx = false)
      override def time: Time                                                                    = app.time
      override def wallet: Wallet                                                                = app.wallet
      override def utx: UtxPool                                                                  = utxStorage
      override def broadcastTransaction(tx: Transaction): TracedResult[ValidationError, Boolean] = utxSynchronizer.publish(tx)
      override def spendableBalanceChanged: Observable[(Address, Asset)]                         = app.spendableBalanceChanged
      override def actorSystem: ActorSystem                                                      = app.actorSystem
      override def blockchainUpdated: Observable[BlockchainUpdated]                              = app.blockchainUpdated
    }

    extensions = settings.extensions.map { extensionClassName =>
      val extensionClass = Class.forName(extensionClassName).asInstanceOf[Class[Extension]]
      val ctor           = extensionClass.getConstructor(classOf[Context])
      log.info(s"Enable extension: $extensionClassName")
      ctor.newInstance(extensionContext)
    }
    extensions.foreach(_.start())

    // Node start
    // After this point, node actually starts doing something
    checkGenesis(settings, blockchainUpdater)

    val network =
      NetworkServer(settings, lastBlockInfo, blockchainUpdater, historyReplier, utxStorage, peerDatabase, allChannels, establishedConnections)
    maybeNetwork = Some(network)
    val (signatures, blocks, blockchainScores, microblockInvs, microblockResponses, transactions) = network.messages

    val timeoutSubject: ConcurrentSubject[Channel, Channel] = ConcurrentSubject.publish[Channel]

    val (syncWithChannelClosed, scoreStatsReporter) = RxScoreObserver(
      settings.synchronizationSettings.scoreTTL,
      1.second,
      blockchainUpdater.score,
      lastScore,
      blockchainScores,
      network.closedChannels,
      timeoutSubject,
      scoreObserverScheduler
    )
    val (microblockData, mbSyncCacheSizes) = MicroBlockSynchronizer(
      settings.synchronizationSettings.microBlockSynchronizer,
      peerDatabase,
      lastBlockInfo.map(_.id),
      microblockInvs,
      microblockResponses,
      microblockSynchronizerScheduler
    )
    val (newBlocks, extLoaderState, sh) = RxExtensionLoader(
      settings.synchronizationSettings.synchronizationTimeout,
      Coeval(blockchainUpdater.lastBlockIds(settings.synchronizationSettings.maxRollback)),
      peerDatabase,
      knownInvalidBlocks,
      blocks,
      signatures,
      syncWithChannelClosed,
      extensionLoaderScheduler,
      timeoutSubject
    ) {
      case (c, b) =>
        processFork(c, b.blocks).doOnFinish {
          case None    => Task.now(())
          case Some(e) => Task(stopOnAppendError(e))
        }
    }

    rxExtensionLoaderShutdown = Some(sh)

<<<<<<< HEAD
=======
    val timer = new HashedWheelTimer()
    val utxSynchronizerScheduler =
      Schedulers.timeBoundedFixedPool(timer, 5.seconds, settings.synchronizationSettings.utxSynchronizer.maxThreads, "utx-pool-synchronizer")
    val utxSynchronizer =
      UtxPoolSynchronizer(
        utxStorage,
        settings.synchronizationSettings.utxSynchronizer,
        allChannels,
        blockchainUpdater.lastBlockInfo,
        utxSynchronizerScheduler
      )

>>>>>>> 38109b16
    transactions.foreach {
      case (channel, transaction) => utxSynchronizer.tryPublish(transaction, channel)
    }

    val microBlockSink = microblockData
      .mapEval(processMicroBlock.tupled)

    val blockSink = newBlocks
      .mapEval(processBlock.tupled)

    Observable(microBlockSink, blockSink).merge
      .onErrorHandle(stopOnAppendError)
      .subscribe()

    miner.scheduleMining()

    for (addr <- settings.networkSettings.declaredAddress if settings.networkSettings.uPnPSettings.enable) {
      upnp.addPort(addr.getPort)
    }

    // API start
    if (settings.restAPISettings.enable) {
      if (settings.restAPISettings.apiKeyHash == "H6nsiifwYKYEx6YzYD7woP1XCn72RVvx6tC1zjjLXqsu") {
        log.error(
          "Usage of the default api key hash (H6nsiifwYKYEx6YzYD7woP1XCn72RVvx6tC1zjjLXqsu) is prohibited, please change it in the waves.conf"
        )
        forceStopApplication(InvalidApiKey)
      }

      def loadBalanceHistory(address: Address): Seq[(Int, Long)] = db.readOnly { rdb =>
        rdb.get(Keys.addressId(address)).fold(Seq.empty[(Int, Long)]) { aid =>
          rdb.get(Keys.wavesBalanceHistory(aid)).map { h =>
            h -> rdb.get(Keys.wavesBalance(aid)(h))
          }
        }
      }

      val apiRoutes = Seq(
        NodeApiRoute(settings.restAPISettings, blockchainUpdater, () => apiShutdown()),
        BlocksApiRoute(settings.restAPISettings, blockchainUpdater),
        TransactionsApiRoute(settings.restAPISettings, wallet, blockchainUpdater, utxStorage, utxSynchronizer, time),
        NxtConsensusApiRoute(settings.restAPISettings, blockchainUpdater),
        WalletApiRoute(settings.restAPISettings, wallet),
        UtilsApiRoute(time, settings.restAPISettings, blockchainUpdater.estimator),
        PeersApiRoute(settings.restAPISettings, network.connect, peerDatabase, establishedConnections),
        AddressApiRoute(settings.restAPISettings, wallet, blockchainUpdater, utxSynchronizer, time),
        DebugApiRoute(
          settings,
          time,
          blockchainUpdater,
          wallet,
          blockchainUpdater,
          peerDatabase,
          establishedConnections,
          (id, returnTxs) => rollbackTask(id, returnTxs).map(_.map(_ => ())),
          utxStorage,
          miner,
          historyReplier,
          extLoaderState,
          mbSyncCacheSizes,
          scoreStatsReporter,
          configRoot,
          loadBalanceHistory
        ),
        AssetsApiRoute(settings.restAPISettings, wallet, utxSynchronizer, blockchainUpdater, time),
        ActivationApiRoute(settings.restAPISettings, settings.featuresSettings, blockchainUpdater),
        LeaseApiRoute(settings.restAPISettings, wallet, blockchainUpdater, utxSynchronizer, time),
        AliasApiRoute(settings.restAPISettings, wallet, utxSynchronizer, time, blockchainUpdater),
        RewardApiRoute(blockchainUpdater)
      )

      val apiTypes: Set[Class[_]] = Set(
        classOf[NodeApiRoute],
        classOf[BlocksApiRoute],
        classOf[TransactionsApiRoute],
        classOf[NxtConsensusApiRoute],
        classOf[WalletApiRoute],
        classOf[UtilsApiRoute],
        classOf[PeersApiRoute],
        classOf[AddressApiRoute],
        classOf[DebugApiRoute],
        classOf[AssetsApiRoute],
        classOf[ActivationApiRoute],
        classOf[LeaseApiRoute],
        classOf[AliasApiRoute],
        classOf[RewardApiRoute]
      )

      val combinedRoute = CompositeHttpService(apiTypes, apiRoutes, settings.restAPISettings)(actorSystem).loggingCompositeRoute
      val httpFuture    = Http().bindAndHandle(combinedRoute, settings.restAPISettings.bindAddress, settings.restAPISettings.port)
      serverBinding = Await.result(httpFuture, 20.seconds)
      log.info(s"REST API was bound on ${settings.restAPISettings.bindAddress}:${settings.restAPISettings.port}")
    }

    // on unexpected shutdown
    sys.addShutdownHook {
      timer.stop()
      shutdown(utxStorage, network)
    }
  }

  private val shutdownInProgress             = new AtomicBoolean(false)
  @volatile var serverBinding: ServerBinding = _

  def shutdown(utx: UtxPool, network: NS): Unit =
    if (shutdownInProgress.compareAndSet(false, true)) {

      if (extensions.nonEmpty) {
        log.info(s"Shutting down extensions")
        Await.ready(Future.sequence(extensions.map(_.shutdown())), settings.extensionsShutdownTimeout)
      }

      spendableBalanceChanged.onComplete()
      utx.close()

      shutdownAndWait(historyRepliesScheduler, "HistoryReplier", 5.minutes.some)

      log.info("Closing REST API")
      if (settings.restAPISettings.enable)
        Try(Await.ready(serverBinding.unbind(), 2.minutes)).failed.map(e => log.error("Failed to unbind REST API port", e))
      for (addr <- settings.networkSettings.declaredAddress if settings.networkSettings.uPnPSettings.enable) upnp.deletePort(addr.getPort)

      log.debug("Closing peer database")
      peerDatabase.close()

      Try(Await.result(actorSystem.terminate(), 2.minute)).failed.map(e => log.error("Failed to terminate actor system", e))
      log.debug("Node's actor system shutdown successful")

      blockchainUpdater.shutdown()
      rxExtensionLoaderShutdown.foreach(_.shutdown())

      log.info("Stopping network services")
      network.shutdown()

      blockchainUpdated.onComplete()

      shutdownAndWait(blockchainUpdatesScheduler, "BlockchainUpdated")
      shutdownAndWait(minerScheduler, "Miner")
      shutdownAndWait(microblockSynchronizerScheduler, "MicroblockSynchronizer")
      shutdownAndWait(scoreObserverScheduler, "ScoreObserver")
      shutdownAndWait(extensionLoaderScheduler, "ExtensionLoader")
      shutdownAndWait(appenderScheduler, "Appender", 5.minutes.some, tryForce = false)

      log.info("Closing storage")
      db.close()

      time.close()
      log.info("Shutdown complete")
    }

  private def shutdownAndWait(scheduler: SchedulerService, name: String, timeout: Option[FiniteDuration] = none, tryForce: Boolean = true): Unit = {
    log.debug(s"Shutting down $name")
    scheduler match {
      case es: ExecutorScheduler if tryForce => es.executor.shutdownNow()
      case s                                 => s.shutdown()
    }
    timeout.foreach { to =>
      val r = Await.result(scheduler.awaitTermination(to, global), 2 * to)
      if (r)
        log.info(s"$name was shutdown successfully")
      else
        log.warn(s"Failed to shutdown $name properly during timeout")
    }
  }
}

object Application {
  private[wavesplatform] def loadApplicationConfig(external: Option[File] = None): WavesSettings = {
    import com.wavesplatform.settings._

    val config = loadConfig(external.map(ConfigFactory.parseFile))

    // DO NOT LOG BEFORE THIS LINE, THIS PROPERTY IS USED IN logback.xml
    System.setProperty("waves.directory", config.getString("waves.directory"))
    if (config.hasPath("waves.config.directory")) System.setProperty("waves.config.directory", config.getString("waves.config.directory"))

    val settings = WavesSettings.fromRootConfig(config)

    // Initialize global var with actual address scheme
    AddressScheme.current = new AddressScheme {
      override val chainId: Byte = settings.blockchainSettings.addressSchemeCharacter.toByte
    }

    // IMPORTANT: to make use of default settings for histograms and timers, it's crucial to reconfigure Kamon with
    //            our merged config BEFORE initializing any metrics, including in settings-related companion objects
    Kamon.reconfigure(config)
    sys.addShutdownHook { () =>
      Kamon.stopAllReporters()
      Metrics.shutdown()
    }

    if (config.getBoolean("kamon.enable")) {
      Kamon.addReporter(new InfluxDBReporter())
      SystemMetrics.startCollecting()
    }

    settings
  }

  def main(args: Array[String]): Unit = {

    // prevents java from caching successful name resolutions, which is needed e.g. for proper NTP server rotation
    // http://stackoverflow.com/a/17219327
    System.setProperty("sun.net.inetaddr.ttl", "0")
    System.setProperty("sun.net.inetaddr.negative.ttl", "0")
    Security.setProperty("networkaddress.cache.ttl", "0")
    Security.setProperty("networkaddress.cache.negative.ttl", "0")

    // specify aspectj to use it's build-in infrastructure
    // http://www.eclipse.org/aspectj/doc/released/pdguide/trace.html
    System.setProperty("org.aspectj.tracing.factory", "default")

    args.headOption.getOrElse("") match {
      case "export"                 => Exporter.main(args.tail)
      case "import"                 => Importer.main(args.tail)
      case "explore"                => Explorer.main(args.tail)
      case "util"                   => UtilApp.main(args.tail)
      case "help" | "--help" | "-h" => println("Usage: waves <config> | export | import | explore | util")
      case _                        => startNode(args.headOption)
    }
  }

  private[this] def startNode(configFile: Option[String]): Unit = {
    import com.wavesplatform.settings.Constants
    val settings = loadApplicationConfig(configFile.map(new File(_)))

    val log = LoggerFacade(LoggerFactory.getLogger(getClass))
    log.info("Starting...")
    sys.addShutdownHook {
      SystemInformationReporter.report(settings.config)
    }

    val time             = new NTP(settings.ntpServer)
    val isMetricsStarted = Metrics.start(settings.metrics, time)

    RootActorSystem.start("wavesplatform", settings.config) { actorSystem =>
      isMetricsStarted.foreach { started =>
        if (started) {
          import settings.synchronizationSettings.microBlockSynchronizer
          import settings.{minerSettings => miner}

          Metrics.write(
            Point
              .measurement("config")
              .addField("miner-micro-block-interval", miner.microBlockInterval.toMillis)
              .addField("miner-max-transactions-in-key-block", miner.maxTransactionsInKeyBlock)
              .addField("miner-max-transactions-in-micro-block", miner.maxTransactionsInMicroBlock)
              .addField("miner-min-micro-block-age", miner.minMicroBlockAge.toMillis)
              .addField("mbs-wait-response-timeout", microBlockSynchronizer.waitResponseTimeout.toMillis)
          )
        }
      }

      log.info(s"${Constants.AgentName} Blockchain Id: ${settings.blockchainSettings.addressSchemeCharacter}")

      new Application(actorSystem, settings, settings.config.root(), time).run()
    }
  }
}<|MERGE_RESOLUTION|>--- conflicted
+++ resolved
@@ -131,9 +131,14 @@
     maybeUtx = Some(utxStorage)
 
     val timer = new HashedWheelTimer()
-    val utxSynchronizerScheduler = Schedulers.timeBoundedFixedPool(timer, 5.seconds, settings.synchronizationSettings.utxSynchronizer.maxThreads, "utx-pool-synchronizer")
+    val utxSynchronizerScheduler =
+      Schedulers.timeBoundedFixedPool(timer, 5.seconds, settings.synchronizationSettings.utxSynchronizer.maxThreads, "utx-pool-synchronizer")
     val utxSynchronizer =
-      UtxPoolSynchronizer(utxStorage, settings.synchronizationSettings.utxSynchronizer, allChannels, blockchainUpdater.lastBlockInfo)(
+      UtxPoolSynchronizer(
+        utxStorage,
+        settings.synchronizationSettings.utxSynchronizer,
+        allChannels,
+        blockchainUpdater.lastBlockInfo,
         utxSynchronizerScheduler
       )
 
@@ -253,21 +258,6 @@
 
     rxExtensionLoaderShutdown = Some(sh)
 
-<<<<<<< HEAD
-=======
-    val timer = new HashedWheelTimer()
-    val utxSynchronizerScheduler =
-      Schedulers.timeBoundedFixedPool(timer, 5.seconds, settings.synchronizationSettings.utxSynchronizer.maxThreads, "utx-pool-synchronizer")
-    val utxSynchronizer =
-      UtxPoolSynchronizer(
-        utxStorage,
-        settings.synchronizationSettings.utxSynchronizer,
-        allChannels,
-        blockchainUpdater.lastBlockInfo,
-        utxSynchronizerScheduler
-      )
-
->>>>>>> 38109b16
     transactions.foreach {
       case (channel, transaction) => utxSynchronizer.tryPublish(transaction, channel)
     }
