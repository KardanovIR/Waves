package com.wavesplatform

import java.io.File
import java.security.Security
import java.util.concurrent.ConcurrentHashMap
import java.util.concurrent.atomic.AtomicBoolean

import akka.actor.ActorSystem
import akka.http.scaladsl.Http
import akka.http.scaladsl.Http.ServerBinding
import akka.stream.ActorMaterializer
import cats.instances.all._
import cats.syntax.option._
import com.typesafe.config._
import com.wavesplatform.account.{Address, AddressScheme}
import com.wavesplatform.actor.RootActorSystem
import com.wavesplatform.api.http._
import com.wavesplatform.api.http.alias.AliasApiRoute
import com.wavesplatform.api.http.assets.AssetsApiRoute
import com.wavesplatform.api.http.leasing.LeaseApiRoute
import com.wavesplatform.common.state.ByteStr
import com.wavesplatform.consensus.PoSSelector
import com.wavesplatform.consensus.nxt.api.http.NxtConsensusApiRoute
import com.wavesplatform.database.openDB
import com.wavesplatform.extensions.{Context, Extension}
import com.wavesplatform.features.EstimatorProvider._
import com.wavesplatform.features.api.ActivationApiRoute
import com.wavesplatform.history.StorageFactory
import com.wavesplatform.http.{DebugApiRoute, NodeApiRoute}
import com.wavesplatform.lang.ValidationError
import com.wavesplatform.metrics.Metrics
import com.wavesplatform.mining.{Miner, MinerImpl}
import com.wavesplatform.network.RxExtensionLoader.RxExtensionLoaderShutdownHook
import com.wavesplatform.network._
import com.wavesplatform.settings.WavesSettings
import com.wavesplatform.state.appender.{BlockAppender, ExtensionAppender, MicroblockAppender}
import com.wavesplatform.state.{Blockchain, BlockchainUpdated}
import com.wavesplatform.transaction.smart.script.trace.TracedResult
import com.wavesplatform.transaction.{Asset, DiscardedBlocks, Transaction}
import com.wavesplatform.utils.Schedulers._
import com.wavesplatform.utils.{InvalidApiKey, LoggerFacade, NTP, Schedulers, ScorexLogging, SystemInformationReporter, Time, UtilApp, forceStopApplication}
import com.wavesplatform.utx.{UtxPool, UtxPoolImpl}
import com.wavesplatform.wallet.Wallet
import io.netty.channel.Channel
import io.netty.channel.group.DefaultChannelGroup
import io.netty.util.concurrent.GlobalEventExecutor
import kamon.Kamon
import kamon.influxdb.InfluxDBReporter
import kamon.system.SystemMetrics
import monix.eval.{Coeval, Task}
import monix.execution.schedulers.{ExecutorScheduler, SchedulerService}
import monix.reactive.Observable
import monix.reactive.subjects.ConcurrentSubject
import org.influxdb.dto.Point
import org.slf4j.LoggerFactory

import scala.concurrent.ExecutionContext.Implicits.global
import scala.concurrent.duration._
import scala.concurrent.{Await, Future}
import scala.util.Try
import scala.util.control.NonFatal

class Application(val actorSystem: ActorSystem, val settings: WavesSettings, configRoot: ConfigObject, time: NTP) extends ScorexLogging {
  app =>

  import monix.execution.Scheduler.Implicits.{global => scheduler}

  private val db = openDB(settings.dbSettings.directory)

  private val LocalScoreBroadcastDebounce = 1.second

  private val spendableBalanceChanged = ConcurrentSubject.publish[(Address, Asset)]

  private lazy val upnp = new UPnP(settings.networkSettings.uPnPSettings) // don't initialize unless enabled

  private val wallet: Wallet = try {
    Wallet(settings.walletSettings)
  } catch {
    case NonFatal(e) =>
      log.error(s"Failed to open wallet file '${settings.walletSettings.file.get.getAbsolutePath}", e)
      throw e
  }

  private val peerDatabase = new PeerDatabaseImpl(settings.networkSettings)

  private val extensionLoaderScheduler        = singleThread("rx-extension-loader", reporter = log.error("Error in Extension Loader", _))
  private val microblockSynchronizerScheduler = singleThread("microblock-synchronizer", reporter = log.error("Error in Microblock Synchronizer", _))
  private val scoreObserverScheduler          = singleThread("rx-score-observer", reporter = log.error("Error in Score Observer", _))
  private val appenderScheduler               = singleThread("appender", reporter = log.error("Error in Appender", _))
  private val historyRepliesScheduler         = fixedPool(poolSize = 2, "history-replier", reporter = log.error("Error in History Replier", _))
  private val minerScheduler                  = fixedPool(poolSize = 2, "miner-pool", reporter = log.error("Error in Miner", _))

  private val blockchainUpdatesScheduler = singleThread("blockchain-updates", reporter = log.error("Error on sending blockchain updates", _))
  private val blockchainUpdated          = ConcurrentSubject.publish[BlockchainUpdated](scheduler)

  private val blockchainUpdater =
    StorageFactory(settings, db, time, spendableBalanceChanged, blockchainUpdated)

  private var rxExtensionLoaderShutdown: Option[RxExtensionLoaderShutdownHook] = None
  private var maybeUtx: Option[UtxPool]                                        = None
  private var maybeNetwork: Option[NS]                                         = None

  private var extensions = Seq.empty[Extension]

  private val rollbackTo = (blockId: ByteStr) => Task(blockchainUpdater.removeAfter(blockId)).executeOn(appenderScheduler)

  def apiShutdown(): Unit = {
    for {
      u <- maybeUtx
      n <- maybeNetwork
    } yield shutdown(u, n)
  }

  def run(): Unit = {
    // initialization
    implicit val as: ActorSystem                 = actorSystem
    implicit val materializer: ActorMaterializer = ActorMaterializer()

    if (wallet.privateKeyAccounts.isEmpty)
      wallet.generateNewAccounts(1)

    val establishedConnections = new ConcurrentHashMap[Channel, PeerInfo]
    val allChannels            = new DefaultChannelGroup(GlobalEventExecutor.INSTANCE)
    val utxStorage             = new UtxPoolImpl(time, blockchainUpdater, spendableBalanceChanged, settings.utxSettings)
    maybeUtx = Some(utxStorage)

    val utxSynchronizerScheduler = Schedulers.fixedPool(settings.synchronizationSettings.utxSynchronizer.maxThreads, "utx-pool-synchronizer")
    val utxSynchronizer =
      UtxPoolSynchronizer(utxStorage, settings.synchronizationSettings.utxSynchronizer, allChannels, blockchainUpdater.lastBlockInfo)(
        utxSynchronizerScheduler
      )

    val knownInvalidBlocks = new InvalidBlockStorageImpl(settings.synchronizationSettings.invalidBlocksStorage)

    val pos = new PoSSelector(blockchainUpdater, settings.blockchainSettings, settings.synchronizationSettings)

    val miner =
      if (settings.minerSettings.enable)
        new MinerImpl(allChannels, blockchainUpdater, settings, time, utxStorage, wallet, pos, minerScheduler, appenderScheduler)
      else Miner.Disabled

    val processBlock =
      BlockAppender(blockchainUpdater, time, utxStorage, pos, allChannels, peerDatabase, miner, appenderScheduler) _

    val processFork =
      ExtensionAppender(blockchainUpdater, utxStorage, pos, time, knownInvalidBlocks, peerDatabase, miner, appenderScheduler) _
    val processMicroBlock =
      MicroblockAppender(blockchainUpdater, utxStorage, allChannels, peerDatabase, appenderScheduler) _

    import blockchainUpdater.lastBlockInfo

    val lastScore = lastBlockInfo
      .map(_.score)
      .distinctUntilChanged
      .share(scheduler)

    lastScore
      .debounce(LocalScoreBroadcastDebounce)
      .foreach { x =>
        allChannels.broadcast(LocalScoreChanged(x))
      }(scheduler)

    val historyReplier = new HistoryReplier(blockchainUpdater, settings.synchronizationSettings, historyRepliesScheduler)

    // Extensions start
    val extensionContext = new Context {
      override def settings: WavesSettings                                                       = app.settings
      override def blockchain: Blockchain                                                        = app.blockchainUpdater
      override def rollbackTo(blockId: ByteStr): Task[Either[ValidationError, DiscardedBlocks]]  = app.rollbackTo(blockId)
      override def time: Time                                                                    = app.time
      override def wallet: Wallet                                                                = app.wallet
      override def utx: UtxPool                                                                  = utxStorage
      override def broadcastTransaction(tx: Transaction): TracedResult[ValidationError, Boolean] = utxSynchronizer.publish(tx)
      override def spendableBalanceChanged: Observable[(Address, Asset)]                         = app.spendableBalanceChanged
      override def actorSystem: ActorSystem                                                      = app.actorSystem
      override def blockchainUpdated: Observable[BlockchainUpdated]                              = app.blockchainUpdated
    }

    extensions = settings.extensions.map { extensionClassName =>
      val extensionClass = Class.forName(extensionClassName).asInstanceOf[Class[Extension]]
      val ctor           = extensionClass.getConstructor(classOf[Context])
      log.info(s"Enable extension: $extensionClassName")
      ctor.newInstance(extensionContext)
    }
    extensions.foreach(_.start())

    // Node start
    // After this point, node actually starts doing something
    checkGenesis(settings, blockchainUpdater)

    val network =
      NetworkServer(settings, lastBlockInfo, blockchainUpdater, historyReplier, utxStorage, peerDatabase, allChannels, establishedConnections)
    maybeNetwork = Some(network)
    val (signatures, blocks, blockchainScores, microblockInvs, microblockResponses, transactions) = network.messages

    val timeoutSubject: ConcurrentSubject[Channel, Channel] = ConcurrentSubject.publish[Channel]

    val (syncWithChannelClosed, scoreStatsReporter) = RxScoreObserver(
      settings.synchronizationSettings.scoreTTL,
      1.second,
      blockchainUpdater.score,
      lastScore,
      blockchainScores,
      network.closedChannels,
      timeoutSubject,
      scoreObserverScheduler
    )
    val (microblockData, mbSyncCacheSizes) = MicroBlockSynchronizer(
      settings.synchronizationSettings.microBlockSynchronizer,
      peerDatabase,
      lastBlockInfo.map(_.id),
      microblockInvs,
      microblockResponses,
      microblockSynchronizerScheduler
    )
    val (newBlocks, extLoaderState, sh) = RxExtensionLoader(
      settings.synchronizationSettings.synchronizationTimeout,
      Coeval(blockchainUpdater.lastBlockIds(settings.synchronizationSettings.maxRollback)),
      peerDatabase,
      knownInvalidBlocks,
      blocks,
      signatures,
      syncWithChannelClosed,
      extensionLoaderScheduler,
      timeoutSubject
    ) { case (c, b) => processFork(c, b.blocks) }

    rxExtensionLoaderShutdown = Some(sh)

<<<<<<< HEAD
=======
    val utxSynchronizerScheduler = Schedulers.fixedPool(settings.synchronizationSettings.utxSynchronizer.maxThreads, "utx-pool-synchronizer")
    val utxSynchronizer =
      UtxPoolSynchronizer(utxStorage, settings.synchronizationSettings.utxSynchronizer, allChannels, blockchainUpdater.lastBlockInfo)(
        utxSynchronizerScheduler
      )

>>>>>>> 7422cca3
    transactions.foreach {
      case (channel, transaction) => utxSynchronizer.tryPublish(transaction, channel)
    }

    val microBlockSink = microblockData
      .mapEval(scala.Function.tupled(processMicroBlock))

    val blockSink = newBlocks
      .mapEval(scala.Function.tupled(processBlock))

    Observable(microBlockSink, blockSink).merge.subscribe()

    miner.scheduleMining()

    for (addr <- settings.networkSettings.declaredAddress if settings.networkSettings.uPnPSettings.enable) {
      upnp.addPort(addr.getPort)
    }

<<<<<<< HEAD
    // API start
=======
    implicit val as: ActorSystem                 = actorSystem
    implicit val materializer: ActorMaterializer = ActorMaterializer()

    val extensionContext = new Context {
      override def settings: WavesSettings = app.settings
      override def blockchain: Blockchain  = app.blockchainUpdater
      override def time: Time              = app.time
      override def wallet: Wallet          = app.wallet
      override def utx: UtxPool            = utxStorage

      override def broadcastTransaction(tx: Transaction): TracedResult[ValidationError, Boolean] = utxSynchronizer.publish(tx)
      override def spendableBalanceChanged: Observable[(Address, Asset)]                         = app.spendableBalanceChanged
      override def actorSystem: ActorSystem                                                      = app.actorSystem
    }

    extensions = settings.extensions.map { extensionClassName =>
      val extensionClass = Class.forName(extensionClassName).asInstanceOf[Class[Extension]]
      val ctor           = extensionClass.getConstructor(classOf[Context])
      log.info(s"Enable extension: $extensionClassName")
      ctor.newInstance(extensionContext)
    }

>>>>>>> 7422cca3
    if (settings.restAPISettings.enable) {
      if (settings.restAPISettings.apiKeyHash == "H6nsiifwYKYEx6YzYD7woP1XCn72RVvx6tC1zjjLXqsu") {
        log.error(
          "Usage of the default api key hash (H6nsiifwYKYEx6YzYD7woP1XCn72RVvx6tC1zjjLXqsu) is prohibited, please change it in the waves.conf"
        )
        forceStopApplication(InvalidApiKey)
      }

      val apiRoutes = Seq(
        NodeApiRoute(settings.restAPISettings, blockchainUpdater, () => apiShutdown()),
        BlocksApiRoute(settings.restAPISettings, blockchainUpdater),
        TransactionsApiRoute(settings.restAPISettings, wallet, blockchainUpdater, utxStorage, utxSynchronizer, time),
        NxtConsensusApiRoute(settings.restAPISettings, blockchainUpdater),
        WalletApiRoute(settings.restAPISettings, wallet),
        UtilsApiRoute(time, settings.restAPISettings, blockchainUpdater.estimator),
        PeersApiRoute(settings.restAPISettings, network.connect, peerDatabase, establishedConnections),
        AddressApiRoute(settings.restAPISettings, wallet, blockchainUpdater, utxSynchronizer, time),
        DebugApiRoute(
          settings,
          time,
          blockchainUpdater,
          wallet,
          blockchainUpdater,
          peerDatabase,
          establishedConnections,
          app.rollbackTo,
          allChannels,
          utxStorage,
          miner,
          historyReplier,
          extLoaderState,
          mbSyncCacheSizes,
          scoreStatsReporter,
          configRoot
        ),
        AssetsApiRoute(settings.restAPISettings, wallet, utxSynchronizer, blockchainUpdater, time),
        ActivationApiRoute(settings.restAPISettings, settings.featuresSettings, blockchainUpdater),
        LeaseApiRoute(settings.restAPISettings, wallet, blockchainUpdater, utxSynchronizer, time),
        AliasApiRoute(settings.restAPISettings, wallet, utxSynchronizer, time, blockchainUpdater),
        RewardApiRoute(blockchainUpdater)
      )

      val apiTypes: Set[Class[_]] = Set(
        classOf[NodeApiRoute],
        classOf[BlocksApiRoute],
        classOf[TransactionsApiRoute],
        classOf[NxtConsensusApiRoute],
        classOf[WalletApiRoute],
        classOf[UtilsApiRoute],
        classOf[PeersApiRoute],
        classOf[AddressApiRoute],
        classOf[DebugApiRoute],
        classOf[AssetsApiRoute],
        classOf[ActivationApiRoute],
        classOf[LeaseApiRoute],
        classOf[AliasApiRoute],
        classOf[RewardApiRoute]
      )

      val combinedRoute = CompositeHttpService(apiTypes, apiRoutes, settings.restAPISettings)(actorSystem).loggingCompositeRoute
      val httpFuture    = Http().bindAndHandle(combinedRoute, settings.restAPISettings.bindAddress, settings.restAPISettings.port)
      serverBinding = Await.result(httpFuture, 20.seconds)
      log.info(s"REST API was bound on ${settings.restAPISettings.bindAddress}:${settings.restAPISettings.port}")
    }

    // on unexpected shutdown
    sys.addShutdownHook {
      Await.ready(Kamon.stopAllReporters(), 20.seconds)
      Metrics.shutdown()
      shutdown(utxStorage, network)
    }
  }

  private val shutdownInProgress             = new AtomicBoolean(false)
  @volatile var serverBinding: ServerBinding = _

  def shutdown(utx: UtxPool, network: NS): Unit =
    if (shutdownInProgress.compareAndSet(false, true)) {

      if (extensions.nonEmpty) {
        log.info(s"Shutting down extensions")
        Await.ready(Future.sequence(extensions.map(_.shutdown())), settings.extensionsShutdownTimeout)
      }

      spendableBalanceChanged.onComplete()
      utx.close()

      shutdownAndWait(historyRepliesScheduler, "HistoryReplier", 5.minutes.some)

      log.info("Closing REST API")
      if (settings.restAPISettings.enable)
        Try(Await.ready(serverBinding.unbind(), 2.minutes)).failed.map(e => log.error("Failed to unbind REST API port", e))
      for (addr <- settings.networkSettings.declaredAddress if settings.networkSettings.uPnPSettings.enable) upnp.deletePort(addr.getPort)

      log.debug("Closing peer database")
      peerDatabase.close()

      Try(Await.result(actorSystem.terminate(), 2.minute)).failed.map(e => log.error("Failed to terminate actor system", e))
      log.debug("Node's actor system shutdown successful")

      blockchainUpdater.shutdown()
      rxExtensionLoaderShutdown.foreach(_.shutdown())

      log.info("Stopping network services")
      network.shutdown()

      blockchainUpdated.onComplete()

      shutdownAndWait(blockchainUpdatesScheduler, "BlockchainUpdated")
      shutdownAndWait(minerScheduler, "Miner")
      shutdownAndWait(microblockSynchronizerScheduler, "MicroblockSynchronizer")
      shutdownAndWait(scoreObserverScheduler, "ScoreObserver")
      shutdownAndWait(extensionLoaderScheduler, "ExtensionLoader")
      shutdownAndWait(appenderScheduler, "Appender", 5.minutes.some, tryForce = false)

      log.info("Closing storage")
      db.close()

      time.close()
      log.info("Shutdown complete")
    }

  private def shutdownAndWait(scheduler: SchedulerService, name: String, timeout: Option[FiniteDuration] = none, tryForce: Boolean = true): Unit = {
    log.debug(s"Shutting down $name")
    scheduler match {
      case es: ExecutorScheduler if tryForce => es.executor.shutdownNow()
      case s                                 => s.shutdown()
    }
    timeout.foreach { to =>
      val r = Await.result(scheduler.awaitTermination(to, global), 2 * to)
      if (r)
        log.info(s"$name was shutdown successfully")
      else
        log.warn(s"Failed to shutdown $name properly during timeout")
    }
  }
}

object Application {
  private[wavesplatform] def loadApplicationConfig(external: Option[File] = None): WavesSettings = {
    import com.wavesplatform.settings._

    val config = loadConfig(external.map(ConfigFactory.parseFile))

    // DO NOT LOG BEFORE THIS LINE, THIS PROPERTY IS USED IN logback.xml
    System.setProperty("waves.directory", config.getString("waves.directory"))
    if (config.hasPath("waves.config.directory")) System.setProperty("waves.config.directory", config.getString("waves.config.directory"))

    val settings = WavesSettings.fromRootConfig(config)

    // Initialize global var with actual address scheme
    AddressScheme.current = new AddressScheme {
      override val chainId: Byte = settings.blockchainSettings.addressSchemeCharacter.toByte
    }

    // IMPORTANT: to make use of default settings for histograms and timers, it's crucial to reconfigure Kamon with
    //            our merged config BEFORE initializing any metrics, including in settings-related companion objects
    Kamon.reconfigure(config)

    if (config.getBoolean("kamon.enable")) {
      Kamon.addReporter(new InfluxDBReporter())
      SystemMetrics.startCollecting()
    }

    settings
  }

  def main(args: Array[String]): Unit = {

    // prevents java from caching successful name resolutions, which is needed e.g. for proper NTP server rotation
    // http://stackoverflow.com/a/17219327
    System.setProperty("sun.net.inetaddr.ttl", "0")
    System.setProperty("sun.net.inetaddr.negative.ttl", "0")
    Security.setProperty("networkaddress.cache.ttl", "0")
    Security.setProperty("networkaddress.cache.negative.ttl", "0")

    // specify aspectj to use it's build-in infrastructure
    // http://www.eclipse.org/aspectj/doc/released/pdguide/trace.html
    System.setProperty("org.aspectj.tracing.factory", "default")

    args.headOption.getOrElse("") match {
      case "export"                 => Exporter.main(args.tail)
      case "import"                 => Importer.main(args.tail)
      case "explore"                => Explorer.main(args.tail)
      case "util"                   => UtilApp.main(args.tail)
      case "help" | "--help" | "-h" => println("Usage: waves <config> | export | import | explore | util")
      case _                        => startNode(args.headOption)
    }
  }

  private[this] def startNode(configFile: Option[String]): Unit = {
    import com.wavesplatform.settings.Constants
    val settings = loadApplicationConfig(configFile.map(new File(_)))

    val log = LoggerFacade(LoggerFactory.getLogger(getClass))
    log.info("Starting...")
    sys.addShutdownHook {
      SystemInformationReporter.report(settings.config)
    }

    val time             = new NTP(settings.ntpServer)
    val isMetricsStarted = Metrics.start(settings.metrics, time)

    RootActorSystem.start("wavesplatform", settings.config) { actorSystem =>
      isMetricsStarted.foreach { started =>
        if (started) {
          import settings.synchronizationSettings.microBlockSynchronizer
          import settings.{minerSettings => miner}

          Metrics.write(
            Point
              .measurement("config")
              .addField("miner-micro-block-interval", miner.microBlockInterval.toMillis)
              .addField("miner-max-transactions-in-key-block", miner.maxTransactionsInKeyBlock)
              .addField("miner-max-transactions-in-micro-block", miner.maxTransactionsInMicroBlock)
              .addField("miner-min-micro-block-age", miner.minMicroBlockAge.toMillis)
              .addField("mbs-wait-response-timeout", microBlockSynchronizer.waitResponseTimeout.toMillis)
          )
        }
      }

      log.info(s"${Constants.AgentName} Blockchain Id: ${settings.blockchainSettings.addressSchemeCharacter}")

      new Application(actorSystem, settings, settings.config.root(), time).run()
    }
  }
}<|MERGE_RESOLUTION|>--- conflicted
+++ resolved
@@ -227,15 +227,6 @@
 
     rxExtensionLoaderShutdown = Some(sh)
 
-<<<<<<< HEAD
-=======
-    val utxSynchronizerScheduler = Schedulers.fixedPool(settings.synchronizationSettings.utxSynchronizer.maxThreads, "utx-pool-synchronizer")
-    val utxSynchronizer =
-      UtxPoolSynchronizer(utxStorage, settings.synchronizationSettings.utxSynchronizer, allChannels, blockchainUpdater.lastBlockInfo)(
-        utxSynchronizerScheduler
-      )
-
->>>>>>> 7422cca3
     transactions.foreach {
       case (channel, transaction) => utxSynchronizer.tryPublish(transaction, channel)
     }
@@ -254,32 +245,7 @@
       upnp.addPort(addr.getPort)
     }
 
-<<<<<<< HEAD
     // API start
-=======
-    implicit val as: ActorSystem                 = actorSystem
-    implicit val materializer: ActorMaterializer = ActorMaterializer()
-
-    val extensionContext = new Context {
-      override def settings: WavesSettings = app.settings
-      override def blockchain: Blockchain  = app.blockchainUpdater
-      override def time: Time              = app.time
-      override def wallet: Wallet          = app.wallet
-      override def utx: UtxPool            = utxStorage
-
-      override def broadcastTransaction(tx: Transaction): TracedResult[ValidationError, Boolean] = utxSynchronizer.publish(tx)
-      override def spendableBalanceChanged: Observable[(Address, Asset)]                         = app.spendableBalanceChanged
-      override def actorSystem: ActorSystem                                                      = app.actorSystem
-    }
-
-    extensions = settings.extensions.map { extensionClassName =>
-      val extensionClass = Class.forName(extensionClassName).asInstanceOf[Class[Extension]]
-      val ctor           = extensionClass.getConstructor(classOf[Context])
-      log.info(s"Enable extension: $extensionClassName")
-      ctor.newInstance(extensionContext)
-    }
-
->>>>>>> 7422cca3
     if (settings.restAPISettings.enable) {
       if (settings.restAPISettings.apiKeyHash == "H6nsiifwYKYEx6YzYD7woP1XCn72RVvx6tC1zjjLXqsu") {
         log.error(
