package com.wavesplatform

import java.io.File
import java.security.Security
import java.util.concurrent.ConcurrentHashMap
import java.util.concurrent.atomic.AtomicBoolean

import akka.actor.ActorSystem
import akka.http.scaladsl.Http
import akka.http.scaladsl.Http.ServerBinding
import akka.stream.ActorMaterializer
import cats.instances.all._
import cats.syntax.option._
import com.typesafe.config._
import com.wavesplatform.account.{Address, AddressScheme}
import com.wavesplatform.actor.RootActorSystem
import com.wavesplatform.api.http._
import com.wavesplatform.api.http.alias.{AliasApiRoute, AliasBroadcastApiRoute}
import com.wavesplatform.api.http.assets.{AssetsApiRoute, AssetsBroadcastApiRoute}
import com.wavesplatform.api.http.leasing.{LeaseApiRoute, LeaseBroadcastApiRoute}
import com.wavesplatform.common.state.ByteStr
import com.wavesplatform.consensus.PoSSelector
import com.wavesplatform.consensus.nxt.api.http.NxtConsensusApiRoute
import com.wavesplatform.db.openDB
import com.wavesplatform.extensions.{Context, Extension}
import com.wavesplatform.features.api.ActivationApiRoute
import com.wavesplatform.history.StorageFactory
import com.wavesplatform.http.{DebugApiRoute, NodeApiRoute}
import com.wavesplatform.lang.ValidationError
import com.wavesplatform.metrics.Metrics
import com.wavesplatform.mining.{Miner, MinerImpl}
import com.wavesplatform.network.RxExtensionLoader.RxExtensionLoaderShutdownHook
import com.wavesplatform.network._
import com.wavesplatform.settings.WavesSettings
import com.wavesplatform.state.{Blockchain, BlockchainUpdated}
import com.wavesplatform.state.appender.{BlockAppender, ExtensionAppender, MicroblockAppender}
import com.wavesplatform.transaction.{Asset, BlockchainUpdater, DiscardedBlocks, Transaction}
import com.wavesplatform.utils.Schedulers._
import com.wavesplatform.utils.{LoggerFacade, NTP, ScorexLogging, SystemInformationReporter, Time, UtilApp}
import com.wavesplatform.utx.{UtxPool, UtxPoolImpl}
import com.wavesplatform.wallet.Wallet
import io.netty.channel.Channel
import io.netty.channel.group.DefaultChannelGroup
import io.netty.util.concurrent.GlobalEventExecutor
import kamon.Kamon
import kamon.influxdb.InfluxDBReporter
import kamon.system.SystemMetrics
import monix.eval.{Coeval, Task}
import monix.execution.Scheduler
import monix.execution.schedulers.{ExecutorScheduler, SchedulerService}
import monix.reactive.Observable
import monix.reactive.subjects.ConcurrentSubject
import org.influxdb.dto.Point
import org.slf4j.LoggerFactory

import scala.concurrent.ExecutionContext.Implicits.global
import scala.concurrent.duration._
import scala.concurrent.{Await, Future}
import scala.util.Try
import scala.util.control.NonFatal

class Application(val actorSystem: ActorSystem, val settings: WavesSettings, configRoot: ConfigObject, time: NTP) extends ScorexLogging {
  app =>

  import monix.execution.Scheduler.Implicits.{global => scheduler}
  private[this] val apiScheduler = Scheduler(actorSystem.dispatcher)

  private val db = openDB(settings.dbSettings.directory)

  private val LocalScoreBroadcastDebounce = 1.second

  private val spendableBalanceChanged = ConcurrentSubject.publish[(Address, Asset)]

  private lazy val upnp = new UPnP(settings.networkSettings.uPnPSettings) // don't initialize unless enabled

  private val wallet: Wallet = try {
    Wallet(settings.walletSettings)
  } catch {
    case NonFatal(e) =>
      log.error(s"Failed to open wallet file '${settings.walletSettings.file.get.getAbsolutePath}", e)
      throw e
  }

  private val peerDatabase = new PeerDatabaseImpl(settings.networkSettings)

  private val extensionLoaderScheduler        = singleThread("rx-extension-loader", reporter = log.error("Error in Extension Loader", _))
  private val microblockSynchronizerScheduler = singleThread("microblock-synchronizer", reporter = log.error("Error in Microblock Synchronizer", _))
  private val scoreObserverScheduler          = singleThread("rx-score-observer", reporter = log.error("Error in Score Observer", _))
  private val appenderScheduler               = singleThread("appender", reporter = log.error("Error in Appender", _))
  private val historyRepliesScheduler         = fixedPool(poolSize = 2, "history-replier", reporter = log.error("Error in History Replier", _))
  private val minerScheduler                  = fixedPool(poolSize = 2, "miner-pool", reporter = log.error("Error in Miner", _))

  private val blockchainUpdatesScheduler = singleThread("blockchain-updates", reporter = log.error("Error on sending blockchain updates", _))
  private val blockchainUpdated          = ConcurrentSubject.publish[BlockchainUpdated](scheduler)

  private val blockchainUpdater =
    StorageFactory(settings, db, time, spendableBalanceChanged, blockchainUpdated)

  private var rxExtensionLoaderShutdown: Option[RxExtensionLoaderShutdownHook] = None
  private var maybeUtx: Option[UtxPool]                                        = None
  private var maybeNetwork: Option[NS]                                         = None

  private var extensions = Seq.empty[Extension]

  private val rollbackTo = (blockId: ByteStr) => Task(blockchainUpdater.removeAfter(blockId)).executeOn(appenderScheduler)

  def apiShutdown(): Unit = {
    for {
      u <- maybeUtx
      n <- maybeNetwork
    } yield shutdown(u, n)
  }

  def run(): Unit = {
    // initialization
    implicit val as: ActorSystem                 = actorSystem
    implicit val materializer: ActorMaterializer = ActorMaterializer()

    if (wallet.privateKeyAccounts.isEmpty)
      wallet.generateNewAccounts(1)

    val establishedConnections = new ConcurrentHashMap[Channel, PeerInfo]
    val allChannels            = new DefaultChannelGroup(GlobalEventExecutor.INSTANCE)
    val utxStorage             = new UtxPoolImpl(time, blockchainUpdater, spendableBalanceChanged, settings.utxSettings)
    maybeUtx = Some(utxStorage)

    val knownInvalidBlocks = new InvalidBlockStorageImpl(settings.synchronizationSettings.invalidBlocksStorage)

    val pos = new PoSSelector(blockchainUpdater, settings.blockchainSettings, settings.synchronizationSettings)

    val miner =
      if (settings.minerSettings.enable)
        new MinerImpl(allChannels, blockchainUpdater, settings, time, utxStorage, wallet, pos, minerScheduler, appenderScheduler)
      else Miner.Disabled

    val processBlock =
      BlockAppender(blockchainUpdater, time, utxStorage, pos, allChannels, peerDatabase, miner, appenderScheduler) _

    val processFork =
      ExtensionAppender(blockchainUpdater, utxStorage, pos, time, knownInvalidBlocks, peerDatabase, miner, appenderScheduler) _
    val processMicroBlock =
      MicroblockAppender(blockchainUpdater, utxStorage, allChannels, peerDatabase, appenderScheduler) _

    import blockchainUpdater.lastBlockInfo

    val lastScore = lastBlockInfo
      .map(_.score)
      .distinctUntilChanged
      .share(scheduler)

    lastScore
      .debounce(LocalScoreBroadcastDebounce)
      .foreach { x =>
        allChannels.broadcast(LocalScoreChanged(x))
      }(scheduler)

    val historyReplier = new HistoryReplier(blockchainUpdater, settings.synchronizationSettings, historyRepliesScheduler)

    // Extensions start
    val extensionContext = new Context {
      override def settings: WavesSettings                                                      = app.settings
      override def blockchain: Blockchain with BlockchainUpdater                                = app.blockchainUpdater
      override def rollbackTo(blockId: ByteStr): Task[Either[ValidationError, DiscardedBlocks]] = app.rollbackTo(blockId)
      override def time: Time                                                                   = app.time
      override def wallet: Wallet                                                               = app.wallet
      override def utx: UtxPool                                                                 = utxStorage
      override def broadcastTx(tx: Transaction): Unit                                           = allChannels.broadcastTx(tx, None)
      override def spendableBalanceChanged: Observable[(Address, Asset)]                        = app.spendableBalanceChanged
      override def actorSystem: ActorSystem                                                     = app.actorSystem
      override def blockchainUpdated: Observable[BlockchainUpdated]                             = app.blockchainUpdated
    }

    extensions = settings.extensions.map { extensionClassName =>
      val extensionClass = Class.forName(extensionClassName).asInstanceOf[Class[Extension]]
      val ctor           = extensionClass.getConstructor(classOf[Context])
      log.info(s"Enable extension: $extensionClassName")
      ctor.newInstance(extensionContext)
    }
    extensions.foreach(_.start())

    // Node start
    // After this point, node actually starts doing something
    checkGenesis(settings, blockchainUpdater)

    val network =
      NetworkServer(settings, lastBlockInfo, blockchainUpdater, historyReplier, utxStorage, peerDatabase, allChannels, establishedConnections)
    maybeNetwork = Some(network)
    val (signatures, blocks, blockchainScores, microblockInvs, microblockResponses, transactions) = network.messages

    val timeoutSubject: ConcurrentSubject[Channel, Channel] = ConcurrentSubject.publish[Channel]

    val (syncWithChannelClosed, scoreStatsReporter) = RxScoreObserver(
      settings.synchronizationSettings.scoreTTL,
      1.second,
      blockchainUpdater.score,
      lastScore,
      blockchainScores,
      network.closedChannels,
      timeoutSubject,
      scoreObserverScheduler
    )
    val (microblockData, mbSyncCacheSizes) = MicroBlockSynchronizer(
      settings.synchronizationSettings.microBlockSynchronizer,
      peerDatabase,
      lastBlockInfo.map(_.id),
      microblockInvs,
      microblockResponses,
      microblockSynchronizerScheduler
    )
    val (newBlocks, extLoaderState, sh) = RxExtensionLoader(
      settings.synchronizationSettings.synchronizationTimeout,
      Coeval(blockchainUpdater.lastBlockIds(settings.synchronizationSettings.maxRollback)),
      peerDatabase,
      knownInvalidBlocks,
      blocks,
      signatures,
      syncWithChannelClosed,
      extensionLoaderScheduler,
      timeoutSubject
    ) { case (c, b) => processFork(c, b.blocks) }

    rxExtensionLoaderShutdown = Some(sh)

    UtxPoolSynchronizer.start(utxStorage,
                              settings.synchronizationSettings.utxSynchronizer,
                              allChannels,
                              transactions,
                              blockchainUpdater.lastBlockInfo)

    val microBlockSink = microblockData
      .mapTask(scala.Function.tupled(processMicroBlock))

    val blockSink = newBlocks
      .mapTask(scala.Function.tupled(processBlock))

    Observable.merge(microBlockSink, blockSink).subscribe()

    miner.scheduleMining()

    for (addr <- settings.networkSettings.declaredAddress if settings.networkSettings.uPnPSettings.enable) {
      upnp.addPort(addr.getPort)
    }

    // API start
    if (settings.restAPISettings.enable) {
      val apiRoutes = Seq(
        NodeApiRoute(settings.restAPISettings, blockchainUpdater, () => apiShutdown()),
        BlocksApiRoute(settings.restAPISettings, blockchainUpdater, allChannels)(apiScheduler),
        TransactionsApiRoute(settings.restAPISettings, wallet, blockchainUpdater, utxStorage, allChannels, time)(apiScheduler),
        NxtConsensusApiRoute(settings.restAPISettings, blockchainUpdater),
        WalletApiRoute(settings.restAPISettings, wallet),
        PaymentApiRoute(settings.restAPISettings, wallet, utxStorage, allChannels, time),
        UtilsApiRoute(time, settings.restAPISettings),
        PeersApiRoute(settings.restAPISettings, network.connect, peerDatabase, establishedConnections),
        AddressApiRoute(settings.restAPISettings, wallet, blockchainUpdater, utxStorage, allChannels, time)(apiScheduler),
        DebugApiRoute(
          settings,
          time,
          blockchainUpdater,
          wallet,
          blockchainUpdater,
          peerDatabase,
          establishedConnections,
          app.rollbackTo,
          allChannels,
          utxStorage,
          miner,
          historyReplier,
          extLoaderState,
          mbSyncCacheSizes,
          scoreStatsReporter,
          configRoot
        ),
        AssetsApiRoute(settings.restAPISettings, wallet, utxStorage, allChannels, blockchainUpdater, time)(apiScheduler),
        ActivationApiRoute(settings.restAPISettings, settings.featuresSettings, blockchainUpdater),
        AssetsBroadcastApiRoute(settings.restAPISettings, utxStorage, allChannels),
        LeaseApiRoute(settings.restAPISettings, wallet, blockchainUpdater, utxStorage, allChannels, time),
        LeaseBroadcastApiRoute(settings.restAPISettings, utxStorage, allChannels),
        AliasApiRoute(settings.restAPISettings, wallet, utxStorage, allChannels, time, blockchainUpdater),
        AliasBroadcastApiRoute(settings.restAPISettings, utxStorage, allChannels)
      )

      val apiTypes: Set[Class[_]] = Set(
        classOf[NodeApiRoute],
        classOf[BlocksApiRoute],
        classOf[TransactionsApiRoute],
        classOf[NxtConsensusApiRoute],
        classOf[WalletApiRoute],
        classOf[UtilsApiRoute],
        classOf[PeersApiRoute],
        classOf[AddressApiRoute],
        classOf[DebugApiRoute],
        classOf[AssetsApiRoute],
        classOf[ActivationApiRoute],
        classOf[LeaseApiRoute],
        classOf[AliasApiRoute]
      )

      val combinedRoute = CompositeHttpService(apiTypes, apiRoutes, settings.restAPISettings)(actorSystem).loggingCompositeRoute
      val httpFuture    = Http().bindAndHandle(combinedRoute, settings.restAPISettings.bindAddress, settings.restAPISettings.port)
      serverBinding = Await.result(httpFuture, 20.seconds)
      log.info(s"REST API was bound on ${settings.restAPISettings.bindAddress}:${settings.restAPISettings.port}")
    }

    // on unexpected shutdown
    sys.addShutdownHook {
      Await.ready(Kamon.stopAllReporters(), 20.seconds)
      Metrics.shutdown()
      shutdown(utxStorage, network)
    }
  }

  private val shutdownInProgress             = new AtomicBoolean(false)
  @volatile var serverBinding: ServerBinding = _

  def shutdown(utx: UtxPool, network: NS): Unit =
    if (shutdownInProgress.compareAndSet(false, true)) {

      if (extensions.nonEmpty) {
        log.info(s"Shutting down extensions")
        Await.ready(Future.sequence(extensions.map(_.shutdown())), settings.extensionsShutdownTimeout)
      }

      spendableBalanceChanged.onComplete()
      utx.close()

      shutdownAndWait(historyRepliesScheduler, "HistoryReplier", 5.minutes.some)

      log.info("Closing REST API")
      if (settings.restAPISettings.enable)
        Try(Await.ready(serverBinding.unbind(), 2.minutes)).failed.map(e => log.error("Failed to unbind REST API port", e))
      for (addr <- settings.networkSettings.declaredAddress if settings.networkSettings.uPnPSettings.enable) upnp.deletePort(addr.getPort)

      log.debug("Closing peer database")
      peerDatabase.close()

      Try(Await.result(actorSystem.terminate(), 2.minute)).failed.map(e => log.error("Failed to terminate actor system", e))
      log.debug("Node's actor system shutdown successful")

      blockchainUpdater.shutdown()
      rxExtensionLoaderShutdown.foreach(_.shutdown())

      log.info("Stopping network services")
      network.shutdown()

      blockchainUpdated.onComplete()

      shutdownAndWait(blockchainUpdatesScheduler, "BlockchainUpdated")
      shutdownAndWait(minerScheduler, "Miner")
      shutdownAndWait(microblockSynchronizerScheduler, "MicroblockSynchronizer")
      shutdownAndWait(scoreObserverScheduler, "ScoreObserver")
      shutdownAndWait(extensionLoaderScheduler, "ExtensionLoader")
      shutdownAndWait(appenderScheduler, "Appender", 5.minutes.some, tryForce = false)

      log.info("Closing storage")
      db.close()

      time.close()
      log.info("Shutdown complete")
    }

  private def shutdownAndWait(scheduler: SchedulerService, name: String, timeout: Option[FiniteDuration] = none, tryForce: Boolean = true): Unit = {
    log.debug(s"Shutting down $name")
    scheduler match {
      case es: ExecutorScheduler if tryForce => es.executor.shutdownNow()
      case s                                 => s.shutdown()
    }
    timeout.foreach { to =>
      val r = Await.result(scheduler.awaitTermination(to, global), 2 * to)
      if (r)
        log.info(s"$name was shutdown successfully")
      else
        log.warn(s"Failed to shutdown $name properly during timeout")
    }
  }
}

object Application {
  private[wavesplatform] def loadApplicationConfig(external: Option[File] = None): WavesSettings = {
    import com.wavesplatform.settings._

    val config = loadConfig(external.map(ConfigFactory.parseFile))

    // DO NOT LOG BEFORE THIS LINE, THIS PROPERTY IS USED IN logback.xml
    System.setProperty("waves.directory", config.getString("waves.directory"))
    if (config.hasPath("waves.config.directory")) System.setProperty("waves.config.directory", config.getString("waves.config.directory"))

    val settings = WavesSettings.fromRootConfig(config)

    // Initialize global var with actual address scheme
    AddressScheme.current = new AddressScheme {
      override val chainId: Byte = settings.blockchainSettings.addressSchemeCharacter.toByte
    }

    // IMPORTANT: to make use of default settings for histograms and timers, it's crucial to reconfigure Kamon with
    //            our merged config BEFORE initializing any metrics, including in settings-related companion objects
    Kamon.reconfigure(config)

    if (config.getBoolean("kamon.enable")) {
      Kamon.addReporter(new InfluxDBReporter())
      SystemMetrics.startCollecting()
    }

    settings
  }

  def main(args: Array[String]): Unit = {

    // prevents java from caching successful name resolutions, which is needed e.g. for proper NTP server rotation
    // http://stackoverflow.com/a/17219327
    System.setProperty("sun.net.inetaddr.ttl", "0")
    System.setProperty("sun.net.inetaddr.negative.ttl", "0")
    Security.setProperty("networkaddress.cache.ttl", "0")
    Security.setProperty("networkaddress.cache.negative.ttl", "0")

    // specify aspectj to use it's build-in infrastructure
    // http://www.eclipse.org/aspectj/doc/released/pdguide/trace.html
    System.setProperty("org.aspectj.tracing.factory", "default")

    args.headOption.getOrElse("") match {
      case "export"                 => Exporter.main(args.tail)
      case "import"                 => Importer.main(args.tail)
      case "explore"                => Explorer.main(args.tail)
      case "util"                   => UtilApp.main(args.tail)
      case "help" | "--help" | "-h" => println("Usage: waves <config> | export | import | explore | util")
      case _                        => startNode(args.headOption)
    }
  }

  private[this] def startNode(configFile: Option[String]): Unit = {
    import com.wavesplatform.settings.Constants
    val settings = loadApplicationConfig(configFile.map(new File(_)))

    val log = LoggerFacade(LoggerFactory.getLogger(getClass))
    log.info("Starting...")
    sys.addShutdownHook {
      SystemInformationReporter.report(settings.config)
    }

    val time             = new NTP(settings.ntpServer)
    val isMetricsStarted = Metrics.start(settings.metrics, time)

    RootActorSystem.start("wavesplatform", settings.config) { actorSystem =>
<<<<<<< HEAD

=======
>>>>>>> aa5cfcb5
      isMetricsStarted.foreach { started =>
        if (started) {
          import settings.synchronizationSettings.microBlockSynchronizer
          import settings.{minerSettings => miner}

          Metrics.write(
            Point
              .measurement("config")
              .addField("miner-micro-block-interval", miner.microBlockInterval.toMillis)
              .addField("miner-max-transactions-in-key-block", miner.maxTransactionsInKeyBlock)
              .addField("miner-max-transactions-in-micro-block", miner.maxTransactionsInMicroBlock)
              .addField("miner-min-micro-block-age", miner.minMicroBlockAge.toMillis)
              .addField("mbs-wait-response-timeout", microBlockSynchronizer.waitResponseTimeout.toMillis)
          )
        }
      }

      log.info(s"${Constants.AgentName} Blockchain Id: ${settings.blockchainSettings.addressSchemeCharacter}")

      new Application(actorSystem, settings, settings.config.root(), time).run()
    }
  }
}<|MERGE_RESOLUTION|>--- conflicted
+++ resolved
@@ -441,10 +441,6 @@
     val isMetricsStarted = Metrics.start(settings.metrics, time)
 
     RootActorSystem.start("wavesplatform", settings.config) { actorSystem =>
-<<<<<<< HEAD
-
-=======
->>>>>>> aa5cfcb5
       isMetricsStarted.foreach { started =>
         if (started) {
           import settings.synchronizationSettings.microBlockSynchronizer
