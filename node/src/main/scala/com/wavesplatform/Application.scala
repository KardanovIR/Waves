package com.wavesplatform

import java.io.File
import java.security.Security
import java.util.concurrent.ConcurrentHashMap
import java.util.concurrent.atomic.AtomicBoolean

import akka.actor.ActorSystem
import akka.http.scaladsl.Http
import akka.http.scaladsl.Http.ServerBinding
import akka.stream.ActorMaterializer
import cats.instances.all._
import com.typesafe.config._
import com.wavesplatform.account.{Address, AddressScheme}
import com.wavesplatform.actor.RootActorSystem
import com.wavesplatform.api.http._
import com.wavesplatform.api.http.alias.{AliasApiRoute, AliasBroadcastApiRoute}
import com.wavesplatform.api.http.assets.{AssetsApiRoute, AssetsBroadcastApiRoute}
import com.wavesplatform.api.http.leasing.{LeaseApiRoute, LeaseBroadcastApiRoute}
import com.wavesplatform.consensus.PoSSelector
import com.wavesplatform.consensus.nxt.api.http.NxtConsensusApiRoute
import com.wavesplatform.db.openDB
import com.wavesplatform.extensions.{Context, Extension}
import com.wavesplatform.features.api.ActivationApiRoute
import com.wavesplatform.history.StorageFactory
import com.wavesplatform.http.{DebugApiRoute, NodeApiRoute, WavesApiRoute}
import com.wavesplatform.metrics.Metrics
import com.wavesplatform.mining.{Miner, MinerImpl}
import com.wavesplatform.network.RxExtensionLoader.RxExtensionLoaderShutdownHook
import com.wavesplatform.network._
import com.wavesplatform.settings.WavesSettings
import com.wavesplatform.state.Blockchain
import com.wavesplatform.state.appender.{BlockAppender, ExtensionAppender, MicroblockAppender}
import com.wavesplatform.transaction.{Asset, Transaction}
import com.wavesplatform.utils.Schedulers._
import com.wavesplatform.utils.{LoggerFacade, NTP, ScorexLogging, SystemInformationReporter, Time, UtilApp}
import com.wavesplatform.utx.{UtxPool, UtxPoolImpl}
import com.wavesplatform.wallet.Wallet
import io.netty.channel.Channel
import io.netty.channel.group.DefaultChannelGroup
import io.netty.util.concurrent.GlobalEventExecutor
import kamon.Kamon
import kamon.influxdb.InfluxDBReporter
import kamon.system.SystemMetrics
import monix.eval.{Coeval, Task}
import monix.execution.schedulers.SchedulerService
import monix.execution.{Scheduler, UncaughtExceptionReporter}
import monix.reactive.Observable
import monix.reactive.subjects.ConcurrentSubject
import org.influxdb.dto.Point
import org.slf4j.LoggerFactory
import scala.concurrent.ExecutionContext.Implicits.global
import scala.concurrent.duration._
import scala.concurrent.{Await, Future}
import scala.util.Try
import scala.util.control.NonFatal

class Application(val actorSystem: ActorSystem, val settings: WavesSettings, configRoot: ConfigObject, time: NTP) extends ScorexLogging {
  app =>

  import monix.execution.Scheduler.Implicits.{global => scheduler}
  private[this] val apiScheduler = Scheduler(actorSystem.dispatcher)

  private val db = openDB(settings.dbSettings.directory)

  private val LocalScoreBroadcastDebounce = 1.second

  private val spendableBalanceChanged = ConcurrentSubject.publish[(Address, Asset)]

  private val blockchainUpdater = StorageFactory(settings, db, time, spendableBalanceChanged)

  private lazy val upnp = new UPnP(settings.networkSettings.uPnPSettings) // don't initialize unless enabled

  private val wallet: Wallet = try {
    Wallet(settings.walletSettings)
  } catch {
    case NonFatal(e) =>
      log.error(s"Failed to open wallet file '${settings.walletSettings.file.get.getAbsolutePath}", e)
      throw e
  }

  private val peerDatabase = new PeerDatabaseImpl(settings.networkSettings)

  private val logReporter: String => UncaughtExceptionReporter = name => log.error(s"Error in $name", _)

  private val extensionLoaderScheduler        = singleThread("rx-extension-loader", reporter = logReporter("Extension Loader"))
  private val microblockSynchronizerScheduler = singleThread("microblock-synchronizer", reporter = logReporter("Microblock Synchronizer"))
  private val scoreObserverScheduler          = singleThread("rx-score-observer", reporter = logReporter("Score Observer"))
  private val appenderScheduler               = singleThread("appender", reporter = logReporter("Appender"))
  private val historyRepliesScheduler         = fixedPool(poolSize = 2, "history-replier", reporter = logReporter("History Replier"))
  private val minerScheduler                  = fixedPool(poolSize = 2, "miner-pool", reporter = logReporter("Miner"))

  private var rxExtensionLoaderShutdown: Option[RxExtensionLoaderShutdownHook] = None
  private var maybeUtx: Option[UtxPool]                                        = None
  private var maybeNetwork: Option[NS]                                         = None

  private var extensions = Seq.empty[Extension]

  def apiShutdown(): Unit = {
    for {
      u <- maybeUtx
      n <- maybeNetwork
    } yield shutdown(u, n)
  }

  def run(): Unit = {
    checkGenesis(settings, blockchainUpdater)

    if (wallet.privateKeyAccounts.isEmpty)
      wallet.generateNewAccounts(1)

    val establishedConnections = new ConcurrentHashMap[Channel, PeerInfo]
    val allChannels            = new DefaultChannelGroup(GlobalEventExecutor.INSTANCE)
    val utxStorage             = new UtxPoolImpl(time, blockchainUpdater, spendableBalanceChanged, settings.utxSettings)
    maybeUtx = Some(utxStorage)

    val knownInvalidBlocks = new InvalidBlockStorageImpl(settings.synchronizationSettings.invalidBlocksStorage)

    val pos = new PoSSelector(blockchainUpdater, settings.blockchainSettings, settings.synchronizationSettings)

    val miner =
      if (settings.minerSettings.enable)
        new MinerImpl(allChannels, blockchainUpdater, settings, time, utxStorage, wallet, pos, minerScheduler, appenderScheduler)
      else Miner.Disabled

    val processBlock =
      BlockAppender(blockchainUpdater, time, utxStorage, pos, settings, allChannels, peerDatabase, miner, appenderScheduler) _

    val processFork =
      ExtensionAppender(blockchainUpdater, utxStorage, pos, time, settings, knownInvalidBlocks, peerDatabase, miner, allChannels, appenderScheduler) _
    val processMicroBlock =
      MicroblockAppender(blockchainUpdater, utxStorage, allChannels, peerDatabase, appenderScheduler) _

    import blockchainUpdater.lastBlockInfo

    val lastScore = lastBlockInfo
      .map(_.score)
      .distinctUntilChanged
      .share(scheduler)

    lastScore
      .debounce(LocalScoreBroadcastDebounce)
      .foreach { x =>
        allChannels.broadcast(LocalScoreChanged(x))
      }(scheduler)

    val historyReplier = new HistoryReplier(blockchainUpdater, settings.synchronizationSettings, historyRepliesScheduler)
    val network =
      NetworkServer(settings, lastBlockInfo, blockchainUpdater, historyReplier, utxStorage, peerDatabase, allChannels, establishedConnections)
    maybeNetwork = Some(network)
    val (signatures, blocks, blockchainScores, microblockInvs, microblockResponses, transactions) = network.messages

    val timeoutSubject: ConcurrentSubject[Channel, Channel] = ConcurrentSubject.publish[Channel]

    val (syncWithChannelClosed, scoreStatsReporter) = RxScoreObserver(
      settings.synchronizationSettings.scoreTTL,
      1.second,
      blockchainUpdater.score,
      lastScore,
      blockchainScores,
      network.closedChannels,
      timeoutSubject,
      scoreObserverScheduler
    )
    val (microblockDatas, mbSyncCacheSizes) = MicroBlockSynchronizer(
      settings.synchronizationSettings.microBlockSynchronizer,
      peerDatabase,
      lastBlockInfo.map(_.id),
      microblockInvs,
      microblockResponses,
      microblockSynchronizerScheduler
    )
    val (newBlocks, extLoaderState, sh) = RxExtensionLoader(
      settings.synchronizationSettings.synchronizationTimeout,
      Coeval(blockchainUpdater.lastBlockIds(settings.synchronizationSettings.maxRollback)),
      peerDatabase,
      knownInvalidBlocks,
      blocks,
      signatures,
      syncWithChannelClosed,
      extensionLoaderScheduler,
      timeoutSubject
    ) { case (c, b) => processFork(c, b.blocks) }

    rxExtensionLoaderShutdown = Some(sh)

    UtxPoolSynchronizer.start(utxStorage,
                              settings.synchronizationSettings.utxSynchronizer,
                              allChannels,
                              transactions,
                              blockchainUpdater.lastBlockInfo)

    val microBlockSink = microblockDatas
      .mapTask(scala.Function.tupled(processMicroBlock))

    val blockSink = newBlocks
      .mapTask(scala.Function.tupled(processBlock))

    Observable.merge(microBlockSink, blockSink).subscribe()

    lastBlockInfo
      .map(_.height)
      .distinctUntilChanged
      .whileBusyDropEvents
      .doOnNextTask(_ => utxStorage.cleanupTask)
      .subscribe()

    miner.scheduleMining()

    for (addr <- settings.networkSettings.declaredAddress if settings.networkSettings.uPnPSettings.enable) {
      upnp.addPort(addr.getPort)
    }

    implicit val as: ActorSystem                 = actorSystem
    implicit val materializer: ActorMaterializer = ActorMaterializer()

    val extensionContext = new Context {
      override def settings: WavesSettings                               = app.settings
      override def blockchain: Blockchain                                = app.blockchainUpdater
      override def time: Time                                            = app.time
      override def wallet: Wallet                                        = app.wallet
      override def utx: UtxPool                                          = utxStorage
      override def broadcastTx(tx: Transaction): Unit                    = allChannels.broadcastTx(tx, None)
      override def spendableBalanceChanged: Observable[(Address, Asset)] = app.spendableBalanceChanged
      override def actorSystem: ActorSystem                              = app.actorSystem
    }

    extensions = settings.extensions.map { extensionClassName =>
      val extensionClass = Class.forName(extensionClassName).asInstanceOf[Class[Extension]]
      val ctor           = extensionClass.getConstructor(classOf[Context])
      log.info(s"Enable extension: $extensionClassName")
      ctor.newInstance(extensionContext)
    }

    if (settings.restAPISettings.enable) {
      val apiRoutes = Seq(
        NodeApiRoute(settings.restAPISettings, blockchainUpdater, () => apiShutdown()),
        BlocksApiRoute(settings.restAPISettings, blockchainUpdater, allChannels)(apiScheduler),
        TransactionsApiRoute(settings.restAPISettings, wallet, blockchainUpdater, utxStorage, allChannels, time)(apiScheduler),
        NxtConsensusApiRoute(settings.restAPISettings, blockchainUpdater),
        WalletApiRoute(settings.restAPISettings, wallet),
        PaymentApiRoute(settings.restAPISettings, wallet, utxStorage, allChannels, time),
        UtilsApiRoute(time, settings.restAPISettings),
        PeersApiRoute(settings.restAPISettings, network.connect, peerDatabase, establishedConnections),
        AddressApiRoute(settings.restAPISettings, wallet, blockchainUpdater, utxStorage, allChannels, time)(apiScheduler),
        DebugApiRoute(
          settings,
          time,
          blockchainUpdater,
          wallet,
          blockchainUpdater,
          peerDatabase,
          establishedConnections,
          blockId => Task(blockchainUpdater.removeAfter(blockId)).executeOn(appenderScheduler),
          allChannels,
          utxStorage,
          miner,
          historyReplier,
          extLoaderState,
          mbSyncCacheSizes,
          scoreStatsReporter,
          configRoot
        ),
        WavesApiRoute(settings.restAPISettings, wallet, utxStorage, allChannels, time),
        AssetsApiRoute(settings.restAPISettings, wallet, utxStorage, allChannels, blockchainUpdater, time)(apiScheduler),
        ActivationApiRoute(settings.restAPISettings, settings.featuresSettings, blockchainUpdater),
        AssetsBroadcastApiRoute(settings.restAPISettings, utxStorage, allChannels),
        LeaseApiRoute(settings.restAPISettings, wallet, blockchainUpdater, utxStorage, allChannels, time),
        LeaseBroadcastApiRoute(settings.restAPISettings, utxStorage, allChannels),
        AliasApiRoute(settings.restAPISettings, wallet, utxStorage, allChannels, time, blockchainUpdater),
        AliasBroadcastApiRoute(settings.restAPISettings, utxStorage, allChannels)
      )

      val apiTypes: Set[Class[_]] = Set(
        classOf[NodeApiRoute],
        classOf[BlocksApiRoute],
        classOf[TransactionsApiRoute],
        classOf[NxtConsensusApiRoute],
        classOf[WalletApiRoute],
        classOf[UtilsApiRoute],
        classOf[PeersApiRoute],
        classOf[AddressApiRoute],
        classOf[DebugApiRoute],
        classOf[AssetsApiRoute],
        classOf[ActivationApiRoute],
        classOf[LeaseApiRoute],
        classOf[AliasApiRoute]
      )

      val combinedRoute = CompositeHttpService(apiTypes, apiRoutes, settings.restAPISettings)(actorSystem).loggingCompositeRoute
      val httpFuture    = Http().bindAndHandle(combinedRoute, settings.restAPISettings.bindAddress, settings.restAPISettings.port)
      serverBinding = Await.result(httpFuture, 20.seconds)
      log.info(s"REST API was bound on ${settings.restAPISettings.bindAddress}:${settings.restAPISettings.port}")
    }

    extensions.foreach(_.start())

    // on unexpected shutdown
    sys.addShutdownHook {
      Await.ready(Kamon.stopAllReporters(), 20.seconds)
      Metrics.shutdown()
      shutdown(utxStorage, network)
    }
  }

  private val shutdownInProgress             = new AtomicBoolean(false)
  @volatile var serverBinding: ServerBinding = _

  def shutdown(utx: UtxPool, network: NS): Unit =
    if (shutdownInProgress.compareAndSet(false, true)) {

      if (extensions.nonEmpty) {
        log.info(s"Shutting down extensions")
        Await.ready(Future.sequence(extensions.map(_.shutdown())), settings.extensionsShutdownTimeout)
      }

      spendableBalanceChanged.onComplete()
      utx.close()

      shutdownAndWait(historyRepliesScheduler, "HistoryReplier", 5.minutes)

      log.info("Closing REST API")
      if (settings.restAPISettings.enable)
        Try(Await.ready(serverBinding.unbind(), 2.minutes)).failed.map(e => log.error("Failed to unbind REST API port", e))
      for (addr <- settings.networkSettings.declaredAddress if settings.networkSettings.uPnPSettings.enable) upnp.deletePort(addr.getPort)

      log.debug("Closing peer database")
      peerDatabase.close()

      Try(Await.result(actorSystem.terminate(), 2.minute)).failed.map(e => log.error("Failed to terminate actor system", e))
      log.debug("Node's actor system shutdown successful")

      blockchainUpdater.shutdown()
      rxExtensionLoaderShutdown.foreach(_.shutdown())

      log.info("Stopping network services")
      network.shutdown()

      shutdownAndWait(minerScheduler, "Miner")
      shutdownAndWait(microblockSynchronizerScheduler, "MicroblockSynchronizer")
      shutdownAndWait(scoreObserverScheduler, "ScoreObserver")
      shutdownAndWait(extensionLoaderScheduler, "ExtensionLoader")
      shutdownAndWait(appenderScheduler, "Appender", 5.minutes)

      log.info("Closing storage")
      db.close()

      time.close()
      log.info("Shutdown complete")
    }

  private def shutdownAndWait(scheduler: SchedulerService, name: String, timeout: FiniteDuration = 1.minute): Unit = {
    log.debug(s"Shutting down $name")
    scheduler.shutdown()
    val r = Await.result(scheduler.awaitTermination(timeout, global), 2 * timeout)
    if (r)
      log.info(s"$name was shutdown successfully")
    else
      log.warn(s"Failed to shutdown $name properly during timeout")
  }

}

object Application {
  private[wavesplatform] def loadApplicationConfig(external: Option[File] = None): WavesSettings = {
    import com.wavesplatform.settings._

    val config = loadConfig(external.map(ConfigFactory.parseFile))

    // DO NOT LOG BEFORE THIS LINE, THIS PROPERTY IS USED IN logback.xml
    System.setProperty("waves.directory", config.getString("waves.directory"))

    val settings = WavesSettings.fromRootConfig(config)

    // Initialize global var with actual address scheme
    AddressScheme.current = new AddressScheme {
      override val chainId: Byte = settings.blockchainSettings.addressSchemeCharacter.toByte
    }

    // IMPORTANT: to make use of default settings for histograms and timers, it's crucial to reconfigure Kamon with
    //            our merged config BEFORE initializing any metrics, including in settings-related companion objects
    Kamon.reconfigure(config)

    if (config.getBoolean("kamon.enable")) {
      Kamon.addReporter(new InfluxDBReporter())
      SystemMetrics.startCollecting()
    }

    settings
  }

  def main(args: Array[String]): Unit = {

    // prevents java from caching successful name resolutions, which is needed e.g. for proper NTP server rotation
    // http://stackoverflow.com/a/17219327
    System.setProperty("sun.net.inetaddr.ttl", "0")
    System.setProperty("sun.net.inetaddr.negative.ttl", "0")
    Security.setProperty("networkaddress.cache.ttl", "0")
    Security.setProperty("networkaddress.cache.negative.ttl", "0")

    // specify aspectj to use it's build-in infrastructure
    // http://www.eclipse.org/aspectj/doc/released/pdguide/trace.html
    System.setProperty("org.aspectj.tracing.factory", "default")

    args.headOption.getOrElse("") match {
<<<<<<< HEAD
      case "export"  => Exporter.main(args.tail)
      case "import"  => Importer.main(args.tail)
      case "explore" => Explorer.main(args.tail)
      case "util"    => UtilApp.main(args.tail)
      case _         => startNode(args.headOption) // TODO: Consider adding option to specify network-name
=======
      case "export"                 => Exporter.main(args.tail)
      case "import"                 => Importer.main(args.tail)
      case "explore"                => Explorer.main(args.tail)
      case "util"                   => UtilApp.main(args.tail)
      case "help" | "--help" | "-h" => println("Usage: waves <config> | export | import | explore | util")
      case _                        => startNode(args.headOption)
>>>>>>> acf69a62
    }
  }

  private[this] def startNode(configFile: Option[String]): Unit = {
<<<<<<< HEAD
    def readConfig(userConfigPath: Option[String]): Config = {
      val maybeConfigFile = for {
        maybeFilename <- userConfigPath
        file = new File(maybeFilename)
        if file.exists
      } yield ConfigFactory.parseFile(file)

      loadConfig(maybeConfigFile)
    }

    val config = readConfig(configFile)

    // DO NOT LOG BEFORE THIS LINES, THESE PROPERTIES ARE USED IN THE logback.xml
    System.setProperty("waves.directory", config.getString("waves.directory"))
    if (config.hasPath("waves.config.directory")) System.setProperty("waves.config.directory", config.getString("waves.config.directory"))

    // IMPORTANT: to make use of default settings for histograms and timers, it's crucial to reconfigure Kamon with
    //            our merged config BEFORE initializing any metrics, including in settings-related companion objects
    Kamon.reconfigure(config)
=======
    import com.wavesplatform.settings.Constants
    val settings = loadApplicationConfig(configFile.map(new File(_)))
>>>>>>> acf69a62

    val log = LoggerFacade(LoggerFactory.getLogger(getClass))
    log.info("Starting...")
    sys.addShutdownHook {
      SystemInformationReporter.report(settings.config)
    }

    val time             = new NTP(settings.ntpServer)
    val isMetricsStarted = Metrics.start(settings.metrics, time)

    RootActorSystem.start("wavesplatform", settings.config) { actorSystem =>
      import actorSystem.dispatcher
      isMetricsStarted.foreach { started =>
        if (started) {
          import settings.synchronizationSettings.microBlockSynchronizer
          import settings.{minerSettings => miner}

          Metrics.write(
            Point
              .measurement("config")
              .addField("miner-micro-block-interval", miner.microBlockInterval.toMillis)
              .addField("miner-max-transactions-in-key-block", miner.maxTransactionsInKeyBlock)
              .addField("miner-max-transactions-in-micro-block", miner.maxTransactionsInMicroBlock)
              .addField("miner-min-micro-block-age", miner.minMicroBlockAge.toMillis)
              .addField("mbs-wait-response-timeout", microBlockSynchronizer.waitResponseTimeout.toMillis)
          )
        }
      }

      log.info(s"${Constants.AgentName} Blockchain Id: ${settings.blockchainSettings.addressSchemeCharacter}")

      new Application(actorSystem, settings, settings.config.root(), time).run()
    }
  }
}<|MERGE_RESOLUTION|>--- conflicted
+++ resolved
@@ -403,48 +403,18 @@
     System.setProperty("org.aspectj.tracing.factory", "default")
 
     args.headOption.getOrElse("") match {
-<<<<<<< HEAD
-      case "export"  => Exporter.main(args.tail)
-      case "import"  => Importer.main(args.tail)
-      case "explore" => Explorer.main(args.tail)
-      case "util"    => UtilApp.main(args.tail)
-      case _         => startNode(args.headOption) // TODO: Consider adding option to specify network-name
-=======
       case "export"                 => Exporter.main(args.tail)
       case "import"                 => Importer.main(args.tail)
       case "explore"                => Explorer.main(args.tail)
       case "util"                   => UtilApp.main(args.tail)
       case "help" | "--help" | "-h" => println("Usage: waves <config> | export | import | explore | util")
       case _                        => startNode(args.headOption)
->>>>>>> acf69a62
     }
   }
 
   private[this] def startNode(configFile: Option[String]): Unit = {
-<<<<<<< HEAD
-    def readConfig(userConfigPath: Option[String]): Config = {
-      val maybeConfigFile = for {
-        maybeFilename <- userConfigPath
-        file = new File(maybeFilename)
-        if file.exists
-      } yield ConfigFactory.parseFile(file)
-
-      loadConfig(maybeConfigFile)
-    }
-
-    val config = readConfig(configFile)
-
-    // DO NOT LOG BEFORE THIS LINES, THESE PROPERTIES ARE USED IN THE logback.xml
-    System.setProperty("waves.directory", config.getString("waves.directory"))
-    if (config.hasPath("waves.config.directory")) System.setProperty("waves.config.directory", config.getString("waves.config.directory"))
-
-    // IMPORTANT: to make use of default settings for histograms and timers, it's crucial to reconfigure Kamon with
-    //            our merged config BEFORE initializing any metrics, including in settings-related companion objects
-    Kamon.reconfigure(config)
-=======
     import com.wavesplatform.settings.Constants
     val settings = loadApplicationConfig(configFile.map(new File(_)))
->>>>>>> acf69a62
 
     val log = LoggerFacade(LoggerFactory.getLogger(getClass))
     log.info("Starting...")
