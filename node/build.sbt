<<<<<<< HEAD
import WavesDockerKeys.exposedPorts
=======
import CommonSettings.autoImport.network
>>>>>>> 51884e96
import com.typesafe.sbt.SbtNativePackager.Universal
import com.typesafe.sbt.packager.Keys.executableScriptName
import com.typesafe.sbt.packager.archetypes.TemplateWriter
import sbtassembly.MergeStrategy
import sbtdocker.DockerPlugin.autoImport.ImageName
import sbtdocker._

<<<<<<< HEAD
enablePlugins(JavaServerAppPackaging, UniversalDeployPlugin, JDebPackaging, SystemdPlugin, GitVersioning, sbtdocker.DockerPlugin)
=======
enablePlugins(RunApplicationSettings, JavaServerAppPackaging, UniversalDeployPlugin, JDebPackaging, SystemdPlugin, GitVersioning)
>>>>>>> 51884e96

val versionSource = Def.task {
  // WARNING!!!
  // Please, update the fallback version every major and minor releases.
  // This version is used then building from sources without Git repository
  // In case of not updating the version nodes build from headless sources will fail to connect to newer versions
  val FallbackVersion = (0, 17, 2)

  val versionFile      = sourceManaged.value / "com" / "wavesplatform" / "Version.scala"
  val versionExtractor = """(\d+)\.(\d+)\.(\d+).*""".r
  val (major, minor, patch) = version.value match {
    case versionExtractor(ma, mi, pa) => (ma.toInt, mi.toInt, pa.toInt)
    case _                            => FallbackVersion
  }
  IO.write(
    versionFile,
    s"""package com.wavesplatform
       |
       |object Version {
       |  val VersionString = "${version.value}"
       |  val VersionTuple = ($major, $minor, $patch)
       |}
       |""".stripMargin
  )
  Seq(versionFile)
}

resolvers ++= Seq(
  Resolver.bintrayRepo("ethereum", "maven"),
  Resolver.bintrayRepo("dnvriend", "maven"),
  Resolver.sbtPluginRepo("releases")
)

libraryDependencies ++= Dependencies.node.value
coverageExcludedPackages := ""

inConfig(Compile)(
  Seq(
    sourceGenerators += versionSource,
    PB.targets += scalapb.gen(flatPackage = true) -> sourceManaged.value,
    PB.deleteTargetDirectory := false,
    packageDoc / publishArtifact := false,
    packageSrc / publishArtifact := false
  ))

val aopMerge: MergeStrategy = new MergeStrategy {
  import scala.xml._
  import scala.xml.dtd._

  override val name = "aopMerge"
  override def apply(tempDir: File, path: String, files: Seq[File]): Either[String, Seq[(File, String)]] = {
    val dt                         = DocType("aspectj", PublicID("-//AspectJ//DTD//EN", "http://www.eclipse.org/aspectj/dtd/aspectj.dtd"), Nil)
    val file                       = MergeStrategy.createMergeTarget(tempDir, path)
    val xmls: Seq[Elem]            = files.map(XML.loadFile)
    val aspectsChildren: Seq[Node] = xmls.flatMap(_ \\ "aspectj" \ "aspects" \ "_")
    val weaverChildren: Seq[Node]  = xmls.flatMap(_ \\ "aspectj" \ "weaver" \ "_")
    val options: String            = xmls.map(x => (x \\ "aspectj" \ "weaver" \ "@options").text).mkString(" ").trim
    val weaverAttr                 = if (options.isEmpty) Null else new UnprefixedAttribute("options", options, Null)
    val aspects                    = new Elem(null, "aspects", Null, TopScope, false, aspectsChildren: _*)
    val weaver                     = new Elem(null, "weaver", weaverAttr, TopScope, false, weaverChildren: _*)
    val aspectj                    = new Elem(null, "aspectj", Null, TopScope, false, aspects, weaver)
    XML.save(file.toString, aspectj, "UTF-8", xmlDecl = false, dt)
    IO.append(file, IO.Newline.getBytes(IO.defaultCharset))
    Right(Seq(file -> path))
  }
}

inTask(assembly)(
  Seq(
    test := {},
    assemblyJarName := s"waves-all-${version.value}.jar",
    assemblyMergeStrategy := {
      case PathList("META-INF", "io.netty.versions.properties") => MergeStrategy.concat
      case PathList("META-INF", "aop.xml")                      => aopMerge
      case other                                                => (assemblyMergeStrategy in assembly).value(other)
    }
  ))

scriptClasspath += "*" // adds "$lib_dir/*" to app_classpath in the executable file
// Logback creates a "waves.directory_UNDEFINED" without this option.
bashScriptExtraDefines += s"""addJava "-Dwaves.directory=/var/lib/${(Universal / normalizedName).value}""""
bashScriptExtraDefines += s"""addJava "-Dwaves.config.directory=/etc/${(Universal / normalizedName).value}""""

inConfig(Universal)(
  Seq(
    mappings += (baseDirectory.value / s"waves-${network.value}.conf" -> "doc/waves.conf.sample"),
    mappings := {
      val linuxScriptPattern = "bin/(.+)".r
      val batScriptPattern   = "bin/([^.]+)\\.bat".r
      val scriptSuffix       = network.value.packageSuffix
      mappings.value.map {
        case m @ (file, batScriptPattern(script)) =>
          if (script.endsWith(scriptSuffix)) m else (file, s"bin/$script$scriptSuffix.bat")
        case m @ (file, linuxScriptPattern(script)) =>
          if (script.endsWith(scriptSuffix)) m else (file, s"bin/$script$scriptSuffix")
        case other => other
      }
    },
    javaOptions ++= Seq(
      // -J prefix is required by the bash script
      "-J-server",
      // JVM memory tuning for 2g ram
      "-J-Xms128m",
      "-J-Xmx2g",
      "-J-XX:+ExitOnOutOfMemoryError",
      // Java 9 support
      "-J-XX:+IgnoreUnrecognizedVMOptions",
      "-J--add-modules=java.xml.bind",
      // from https://groups.google.com/d/msg/akka-user/9s4Yl7aEz3E/zfxmdc0cGQAJ
      "-J-XX:+UseG1GC",
      "-J-XX:+UseNUMA",
      "-J-XX:+AlwaysPreTouch",
      // probably can't use these with jstack and others tools
      "-J-XX:+PerfDisableSharedMem",
      "-J-XX:+ParallelRefProcEnabled",
      "-J-XX:+UseStringDeduplication"
    )
  ))

inConfig(Linux)(
  Seq(
    maintainer := "wavesplatform.com",
    packageSummary := "Waves node",
    packageDescription := "Waves node"
  ))

val packageSource = Def.settingKey[File]("Additional files for DEB")
inConfig(Debian)(
  Seq(
    packageSource := sourceDirectory.value / "package",
    linuxStartScriptTemplate := (packageSource.value / "systemd.service").toURI.toURL,
    debianPackageDependencies += "java8-runtime-headless",
    serviceAutostart := false,
<<<<<<< HEAD
    maintainerScripts := maintainerScriptsFromDirectory(packageSource.value / "debian", Seq("preinst", "postinst", "postrm", "prerm"))
  ))

inTask(docker) {
  Seq(
    imageNames := Seq(
      ImageName(
        namespace = Some("waves-node"),
        repository = "node-sc",
        tag = Some("latest")
      )),
    dockerfile := {
      val yourKitArchive = "YourKit-JavaProfiler-2019.1-docker.zip"
      val bin            = "/opt/waves/start-waves.sh"
      new Dockerfile {
        from("anapsix/alpine-java:8_server-jre")

        env("WAVES_CONFIG_FILE", "/opt/waves/waves.conf")

        runRaw(s"""mkdir -p /opt/waves && \\
                  |apk update && \\
                  |apk add --no-cache openssl ca-certificates && \\
                  |wget --quiet "https://search.maven.org/remotecontent?filepath=org/aspectj/aspectjweaver/1.9.1/aspectjweaver-1.9.1.jar" -O /opt/waves/aspectjweaver.jar && \\
                  |wget --quiet "https://www.yourkit.com/download/docker/$yourKitArchive" -P /tmp/ && \\
                  |unzip /tmp/$yourKitArchive -d /usr/local && \\
                  |rm -f /tmp/$yourKitArchive""".stripMargin)

        add((Universal / stage).value, "/opt/waves")
        add((Default / sourceDirectory).value / "container" / "start-waves.sh", "/opt/waves")
        add((Default / sourceDirectory).value / "container" / "waves.conf", "/opt/waves")
        runShell("chmod", "+x", bin)
        entryPoint(bin)
        expose(6864, 6869)
      }
    }
  )
}
=======
    maintainerScripts := maintainerScriptsFromDirectory(packageSource.value / "debian", Seq("preinst", "postinst", "postrm", "prerm")),
    linuxPackageMappings ++= {
      val upstartScript = {
        val src    = packageSource.value / "upstart.conf"
        val dest   = (target in Debian).value / "upstart" / s"${packageName.value}.conf"
        val result = TemplateWriter.generateScript(src.toURI.toURL, linuxScriptReplacements.value)
        IO.write(dest, result)
        dest
      }

      Seq(upstartScript -> s"/etc/init/${packageName.value}.conf").map(packageMapping(_).withConfig().withPerms("644"))
    },
    linuxScriptReplacements += "detect-loader" ->
      """is_systemd() {
        |    which systemctl >/dev/null 2>&1 && \
        |    systemctl | grep -- -\.mount >/dev/null 2>&1
        |}
        |is_upstart() {
        |    /sbin/init --version | grep upstart >/dev/null 2>&1
        |}
        |""".stripMargin
  ) ++ nameFix)

// Hack for https://youtrack.jetbrains.com/issue/SCL-15210

moduleName := s"waves${network.value.packageSuffix}" // waves-*.jar instead of node-*.jar
executableScriptName := moduleName.value // bin/waves instead of bin/node

// Variable options are used in different tasks and configs, so we will specify all of them
val nameFix = Seq(
  name := "waves",
  packageName := s"${name.value}${network.value.packageSuffix}",
  normalizedName := s"${name.value}${network.value.packageSuffix}"
)

inConfig(Universal)(nameFix)
inConfig(Linux)(nameFix)
inConfig(Debian)(nameFix)

inTask(packageBin)(nameFix)
inTask(assembly)(nameFix)
>>>>>>> 51884e96
<|MERGE_RESOLUTION|>--- conflicted
+++ resolved
@@ -1,8 +1,4 @@
-<<<<<<< HEAD
-import WavesDockerKeys.exposedPorts
-=======
 import CommonSettings.autoImport.network
->>>>>>> 51884e96
 import com.typesafe.sbt.SbtNativePackager.Universal
 import com.typesafe.sbt.packager.Keys.executableScriptName
 import com.typesafe.sbt.packager.archetypes.TemplateWriter
@@ -10,11 +6,7 @@
 import sbtdocker.DockerPlugin.autoImport.ImageName
 import sbtdocker._
 
-<<<<<<< HEAD
-enablePlugins(JavaServerAppPackaging, UniversalDeployPlugin, JDebPackaging, SystemdPlugin, GitVersioning, sbtdocker.DockerPlugin)
-=======
-enablePlugins(RunApplicationSettings, JavaServerAppPackaging, UniversalDeployPlugin, JDebPackaging, SystemdPlugin, GitVersioning)
->>>>>>> 51884e96
+enablePlugins(RunApplicationSettings, JavaServerAppPackaging, UniversalDeployPlugin, JDebPackaging, SystemdPlugin, GitVersioning, sbtdocker.DockerPlugin)
 
 val versionSource = Def.task {
   // WARNING!!!
@@ -148,45 +140,6 @@
     linuxStartScriptTemplate := (packageSource.value / "systemd.service").toURI.toURL,
     debianPackageDependencies += "java8-runtime-headless",
     serviceAutostart := false,
-<<<<<<< HEAD
-    maintainerScripts := maintainerScriptsFromDirectory(packageSource.value / "debian", Seq("preinst", "postinst", "postrm", "prerm"))
-  ))
-
-inTask(docker) {
-  Seq(
-    imageNames := Seq(
-      ImageName(
-        namespace = Some("waves-node"),
-        repository = "node-sc",
-        tag = Some("latest")
-      )),
-    dockerfile := {
-      val yourKitArchive = "YourKit-JavaProfiler-2019.1-docker.zip"
-      val bin            = "/opt/waves/start-waves.sh"
-      new Dockerfile {
-        from("anapsix/alpine-java:8_server-jre")
-
-        env("WAVES_CONFIG_FILE", "/opt/waves/waves.conf")
-
-        runRaw(s"""mkdir -p /opt/waves && \\
-                  |apk update && \\
-                  |apk add --no-cache openssl ca-certificates && \\
-                  |wget --quiet "https://search.maven.org/remotecontent?filepath=org/aspectj/aspectjweaver/1.9.1/aspectjweaver-1.9.1.jar" -O /opt/waves/aspectjweaver.jar && \\
-                  |wget --quiet "https://www.yourkit.com/download/docker/$yourKitArchive" -P /tmp/ && \\
-                  |unzip /tmp/$yourKitArchive -d /usr/local && \\
-                  |rm -f /tmp/$yourKitArchive""".stripMargin)
-
-        add((Universal / stage).value, "/opt/waves")
-        add((Default / sourceDirectory).value / "container" / "start-waves.sh", "/opt/waves")
-        add((Default / sourceDirectory).value / "container" / "waves.conf", "/opt/waves")
-        runShell("chmod", "+x", bin)
-        entryPoint(bin)
-        expose(6864, 6869)
-      }
-    }
-  )
-}
-=======
     maintainerScripts := maintainerScriptsFromDirectory(packageSource.value / "debian", Seq("preinst", "postinst", "postrm", "prerm")),
     linuxPackageMappings ++= {
       val upstartScript = {
@@ -228,4 +181,38 @@
 
 inTask(packageBin)(nameFix)
 inTask(assembly)(nameFix)
->>>>>>> 51884e96
+
+inTask(docker) {
+  Seq(
+    imageNames := Seq(
+      ImageName(
+        namespace = Some("waves-node"),
+        repository = "node-sc",
+        tag = Some("latest")
+      )),
+    dockerfile := {
+      val yourKitArchive = "YourKit-JavaProfiler-2019.1-docker.zip"
+      val bin            = "/opt/waves/start-waves.sh"
+      new Dockerfile {
+        from("anapsix/alpine-java:8_server-jre")
+
+        env("WAVES_CONFIG_FILE", "/opt/waves/waves.conf")
+
+        runRaw(s"""mkdir -p /opt/waves && \\
+                  |apk update && \\
+                  |apk add --no-cache openssl ca-certificates && \\
+                  |wget --quiet "https://search.maven.org/remotecontent?filepath=org/aspectj/aspectjweaver/1.9.1/aspectjweaver-1.9.1.jar" -O /opt/waves/aspectjweaver.jar && \\
+                  |wget --quiet "https://www.yourkit.com/download/docker/$yourKitArchive" -P /tmp/ && \\
+                  |unzip /tmp/$yourKitArchive -d /usr/local && \\
+                  |rm -f /tmp/$yourKitArchive""".stripMargin)
+
+        add((Universal / stage).value, "/opt/waves")
+        add((Default / sourceDirectory).value / "container" / "start-waves.sh", "/opt/waves")
+        add((Default / sourceDirectory).value / "container" / "waves.conf", "/opt/waves")
+        runShell("chmod", "+x", bin)
+        entryPoint(bin)
+        expose(6864, 6869)
+      }
+    }
+  )
+}